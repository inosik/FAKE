--- conflicted
+++ resolved
@@ -261,11 +261,7 @@
     for assemblyFile, attributes in assemblyInfos do
         // Fixes merge conflicts in AssemblyInfo.fs files, while at the same time leaving the repository in a compilable state.
         // http://stackoverflow.com/questions/32251037/ignore-changes-to-a-tracked-file
-<<<<<<< HEAD
         // Quick-fix: git ls-files -v . | grep ^S | cut -c3- | xargs git update-index --no-skip-worktree
-=======
-        // not yet released
->>>>>>> a5bd92ff
         Git.CommandHelper.directRunGitCommandAndFail "." (sprintf "update-index --skip-worktree %s" assemblyFile)
         attributes |> AssemblyInfoFile.CreateFSharp assemblyFile
 )
