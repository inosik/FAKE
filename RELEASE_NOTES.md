--- conflicted
+++ resolved
@@ -1,4 +1,3 @@
-<<<<<<< HEAD
 #### 5.0.0-alpha005 - 01.06.2017
 * DotnetCore Support, version 6 will only have the netcore version the old way of using FAKE is obsolete, but supported for now
   Migration guide is available in the documentation.
@@ -8,10 +7,9 @@
 * Chocolatey Helper now supports Self-Contained packages
 * Fix NuGet key leak if push fails (https://github.com/matthid/FAKE/pull/2)
 * Coreclr nunit3 params (https://github.com/matthid/FAKE/pull/3)
-=======
+
 #### 4.61.0 - 02.05.2017
 * BUGFIX: msbuild is no longer being used on mono < 5.0.0.0 instead of xbuild - https://github.com/fsharp/FAKE/pull/1540
->>>>>>> 1d6610b1
 
 #### 4.60.0 - 27.04.2017
 * Add support for NUnit3 --params parameter - https://github.com/fsharp/FAKE/pull/1532
