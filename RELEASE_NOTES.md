<<<<<<< HEAD
#### 4.12.1 - 02.01.2016
* Prefer git from cmd path to get ssh key - https://github.com/fsharp/FAKE/pull/1062
=======
#### 4.12.1 - 06.01.2016
* Automatic discovery of octo.exe - https://github.com/fsharp/FAKE/pull/1065
>>>>>>> e70cf234

#### 4.12.0 - 28.12.2015
* Change SignToolHelper syntax to reflect common call syntax - https://github.com/fsharp/FAKE/pull/1051
* New Open/Close block helpers for TeamCity - https://github.com/fsharp/FAKE/pull/1049
* BUGFIX: Use UTF-8 encoding of AssemblyInfo as written by ReplaceAssemblyInfoVersions - https://github.com/fsharp/FAKE/pull/1055

#### 4.11.0 - 19.12.2015
* Add specific version parameter in PaketPackParams - https://github.com/fsharp/FAKE/pull/1046
* Fixed isMacOS function - https://github.com/fsharp/FAKE/pull/1044
* Added more comfortable types to WiXHelper, flagged old ones obsolete - https://github.com/fsharp/FAKE/pull/1036
* Use FSharp.Compiler.Service 1.4.2.3
* Only add relative path prefix if not rooted path in MSBuildHelper - https://github.com/fsharp/FAKE/pull/1033
* Replaced hard reference on gacutil path with automatic search  - https://github.com/fsharp/FAKE/pull/1040
* Wrap OutputPath in quotes in paket helper - https://github.com/fsharp/FAKE/pull/1027
* Allow override of the signature algorithm and message digest algorithm in Xamarin helper - https://github.com/fsharp/FAKE/pull/1025
* Expose excluded templates in Pack helper - https://github.com/fsharp/FAKE/pull/1026
* Added initial implementation of DynamicsCRMHelper - https://github.com/fsharp/FAKE/pull/1009

#### 4.10.0 - 30.11.2015
* Added support for Squirrel's --no-msi option - https://github.com/fsharp/FAKE/pull/1013
* Upload has longer timeout - https://github.com/fsharp/FAKE/pull/1004
* Added the History Directory argument of ReportGenerator - https://github.com/fsharp/FAKE/pull/1003
* Support for Bamboo build server - https://github.com/fsharp/FAKE/pull/1015
* Added APPVEYOR_JOB_NAME appveyor environment variable - https://github.com/fsharp/FAKE/pull/1022
* Updated octopus sample to reflect 3.3.0 package - https://github.com/fsharp/FAKE/pull/1021
* Added functionality for deleting files and folders in FTP Helper - https://github.com/fsharp/FAKE/pull/1018
* BASH completion for FAKE targets - https://github.com/fsharp/FAKE/pull/1020
* BUGFIX: Fix case on MsBuild LogFile option - https://github.com/fsharp/FAKE/pull/1008
* BUGFIX: Fix git version on Mac - https://github.com/fsharp/FAKE/pull/1006

#### 4.9.1 - 11.11.2015
* Added support for channels to OctoTools - https://github.com/fsharp/FAKE/pull/1001
* BUGFIX: Create AssemblyInfo directory only where required - https://github.com/fsharp/FAKE/pull/997
* COSMETICS: Renamed confusing parameter in FSI helper - https://github.com/fsharp/FAKE/pull/1000

#### 4.8.0 - 04.11.2015
* Basic npm support - https://github.com/fsharp/FAKE/pull/993
* New RoboCopy helper - https://github.com/fsharp/FAKE/pull/988
* Option ignore failing tests DotCover https://github.com/fsharp/FAKE/pull/990
* Add code to replace new assemblyinfo attributes - https://github.com/fsharp/FAKE/pull/991
* Cleanup Registry helpers - https://github.com/fsharp/FAKE/pull/980
* FAKE.Deploy scans for default scripts - https://github.com/fsharp/FAKE/pull/981
* BUGFIX: Use WorkingDir in Paket helpers
* BUGFIX: support caching even when running RazorEngine as part of the build script - https://github.com/fsharp/FAKE/pull/979

#### 4.6.0 - 14.10.2015
* New Registry functions - https://github.com/fsharp/FAKE/pull/976
* Add attribute filters to DotCover - https://github.com/fsharp/FAKE/pull/974
* Always use FullName of nuspec for NuGet pack
* DotCover support for MSTest - https://github.com/fsharp/FAKE/pull/972
* Added new functions: replace and poke for inner xml - https://github.com/fsharp/FAKE/pull/970
* Adding TestFile helper - https://github.com/fsharp/FAKE/pull/962

#### 4.5.0 - 07.10.2015
* Ensure FSI-ASSEMBLY.dll path exists - https://github.com/fsharp/FAKE/pull/969
* New dotCover runner for Xunit2 - https://github.com/fsharp/FAKE/pull/965
* Make FAKE compatible with Microsoft Dynamics 2016
* Don't assume that mono is on the path for El Capitan - https://github.com/fsharp/FAKE/pull/963/files
* Better target handling - https://github.com/fsharp/FAKE/pull/954
* Ignore group lines in paket.references parser
* Revert breaking change in FCS
* Support for Android-MultiPackages - https://github.com/fsharp/FAKE/pull/964
* BUGFIX: Exclude long directories from globbing - https://github.com/fsharp/FAKE/pull/955
* BUGFIX: Encode script path in cache - https://github.com/fsharp/FAKE/pull/956

#### 4.4.0 - 11.09.2015
* iOSBuild relies on xbuild instead of mdtool - https://github.com/fsharp/FAKE/pull/945
* New method to return whether or not a value exists for a registry key - https://github.com/fsharp/FAKE/pull/944
* Extended ReportGeneratorHelper to add Badges report type - https://github.com/fsharp/FAKE/pull/943
* HockeyAppHelper download team restriction - https://github.com/fsharp/FAKE/pull/939
* Use TFS variables as fallback, fixes #933 - https://github.com/fsharp/FAKE/pull/937
* Deployment configurable timeouts in FAKE.Deploy - https://github.com/fsharp/FAKE/pull/927
* Fixed bug where only first 1024 bytes were uploaded using FTP - https://github.com/fsharp/FAKE/pull/932
* FAKE 4.2 or newer started with wrong Target - https://github.com/fsharp/FAKE/pull/931
* Better user input helper - https://github.com/fsharp/FAKE/pull/930
* Add support for new Xunit2 runner -noappdomain flag - https://github.com/fsharp/FAKE/pull/928

#### 4.3.0 - 26.08.2015
* FluentMigrator helper library - http://fsharp.github.io/FAKE/fluentmigrator.html

#### 4.2.0 - 24.08.2015
* Support for soft dependencies for targets - http://fsharp.github.io/FAKE/soft-dependencies.html
* Added support for builds within Team Foundation Server (and VSO) - https://github.com/fsharp/FAKE/pull/915
* New options in the SquirrelHelper - https://github.com/fsharp/FAKE/pull/910
* Logging improvement in Fake.Deploy - https://github.com/fsharp/FAKE/pull/914
* New RunTargetOrListTargets function - https://github.com/fsharp/FAKE/pull/921
* Added date to ReleaseNotes type definition - https://github.com/fsharp/FAKE/pull/917
* Added `createClientWithToken` & `createRelease` to Octokit.fsx - https://github.com/fsharp/FAKE/pull/913
* Fixed WatchChanges not properly removing subdirectories from watch list - https://github.com/fsharp/FAKE/pull/908
* Added ability to optionally pass in SiteId to configure IIS Site - https://github.com/fsharp/FAKE/pull/905
* Pass OutputDataReceived to logfn instead of trace in shellExec - https://github.com/fsharp/FAKE/pull/906 
* Add GetDependenciesForReferencesFile

#### 4.1.0 - 10.08.2015
* Using FSharp.Compiler.Server for F# 4.0
* Added Squirrel helpers to generate Squirrel installers - https://github.com/fsharp/FAKE/pull/899
* Added Ability to specify Identity for AppPool - https://github.com/fsharp/FAKE/pull/902
* Dynamics NAV: version helpers - https://github.com/fsharp/FAKE/pull/900
* Added ReleaseNotes to NugetHelper - https://github.com/fsharp/FAKE/pull/893
* BUGFIX: running from a network drive - https://github.com/fsharp/FAKE/pull/892
* BUGFIX: Align NUnitDomainModel with NUnit documentation - https://github.com/fsharp/FAKE/pull/897
* BUGFIX: Skip Octokit retry logic on Mono where it causes a crash - https://github.com/fsharp/FAKE/pull/895
* BUGFIX: FAKE removes mono debug file after cache is saved - https://github.com/fsharp/FAKE/pull/891
* BUGFIX: Nunit Domain Fix - https://github.com/fsharp/FAKE/pull/883
* BUGGFIX: Dynamic assembly handling for caching - https://github.com/fsharp/FAKE/pull/884
* BUGFIX: Loaded dlls versions are used to invalidate FAKE's cache - https://github.com/fsharp/FAKE/pull/882

#### 4.0.0 - 23.07.2015
* Automatic caching of FAKE build scripts - https://github.com/fsharp/FAKE/pull/859
* Added MSBuild properties to AndroidPackageParams - https://github.com/fsharp/FAKE/pull/863
* Add support for outputting NUnit style test result XML to Fake.Testing.XUnit2  - https://github.com/fsharp/FAKE/pull/870
* Add support for VS2015 VSTest executable - https://github.com/fsharp/FAKE/pull/877
* Add lock-dependencies parameter to Paket.Pack - https://github.com/fsharp/FAKE/pull/876

#### 3.36.0 - 13.07.2015
* NoLogo parameter for MSBuildHelper - https://github.com/fsharp/FAKE/pull/850
* Expose Globbing.isMatch for use by external code - https://github.com/fsharp/FAKE/pull/860
* VB6 dependency updater - https://github.com/fsharp/FAKE/pull/857
* Added BuildConfig/TemplateFile options to PaketHelper's Pack command - https://github.com/fsharp/FAKE/pull/854
* Add a UserInputHelper to allow interactive input - https://github.com/fsharp/FAKE/pull/858
* Look for MSTest in VS2015 location - https://github.com/fsharp/FAKE/pull/843
* Add caching to globbing 
* BUGFIX: Fix for single * glob not working - https://github.com/fsharp/FAKE/pull/836 
* BUGFIX: Get package version from nuspec file - https://github.com/fsharp/FAKE/pull/829
* Report all NuGet errors, even if ExitCode = 0

#### 3.35.0 - 09.06.2015
* Added Raygun.io helper - https://github.com/fsharp/FAKE/pull/826
* Re-added internal class generated for AssemblyInfo.vb - https://github.com/fsharp/FAKE/pull/827
* Allow test nUnit test assemblies containing SetupFixture attributes be compatible with NUnitParallel - https://github.com/fsharp/FAKE/pull/824
* Fix FtpHelper
* Trace no. of files in a patch
* CMake support improvements - https://github.com/fsharp/FAKE/pull/821
* Wix Helper Improvements - https://github.com/fsharp/FAKE/pull/818
* Wix Helper Improvements - https://github.com/fsharp/FAKE/pull/817
* Wix Helper Improvements - https://github.com/fsharp/FAKE/pull/815
* Added SemVerHelper.isValidSemVer - https://github.com/fsharp/FAKE/pull/811

#### 3.34.0 - 25.05.2015
* Support for CMake configuration and builds - https://github.com/fsharp/FAKE/pull/785
* New task to create C++ AssemblyInfo files - https://github.com/fsharp/FAKE/pull/812
* New environVarOrFail helper - https://github.com/fsharp/FAKE/pull/814
* New WiX helper functions - https://github.com/fsharp/FAKE/pull/804

#### 3.33.0 - 20.05.2015
* IMPORTANT: Rewrite of the xUnit tasks. Deprecating existing xUnit and xUnit2 tasks - https://github.com/fsharp/FAKE/pull/800
* Better NUnit docs - https://github.com/fsharp/FAKE/pull/802

#### 3.32.4 - 18.05.2015
* Add test adapter path to vs test params - https://github.com/fsharp/FAKE/pull/793
* BUGFIX: Fix WatchChanges on Mac, fix Dispose, improve Timer usage - https://github.com/fsharp/FAKE/pull/799
* REVERT: FCS simplification - https://github.com/fsharp/FAKE/pull/773
* BUGFIX: Don't use MSBuild from invalid path
* BUGFIX: Improved detection of MSBuild.exe on TeamCity - https://github.com/fsharp/FAKE/pull/789

#### 3.31.0 - 06.05.2015
* BUGFIX: close stdin in asyncShellExec to avoid hangs - https://github.com/fsharp/FAKE/pull/786
* Fix FAKE not working on machines with only F# 4.0 installed - https://github.com/fsharp/FAKE/pull/784
* Fix for watching files via relative paths - https://github.com/fsharp/FAKE/pull/782
* Fix package id parsing and avoid NPE when feed is missing some properties - https://github.com/fsharp/FAKE/pull/776

#### 3.30.1 - 29.04.2015
* FCS simplification - https://github.com/fsharp/FAKE/pull/773
* Paket push task runs in parallel - https://github.com/fsharp/FAKE/pull/768

#### 3.29.2 - 27.04.2015
* New file system change watcher - http://fsharp.github.io/FAKE/watch.html
* NuGet pack task treats non csproj files as nuspec files - https://github.com/fsharp/FAKE/pull/767
* New helpers to start and stop DynamicsNAV ServiceTiers
* Automatically replace Win7ToWin8 import files for Dynamics NAV during Import
* OpenSourced DynamicsNAV replacement helpers
* Use Microsoft.AspNet.Razor 2.0.30506 for FAKE.Deploy - https://github.com/fsharp/FAKE/pull/756
* New build parameter functions
* Fix http://stackoverflow.com/questions/29572870/f-fake-unable-to-get-fake-to-merge-placeholder-arguments-in-nuspec-file
* New environment variable helpers

#### 3.28.0 - 09.04.2015
* Don't run package restore during MSBuild run from FAKE - https://github.com/fsharp/FAKE/pull/753
* Added support for Mage's CertHash parameter - https://github.com/fsharp/FAKE/pull/750
* Force build server output in xUnit2 if the user wishes to - https://github.com/fsharp/FAKE/pull/749
* Reverting 0df4569b3bdeef99edf2eec6013dab784e338b7e due to backwards compat issues
* Improvements for FAKE.Deploy - https://github.com/fsharp/FAKE/pull/745
* Set debug flag on mono - https://github.com/fsharp/FAKE/pull/744

#### 3.27.0 - 07.04.2015
* New Android publisher - http://fsharp.github.io/FAKE/androidpublisher.html
* New Archive helpers allow to build zip, gzip, bzip2, tar, and tar.gz/tar.bz2 - https://github.com/fsharp/FAKE/pull/727
* Download Status Parameter for HockeyAppHelper - https://github.com/fsharp/FAKE/pull/741
* Added more parameters for HockeyApp Upload API - https://github.com/fsharp/FAKE/pull/723
* `NuGetPack` task allows to set framework references - https://github.com/fsharp/FAKE/pull/721
* New task `NuGetPackDirectly` works without template files.
* Find NuGet.exe in current folder (and sub-folders) first, then look in PATH - https://github.com/fsharp/FAKE/pull/718
* New tutorial about Vagrant - http://fsharp.github.io/FAKE/vagrant.html
* REVERTING: SystemRoot also works on mono - https://github.com/fsharp/FAKE/pull/706 (see https://github.com/fsharp/FAKE/issues/715)
* BUGFIX: Use DocumentNamespace for Nuspec files - https://github.com/fsharp/FAKE/pull/736
* BUGFIX: Display agent success / error messages in UI for FAKE.Deploy - https://github.com/fsharp/FAKE/pull/735
* BUGFIX: Add build directory for doc generation - https://github.com/fsharp/FAKE/pull/734

#### 3.26.0 - 25.03.2015
* Detect GitLab CI as build server - https://github.com/fsharp/FAKE/pull/712

#### 3.25.2 - 24.03.2015
* Look into PATH when scanning for NuGet.exe - https://github.com/fsharp/FAKE/pull/708
* SystemRoot also works on mono - https://github.com/fsharp/FAKE/pull/706
* Use EditorConfig - http://editorconfig.org/

#### 3.25.1 - 24.03.2015
* More AppVeyor properties added - https://github.com/fsharp/FAKE/pull/704

#### 3.25.0 - 23.03.2015
* Look into PATH when scanning for tools - https://github.com/fsharp/FAKE/pull/703

#### 3.24.0 - 22.03.2015
* BREAKING CHANGE: Better support for AssemblyMetadata in AssemblyInfoHelper - https://github.com/fsharp/FAKE/pull/694
* Added modules for building VB6 projects with SxS manifest - https://github.com/fsharp/FAKE/pull/697
* Use parameter quoting for Paket helpers

#### 3.23.0 - 12.03.2015
* BREAKING CHANGE: Adjusted Xamarin.iOS archive helper params - https://github.com/fsharp/FAKE/pull/693
* New operator </> allows to combine paths similar to @@ but with no trimming operations - https://github.com/fsharp/FAKE/pull/695

#### 3.22.0 - 12.03.2015
* Globbing allows to grab folders without a trailing slash
* Removed long time obsolete globbing functions

#### 3.21.0 - 11.03.2015
* FAKE allows to run parallel builds - http://fsharp.github.io/FAKE/parallel-build.html

#### 3.20.1 - 10.03.2015
* Proper source index - https://github.com/fsharp/FAKE/issues/678

#### 3.20.0 - 10.03.2015
* Always use FCS in FAKE and FSI in FAke.Deploy
* Modify VM size on a .csdef for Azure Cloud Services - https://github.com/fsharp/FAKE/pull/687
* Added ZipHelper.ZipOfIncludes - https://github.com/fsharp/FAKE/pull/686
* Added AppVeyorEnvironment.RepoTag & .RepoTagName - https://github.com/fsharp/FAKE/pull/685
* New tutorial about Azure Cloud Service - http://fsharp.github.io/FAKE/azurecloudservices.html
* Added basic support for creating Azure Cloud Services - http://fsharp.github.io/FAKE/apidocs/fake-azure-cloudservices.html
* Added metadata property for AssemblyInfoReplacementParams - https://github.com/fsharp/FAKE/pull/675

#### 3.18.0 - 04.03.2015
* Remvoved internal class generated in AssemblyInfo.Vb - https://github.com/fsharp/FAKE/pull/673
* Adding ability to control type library export (/tlb flag) of RegAsm - https://github.com/fsharp/FAKE/pull/668
* Adding ability to run nuget package restore on a visual studio solution - https://github.com/fsharp/FAKE/pull/662
* Add OwnerId, type docs, and better error handling for HockeyAppHelper - https://github.com/fsharp/FAKE/pull/661
* Don't report unit test failure twice to TeamCity - https://github.com/fsharp/FAKE/pull/659
* New tasks for `paket pack` and `paket push`- http://fsprojects.github.io/Paket/index.html
* Allow csproj being passed as a NuSpec file - https://github.com/fsharp/FAKE/pull/644 
* Helper for uploading mobile apps to HockeyApp - https://github.com/fsharp/FAKE/pull/656  
* SCPHelper does allow copying single files - https://github.com/fsharp/FAKE/issues/671
* BUGFIX: Paket helper should not submit the endpoint if no endpoint was given - https://github.com/fsharp/FAKE/issues/667
* BUGFIX: Paket helper should not override version for project packages - https://github.com/fsharp/FAKE/issues/666
* BUGFIX: Allow endpoint in push task - https://github.com/fsprojects/Paket/pull/652
* BUGFIX: Use correct apikey for paket push - https://github.com/fsharp/FAKE/pull/664

#### 3.17.0 - 12.02.2015
* Revert to fsi in Fake.Deploy - https://github.com/fsharp/FAKE/pull/653    
* Added MergeByHash option for OpenCover - https://github.com/fsharp/FAKE/pull/650
* New functions to replace text in one or more files using regular expressions - https://github.com/fsharp/FAKE/pull/649
* BUGFIX: Fix SpecFlow MSTest integration - https://github.com/fsharp/FAKE/pull/652
* BUGFIX: Fix TeamCity integration - https://github.com/fsharp/FAKE/pull/651

#### 3.15.0 - 07.02.2015
* New VSTest module for working with VSTest.Console - https://github.com/fsharp/FAKE/pull/648
* Add Verbose to argument list for NuGet update - https://github.com/fsharp/FAKE/pull/645
* BUGFIX: Fix jarsigner executing on Windows environment - https://github.com/fsharp/FAKE/pull/640
* Adding UploadTestResultsXml function to the AppVeyor module - https://github.com/fsharp/FAKE/pull/636
* Adding the NoDefaultExcludes NugGet parameter - https://github.com/fsharp/FAKE/pull/637
* Adding `SpecificMachines` option to OctoTools - https://github.com/fsharp/FAKE/pull/631
* Allow to run gacutil on mono
* Ignore unknown project references in MSBuild task - https://github.com/fsharp/FAKE/pull/630

#### 3.14.0 - 14.01.2015
* BUGFIX: Added a reset step before starting a deployment - https://github.com/fsharp/FAKE/pull/621
* Report fatal git errors to command line

#### 3.13.0 - 03.01.2015
* New FAKE.Lib nuget package which contains the FakeLib - https://github.com/fsharp/FAKE/pull/607
* New AppVeyor properties - https://github.com/fsharp/FAKE/pull/605
* Use FSharp.Core from NuGet - https://github.com/fsharp/FAKE/pull/602
* Build and deploy Azure web jobs - https://github.com/fsharp/FAKE/pull/613

#### 3.11.0 - 03.12.2014
* Dual-license under Apache 2 and MS-PL, with Apache as default - https://github.com/fsharp/FAKE/pull/598
* BUGFIX: FSC compilation fix - https://github.com/fsharp/FAKE/pull/601
* BUGFIX: Unescape special MSBuild characters - https://github.com/fsharp/FAKE/pull/600

#### 3.10.0 - 27.11.2014
* Support for MSBuild 14.0 - https://github.com/fsharp/FAKE/pull/595
* New C# compiler helper - https://github.com/fsharp/FAKE/pull/592/files
* Added support for NUnit Fixture parameter - https://github.com/fsharp/FAKE/pull/591
* OpenSourcing some DynamicsNAV helpers from gitnav
* BUGFIX: Fix 64bit mode
* BUGFIX: Dynamics NAV helper - "Ignored" tests should report the message

#### 3.9.0 - 07.11.2014
* Create a new package with a x64 version - https://github.com/fsharp/FAKE/pull/582
* Added a Xamarin.iOS Archiving helper - https://github.com/fsharp/FAKE/pull/581
* DynamicsNAV helper should use the correct ServiveTier

#### 3.8.0 - 30.10.2014
* [xUnit 2](http://xunit.github.io/) support - https://github.com/fsharp/FAKE/pull/575
* New RegistryKey helpers for a 64bit System - https://github.com/fsharp/FAKE/pull/580
* New XDTHelper - https://github.com/fsharp/FAKE/pull/556
* Version NAV 800 added - https://github.com/fsharp/FAKE/pull/576
* Feature/list targets in command line - http://fsharp.github.io/FAKE/specifictargets.html
* Use priority list for nuget.exe selection - https://github.com/fsharp/FAKE/issues/572
* BUGFIX: RoundhouseHelper was setting an incorrect switch for CommandTimoutAdmin - https://github.com/fsharp/FAKE/pull/566

#### 3.7.0 - 16.10.2014
* BUGFIX: --single-target didn't work
* NDepend support - https://github.com/fsharp/FAKE/pull/564

#### 3.6.0 - 14.10.2014
* FAKE got a new logo - https://github.com/fsharp/FAKE/pull/553
* Use Paket to handle dependencies - http://fsprojects.github.io/Paket/
* Single target mode --single-target - http://fsharp.github.io/FAKE/specifictargets.html
* New recursive copy functions - https://github.com/fsharp/FAKE/pull/559
* NuGetPack allows to manipulate nuspec files - https://github.com/fsharp/FAKE/pull/554
* Support for MSpec --xml parameter - https://github.com/fsharp/FAKE/pull/545
* Make GetPackageVersion work with Paket - http://fsprojects.github.io/Paket/
* Added missing schemaName parameter for Roundhouse helper - https://github.com/fsharp/FAKE/pull/551
* Roundhouse Cleanup - https://github.com/fsharp/FAKE/pull/550
* Update FSharp.Compiler.Service to 0.0.62
* BUGFIX: If site exists then the site will be modified by IISHelper with the given parameters - https://github.com/fsharp/FAKE/pull/548
* BUGFIX: Messages in FSC task to stderr stream can break the build - https://github.com/fsharp/FAKE/pull/546
* BUGFIX: Use AppVeyor's build version instead of the build number - https://github.com/fsharp/FAKE/pull/560

#### 3.5.0 - 19.09.2014
* Added new SignToolHelper - https://github.com/fsharp/FAKE/pull/535
* Look first in default path for a tool - https://github.com/fsharp/FAKE/pull/542
* Add support for MSBuild Distributed Loggers - https://github.com/fsharp/FAKE/pull/536
* Don't fail on nuget path scanning - https://github.com/fsharp/FAKE/pull/537

#### 3.4.0 - 28.08.2014
* New Xamarin.iOS and Xamarin.Android helpers - https://github.com/fsharp/FAKE/pull/527

#### 3.3.0 - 25.08.2014
* Using JSON.NET 6.0.4
* FAKE.Deploy switched to FCS - https://github.com/fsharp/FAKE/pull/519 
* FAKE.Deploy WorkDirectory fix - https://github.com/fsharp/FAKE/pull/520
* HipChat notification helper - https://github.com/fsharp/FAKE/pull/523
* Don't crash during tool discovery
* NuGet: support fallback framework groups - https://github.com/fsharp/FAKE/pull/514
* New pushd/popd command in FileUtils - https://github.com/fsharp/FAKE/pull/513
* New AppVeyor properties
* FSC - support of compilation for different versions of F#
* Provide env var access to --fsiargs build script args so works on FAKE
* Adding NGen Install task
* Allow to use gacutil
* Allow to use ngen.exe
* Allow to use all sn.exe features
* Adding DisableVerification for StrongNames
* Adding helpers which allow to strong name assemblies
* Allow to use empty MSBuild targets
* Adding setProcessEnvironVar and clearProcessEnvironVar
* Try to reference local nuspec in order to fix https://github.com/fsprojects/FSharp.TypeProviders.StarterPack/pull/33
* Better log messages to fix https://github.com/fsprojects/FSharp.TypeProviders.StarterPack/pull/33
* Fix fsiargs and -d options - https://github.com/fsharp/FAKE/pull/498 https://github.com/fsharp/FAKE/pull/500
* Change RemoveDuplicateFiles & FixMissingFiles to only save on change - https://github.com/fsharp/FAKE/pull/499

#### 3.2.0 - 07.07.2014
* BREAKING CHANGE: API for CreateAssemblyInfoWithConfig was set back to original version
  This resets the breaking change introduced in https://github.com/fsharp/FAKE/pull/471
* Automatic tool search for SpecFlowHelper - https://github.com/fsharp/FAKE/pull/496
* GuardedAwaitObservable was made public by accident - this was fixed
* Add support for remote service admin - https://github.com/fsharp/FAKE/pull/492

#### 3.1.0 - 04.07.2014
* New FSC helper allows to call F# compiler directly from FAKE - https://github.com/fsharp/FAKE/pull/485
* "CustomDictionary" support for FxCop - https://github.com/fsharp/FAKE/pull/489
* Check if file exists before delete in AssemblyInfoFile
* Use FSharp.Compiler.Service 0.0.58
* Report all targets if a target error occurs
* Use FSharp.Compiler.Service with better FSharp.Core resolution - https://github.com/fsharp/FSharp.Compiler.Service/issues/156
* Don't break in MSBuildHelper
* Put FSharp.Core.optdata and FSharp.Core.sigdata into nuget package
* Fixed TargetTracing
* Fixed SourceLinking of FAKE
* Added new exception trap for Fsi creation
* -br in command line will run debugger in F# scripts - https://github.com/fsharp/FAKE/pull/483
* Null check in NuGet helper - https://github.com/fsharp/FAKE/pull/482

#### 3.0.0 - 27.06.2014
* Use FSharp.Compiler.Service 0.0.57 instead of fsi.exe
* Better error message for registry access
* Fall back to 32bit registry keys if 64bit cannot be found
* Improved SqlServer Disconnect error message
* Log "kill all processes" only when needed
* Try to run as x86 due to Dynamics NAV problems
* Allow to use /gac for FxCop
* Make NuGet description fit into single line
* Use Nuget.Core 2.8.2
* Fix NUnitProcessModel.SeparateProcessModel - https://github.com/fsharp/FAKE/pull/474
* Improved CLI documentation - https://github.com/fsharp/FAKE/pull/472
* Added Visual Basic support to AssemblyFileInfo task and make Namespace optional in config - https://github.com/fsharp/FAKE/pull/471
* Added support for OctoTools ignoreExisting flag - https://github.com/fsharp/FAKE/pull/470
* OctoTools samples fixed - https://github.com/fsharp/FAKE/pull/468 https://github.com/fsharp/FAKE/pull/469
* Added support for FxCop /ignoregeneratedcode parameter - https://github.com/fsharp/FAKE/pull/467
* CreateAssemblyInfo works with nonexisting directories - https://github.com/fsharp/FAKE/pull/466

#### 2.18.0 - 11.06.2014
* New (backwards compat) CLI for FAKE that includes FSI cmd args passing - https://github.com/fsharp/FAKE/pull/455
* New updateApplicationSetting method - https://github.com/fsharp/FAKE/pull/462
* Support for msbuild /noconlog - https://github.com/fsharp/FAKE/pull/463
* RoundhouseHelper - https://github.com/fsharp/FAKE/pull/456
* Pass optional arguments to deployment scripts
* Support building source packages without project file
* Display messages when deploy fails
* Fix formatting in FAKE.Deploy docs
* Fix memory usage in FAKE.Deploy
* Increase WebClient's request timeout to 20 minutes - https://github.com/fsharp/FAKE/pull/442
* Mainly Layout fixes and disabling authenticate in FAKE.Deploy https://github.com/fsharp/FAKE/pull/441
* Deploy PDBs via nuget https://github.com/fsharp/FAKE/issues/435
* Release Notes parser should not drop asterisk at end of lines
* Corrected location of @files@ in nuspec sample
* Allow to report tests to AppVeyor
* fix appveyor msbuild logger
* Don't add Teamcity logger if not needed

#### 2.17.0 - 23.05.2014
* Fake.Deploy agent requires user authentication
* Remove AutoOpen von AppVeyor
* fix order of arguments in call to CopyFile
* Support MSTest test settings - https://github.com/fsharp/FAKE/pull/428
* If the NAV error file contains no compile errors return the length

#### 2.16.0 - 21.05.2014
* Promoted the master branch as default branch and removed develop branch
* Remove AutoOpen from TaskRunnerHelper
* Adding Metadata to AsssemblyInfo
* Analyze the Dynamics NAV log file and report the real error count
* Allow to retrieve version no. from assemblies
* Fix issue with symbol packages in NugetHelper
* Fix issues in the ProcessHelper - https://github.com/fsharp/FAKE/pull/412 and https://github.com/fsharp/FAKE/pull/411
* Allow to register BuildFailureTargets - https://github.com/fsharp/FAKE/issues/407
* UnionConverter no longer needed for Json.Net

#### 2.15.0 - 24.04.2014
* Handle problems with ProgramFilesX86 on mono - https://github.com/tpetricek/FsLab/pull/32
* Change the MSBuild 12.0 path settings according to https://github.com/tpetricek/FsLab/pull/32
* Silent mode for MSIHelper - https://github.com/fsharp/FAKE/issues/400

#### 2.14.0 - 22.04.2014
* Support for OpenCover - https://github.com/fsharp/FAKE/pull/398
* Support for ReportsGenerator - https://github.com/fsharp/FAKE/pull/399
* Adding AppVeyor environment variables 
* New BulkReplaceAssemblyInfoVersions task - https://github.com/fsharp/FAKE/pull/394
* Fixed default nuspec file
* "Getting started" tutorial uses better folder structure
* Allows explicit file specification on the NuGetParams Type
* Fix TypeScript output dir
* Add better docs for the TypeScript compiler.
* Don't call the TypeScript compiler more than once
* New parameters for TypeScript

#### 2.13.0 - 04.04.2014
* Enumerate the files lazily in the File|Directory active pattern
* Using Nuget 2.8.1
* Added TypeScript 1.0 support
* Added TypeScript support
* Fixed ProcessTestRunner
* Fixed mono build on Travis

#### 2.12.0 - 31.03.2014
* Add getDependencies to NugetHelper
* SourceLink support
* NancyFx instead of ASP.NET MVC for Fake.Deploy
* Allows to execute processes as unit tests.
* Adding SourceLinks
* Move release management back to the local machine (using this document)
* Allow to run MsTest test in isolation
* Fixed Nuget.packSymbols
* Fixed bug in SemVer parser
* New title property in Nuspec parameters
* Added option to disabled FAKE's automatic process killing
* Better AppyVeyor integration
* Added ability to define custom MSBuild loggers
* Fix for getting the branch name with Git >= 1.9
* Added functions to write and delete from registry
* NUnit NoThread, Domain and StopOnError parameters
* Add support for VS2013 MSTest
* Lots of small fixes

#### 2.2
* Created new packages on nuget:
	* Fake.Deploy - allows to use FAKE scripts in deployment.
	* Fake.Experimental - new stuff where we aren't sure if we want to support it.
	* Fake.Gallio - contains the Gallio runner support.
	* Fake.SQL - Contains tasks for SQL Server.
	* Fake.Core - All the basic features and FAKE.exe.
* Created documentation and tutorials - see http://fsharp.github.io/FAKE/
* New tasks:
	* Added ReleaseNotes parser
	* Added Dynamics NAV helper
	* Added support for MSTest and fixie
	* Parallel NUnit task
	* New AssemblyInfoFile task
	* Support for Octopus Deploy
	* Support for MAGE
	* Suppport for Xamarin's xpkg
	* Many other new tasks
* Fake.Boot
* New Globbing system
* Tons of bug fixes
* Bundles F# 3.0 compiler and FSI.

#### 1.72.0.0

* "RestorePackages" allows to restore nuget packages

#### 1.70.0.0

* FAKE nuget package comes bundles with a fsi.exe
* Self build downloads latest FAKE master via nuget

#### 1.66.1.0

* Fixed bug where FAKE.Deploy didn't run the deploy scripts where used as a windows service
* It's possible to add file loggers for MSBuild
* Fixed path resolution for fsi on *nix
* BREAKING CHANGE: Removed version normalization from NuGet package creation
* Fixes for NUNit compatibility on mono 
* Fixes in ProcessHelper for mono compatibility
* Fixes in the mono build
* Improved error reporting in Fake.exe
* Added a SpecFlow helper
* Fixed some issues in file helper routines when working with no existing directory chain

#### 1.64.1.0

* Fixed bug where FAKE didn't run the correct build script

#### 1.64.0.0

* New conditional dependency operator =?>
* BREAKING CHANGE: Some AssemblyInfo task parameters are now option types. See type hints.

#### 1.62.0.0

* New RegAsm task, allows to create TLBs from a dll.
* New MSI task, allows to install or uninstall msi files.
* StringHelper.NormalizeVersion fixed for WiX.

#### 1.58.9.0

* Allow to choose specific nunit-console runner.

#### 1.58.6.0

* Using nuget packages for mspec.
* FAKE tries to kill all MSBuild and FSI processes at the end of a build.

#### 1.58.1.0

* Removed message system for build output. Back to simpler tracing.

#### 1.58.0.0

* ReplaceAssemblyInfoVersions task allows to replace version info in AssemblyVersion-files
* New task ConvertFileToWindowsLineBreaks

#### 1.56.10.0

* Allows to build .sln files

#### 1.56.0.0

* Allows to publish symbols via nuget.exe
* Autotrim trailing .0 from version in order to fullfill nuget standards.

#### 1.54.0.0

* If the publishment of a Nuget package fails, then FAKE will try it again.
* Added Changelog.markdown to FAKE deployment
* Added RequireExactly helper function in order to require a specific nuget dependency.
* NugetHelper.GetPackageVersion - Gets the version no. for a given package in the packages folder.
* EnvironmentHelper.getTargetPlatformDir - Gets the directory for the given target platform.

#### 1.52.0.0

* Some smaller bugfixes
* New dependency syntax with ==> and <=>
* Tracing of StackTrace only if TargetHelper.PrintStackTraceOnError was set to true

#### 1.50.0.0

* New task DeleteDirs allows to delete multiple directories.
* New parameter for NuGet dependencies.

#### 1.48.0.0

* Bundled with docu.exe compiled against .Net 4.0.
* Fixed docu calls to run with full filenames.
* Added targetplatform, target and log switches for ILMerge task.
* Added Git.Information.getLastTag() which gets the last git tag by calling git describe.
* Added Git.Information.getCurrentHash() which gets the last current sha1.

#### 1.46.0.0

* Fixed Nuget support and allows automatic push.

#### 1.44.0.0

* Tracing of all external process starts.
* MSpec support.<|MERGE_RESOLUTION|>--- conflicted
+++ resolved
@@ -1,10 +1,8 @@
-<<<<<<< HEAD
+#### 4.12.2 - 06.01.2016
+* Automatic discovery of octo.exe - https://github.com/fsharp/FAKE/pull/1065
+
 #### 4.12.1 - 02.01.2016
 * Prefer git from cmd path to get ssh key - https://github.com/fsharp/FAKE/pull/1062
-=======
-#### 4.12.1 - 06.01.2016
-* Automatic discovery of octo.exe - https://github.com/fsharp/FAKE/pull/1065
->>>>>>> e70cf234
 
 #### 4.12.0 - 28.12.2015
 * Change SignToolHelper syntax to reflect common call syntax - https://github.com/fsharp/FAKE/pull/1051
