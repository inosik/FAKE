--- conflicted
+++ resolved
@@ -1,5 +1,8 @@
-<<<<<<< HEAD
 # Release Notes
+
+## 5.0.0-rc002 - 2018-04-09
+
+* [BUGFIX] Fake could no longer find fsi after sdk upgrade - https://github.com/fsharp/FAKE/pull/1857 
 
 ## 5.0.0-rc001
 
@@ -295,31 +298,25 @@
 * Fix NuGet key leak if push fails (https://github.com/matthid/FAKE/pull/2)
 * Coreclr nunit3 params (https://github.com/matthid/FAKE/pull/3)
 
-## 4.64.6 - 21.02.2018
-
-* ConvertFileFromWin7ToWin8 reads file line by line
-
-## 4.64.4 - 17.01.2018
-=======
-#### 4.64.11 - 09.03.2018
+#### 4.64.11 - 2018-03-09
 * Added SynchronizeSchemaChanges for DynamicsNAV
 
-#### 4.64.10 - 06.03.2018
+#### 4.64.10 - 2018-03-06
 * Added RunCodeunitWithSettings for DynamicsNAV - https://github.com/fsharp/FAKE/pull/1811
 
-#### 4.64.9 - 05.03.2018
+#### 4.64.9 - 2018-03-05
 * CompileWithFilter for DynamicsNAV
 
-#### 4.64.7 - 01.03.2018
+#### 4.64.7 - 2018-03-01
 * Allow REST calls without credentials
 
-#### 4.64.6 - 21.02.2018
+#### 4.64.6 - 2018-02-21
 * ConvertFileFromWin7ToWin8 reads file line by line 
->>>>>>> 338837be
-
+
+## 4.64.4 - 2018-01-17
 * Support for Dynamics NAV 2018 - https://github.com/fsharp/FAKE/pull/1758
 
-## 4.64.3 - 19.12.2017
+## 4.64.3 - 2017-12-19
 
 * New helper: GetDotNetSDKVersionFromGlobalJson
 * Do not download DotNet SDK when it's already in temp
@@ -328,7 +325,7 @@
 * Do not use "file" parameter for paket push
 * Download .NET SDK to temp path
 
-## 4.63.0 - 27.07.2017
+## 4.63.0 - 2017-07-27
 
 * Disable MSBuild NodeReuse by default - https://github.com/fsharp/FAKE/pull/1600
 
