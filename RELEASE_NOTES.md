--- conflicted
+++ resolved
@@ -1,4 +1,3 @@
-<<<<<<< HEAD
 #### 5.0.0-alpha010 - 11.06.2017
 * BREAKING CHANGE: Change Targets API to be compatible with new API-Guidelines
 * DOCS: Fix chocolatey docs and some links in footer https://github.com/fsharp/FAKE/pull/1584
@@ -28,10 +27,9 @@
 * Chocolatey Helper now supports Self-Contained packages
 * Fix NuGet key leak if push fails (https://github.com/matthid/FAKE/pull/2)
 * Coreclr nunit3 params (https://github.com/matthid/FAKE/pull/3)
-=======
+
 #### 4.62.1 - 29.06.2017
 * Allow to set process encoding and fix issues with node tools - https://github.com/fsharp/FAKE/pull/1606
->>>>>>> f67cec91
 
 #### 4.61.3 - 26.05.2017
 * Fix msbuild 15 resolution - fixes https://github.com/fsprojects/Paket/issues/2345
