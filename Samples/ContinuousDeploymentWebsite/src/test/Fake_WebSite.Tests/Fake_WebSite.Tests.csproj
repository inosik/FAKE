--- conflicted
+++ resolved
@@ -61,13 +61,10 @@
   </Target>
   -->
   <Choose>
-    <When Condition="$(TargetFrameworkIdentifier) == '.NETFramework' And $(TargetFrameworkVersion) == 'v3.5'">
+    <When Condition="$(TargetFrameworkIdentifier) == '.NETFramework' And ($(TargetFrameworkVersion) == 'v2.0' Or $(TargetFrameworkVersion) == 'v3.0' Or $(TargetFrameworkVersion) == 'v3.5')">
       <ItemGroup>
-        <Reference Include="System.Runtime.Remoting">
-          <Paket>True</Paket>
-        </Reference>
         <Reference Include="Machine.Specifications">
-          <HintPath>..\..\..\..\..\packages\Machine.Specifications\lib\net35\Machine.Specifications.dll</HintPath>
+          <HintPath>..\..\..\..\..\packages\Machine.Specifications\lib\net20\Machine.Specifications.dll</HintPath>
           <Private>True</Private>
           <Paket>True</Paket>
         </Reference>
@@ -75,13 +72,9 @@
     </When>
     <When Condition="$(TargetFrameworkIdentifier) == '.NETFramework' And $(TargetFrameworkVersion) == 'v4.0'">
       <ItemGroup>
-<<<<<<< HEAD
         <Reference Include="Machine.Specifications">
           <HintPath>..\..\..\..\..\packages\Machine.Specifications\lib\net40\Machine.Specifications.dll</HintPath>
           <Private>True</Private>
-=======
-        <Reference Include="System.Runtime.Remoting">
->>>>>>> af1b29f2
           <Paket>True</Paket>
         </Reference>
         <Reference Include="Machine.Specifications.Clr4">
@@ -93,16 +86,9 @@
     </When>
     <When Condition="$(TargetFrameworkIdentifier) == '.NETFramework' And ($(TargetFrameworkVersion) == 'v4.5' Or $(TargetFrameworkVersion) == 'v4.5.1' Or $(TargetFrameworkVersion) == 'v4.5.2' Or $(TargetFrameworkVersion) == 'v4.5.3' Or $(TargetFrameworkVersion) == 'v4.6' Or $(TargetFrameworkVersion) == 'v4.6.1' Or $(TargetFrameworkVersion) == 'v4.6.2' Or $(TargetFrameworkVersion) == 'v4.6.3' Or $(TargetFrameworkVersion) == 'v4.7')">
       <ItemGroup>
-<<<<<<< HEAD
         <Reference Include="Machine.Specifications">
           <HintPath>..\..\..\..\..\packages\Machine.Specifications\lib\net45\Machine.Specifications.dll</HintPath>
           <Private>True</Private>
-=======
-        <Reference Include="System.Runtime.Remoting">
-          <Paket>True</Paket>
-        </Reference>
-        <Reference Include="System.Xml.Serialization">
->>>>>>> af1b29f2
           <Paket>True</Paket>
         </Reference>
         <Reference Include="Machine.Specifications.Clr4">
@@ -112,1700 +98,5 @@
         </Reference>
       </ItemGroup>
     </When>
-    <When Condition="$(TargetFrameworkIdentifier) == '.NETStandard' And ($(TargetFrameworkVersion) == 'v1.3' Or $(TargetFrameworkVersion) == 'v1.4' Or $(TargetFrameworkVersion) == 'v1.5' Or $(TargetFrameworkVersion) == 'v1.6' Or $(TargetFrameworkVersion) == 'v2.0')">
-      <ItemGroup>
-        <Reference Include="Machine.Specifications">
-          <HintPath>..\..\..\..\..\packages\Machine.Specifications\lib\netstandard1.3\Machine.Specifications.dll</HintPath>
-          <Private>True</Private>
-          <Paket>True</Paket>
-        </Reference>
-      </ItemGroup>
-    </When>
-  </Choose>
-  <Choose>
-    <When Condition="$(TargetFrameworkIdentifier) == '.NETFramework' And ($(TargetFrameworkVersion) == 'v4.6' Or $(TargetFrameworkVersion) == 'v4.6.1' Or $(TargetFrameworkVersion) == 'v4.6.2' Or $(TargetFrameworkVersion) == 'v4.6.3' Or $(TargetFrameworkVersion) == 'v4.7')">
-      <ItemGroup>
-        <Reference Include="mscorlib">
-          <Paket>True</Paket>
-        </Reference>
-        <Reference Include="Microsoft.Win32.Primitives">
-          <HintPath>..\..\..\..\..\packages\Microsoft.Win32.Primitives\lib\net46\Microsoft.Win32.Primitives.dll</HintPath>
-          <Private>True</Private>
-          <Paket>True</Paket>
-        </Reference>
-      </ItemGroup>
-    </When>
-    <When Condition="$(TargetFrameworkIdentifier) == '.NETStandard' And ($(TargetFrameworkVersion) == 'v1.3' Or $(TargetFrameworkVersion) == 'v1.4' Or $(TargetFrameworkVersion) == 'v1.5' Or $(TargetFrameworkVersion) == 'v1.6' Or $(TargetFrameworkVersion) == 'v2.0')">
-      <ItemGroup>
-        <Reference Include="Microsoft.Win32.Primitives">
-          <HintPath>..\..\..\..\..\packages\Microsoft.Win32.Primitives\ref\netstandard1.3\Microsoft.Win32.Primitives.dll</HintPath>
-          <Private>False</Private>
-          <Paket>True</Paket>
-        </Reference>
-        <Reference Include="Microsoft.Win32.Primitives">
-          <HintPath>..\..\..\..\..\packages\Microsoft.Win32.Primitives\ref\netstandard1.3\Microsoft.Win32.Primitives.xml</HintPath>
-          <Private>False</Private>
-          <Paket>True</Paket>
-        </Reference>
-      </ItemGroup>
-    </When>
-  </Choose>
-  <Choose>
-    <When Condition="$(TargetFrameworkIdentifier) == '.NETFramework' And ($(TargetFrameworkVersion) == 'v4.6' Or $(TargetFrameworkVersion) == 'v4.6.1' Or $(TargetFrameworkVersion) == 'v4.6.2')">
-      <ItemGroup>
-        <Reference Include="System.AppContext">
-          <HintPath>..\..\..\..\..\packages\System.AppContext\lib\net46\System.AppContext.dll</HintPath>
-          <Private>True</Private>
-          <Paket>True</Paket>
-        </Reference>
-      </ItemGroup>
-    </When>
-    <When Condition="$(TargetFrameworkIdentifier) == '.NETFramework' And ($(TargetFrameworkVersion) == 'v4.6.3' Or $(TargetFrameworkVersion) == 'v4.7')">
-      <ItemGroup>
-        <Reference Include="System.AppContext">
-          <HintPath>..\..\..\..\..\packages\System.AppContext\lib\net463\System.AppContext.dll</HintPath>
-          <Private>True</Private>
-          <Paket>True</Paket>
-        </Reference>
-      </ItemGroup>
-    </When>
-    <When Condition="$(TargetFrameworkIdentifier) == '.NETStandard' And ($(TargetFrameworkVersion) == 'v1.6' Or $(TargetFrameworkVersion) == 'v2.0')">
-      <ItemGroup>
-        <Reference Include="_">
-          <HintPath>..\..\..\..\..\packages\System.AppContext\ref\netstandard\_._</HintPath>
-          <Private>False</Private>
-          <Paket>True</Paket>
-        </Reference>
-      </ItemGroup>
-    </When>
-    <When Condition="$(TargetFrameworkIdentifier) == '.NETStandard' And ($(TargetFrameworkVersion) == 'v1.3' Or $(TargetFrameworkVersion) == 'v1.4' Or $(TargetFrameworkVersion) == 'v1.5')">
-      <ItemGroup>
-        <Reference Include="System.AppContext">
-          <HintPath>..\..\..\..\..\packages\System.AppContext\ref\netstandard1.3\System.AppContext.dll</HintPath>
-          <Private>False</Private>
-          <Paket>True</Paket>
-        </Reference>
-        <Reference Include="System.AppContext">
-          <HintPath>..\..\..\..\..\packages\System.AppContext\ref\netstandard1.3\System.AppContext.xml</HintPath>
-          <Private>False</Private>
-          <Paket>True</Paket>
-        </Reference>
-      </ItemGroup>
-    </When>
-    <When Condition="$(TargetFrameworkIdentifier) == '.NETStandard' And ($(TargetFrameworkVersion) == 'v1.6' Or $(TargetFrameworkVersion) == 'v2.0')">
-      <ItemGroup>
-        <Reference Include="System.AppContext">
-          <HintPath>..\..\..\..\..\packages\System.AppContext\lib\netstandard1.6\System.AppContext.dll</HintPath>
-          <Private>True</Private>
-          <Paket>True</Paket>
-        </Reference>
-      </ItemGroup>
-    </When>
-  </Choose>
-  <Choose>
-    <When Condition="($(TargetFrameworkIdentifier) == '.NETStandard' And ($(TargetFrameworkVersion) == 'v1.3' Or $(TargetFrameworkVersion) == 'v1.4' Or $(TargetFrameworkVersion) == 'v1.5' Or $(TargetFrameworkVersion) == 'v1.6' Or $(TargetFrameworkVersion) == 'v2.0')) Or ($(TargetFrameworkIdentifier) == '.NETFramework' And ($(TargetFrameworkVersion) == 'v4.5' Or $(TargetFrameworkVersion) == 'v4.5.1' Or $(TargetFrameworkVersion) == 'v4.5.2' Or $(TargetFrameworkVersion) == 'v4.5.3' Or $(TargetFrameworkVersion) == 'v4.6' Or $(TargetFrameworkVersion) == 'v4.6.1' Or $(TargetFrameworkVersion) == 'v4.6.2' Or $(TargetFrameworkVersion) == 'v4.6.3' Or $(TargetFrameworkVersion) == 'v4.7'))">
-      <ItemGroup>
-        <Reference Include="System.Buffers">
-          <HintPath>..\..\..\..\..\packages\System.Buffers\lib\netstandard1.1\System.Buffers.dll</HintPath>
-          <Private>True</Private>
-          <Paket>True</Paket>
-        </Reference>
-      </ItemGroup>
-    </When>
-  </Choose>
-  <Choose>
-    <When Condition="$(TargetFrameworkIdentifier) == '.NETStandard' And ($(TargetFrameworkVersion) == 'v1.3' Or $(TargetFrameworkVersion) == 'v1.4' Or $(TargetFrameworkVersion) == 'v1.5' Or $(TargetFrameworkVersion) == 'v1.6' Or $(TargetFrameworkVersion) == 'v2.0')">
-      <ItemGroup>
-        <Reference Include="System.Collections">
-          <HintPath>..\..\..\..\..\packages\System.Collections\ref\netstandard1.3\System.Collections.dll</HintPath>
-          <Private>False</Private>
-          <Paket>True</Paket>
-        </Reference>
-        <Reference Include="System.Collections">
-          <HintPath>..\..\..\..\..\packages\System.Collections\ref\netstandard1.3\System.Collections.xml</HintPath>
-          <Private>False</Private>
-          <Paket>True</Paket>
-        </Reference>
-      </ItemGroup>
-    </When>
-  </Choose>
-  <Choose>
-    <When Condition="$(TargetFrameworkIdentifier) == '.NETStandard' And ($(TargetFrameworkVersion) == 'v1.3' Or $(TargetFrameworkVersion) == 'v1.4' Or $(TargetFrameworkVersion) == 'v1.5' Or $(TargetFrameworkVersion) == 'v1.6' Or $(TargetFrameworkVersion) == 'v2.0')">
-      <ItemGroup>
-        <Reference Include="System.Collections.Concurrent">
-          <HintPath>..\..\..\..\..\packages\System.Collections.Concurrent\lib\netstandard1.3\System.Collections.Concurrent.dll</HintPath>
-          <Private>True</Private>
-          <Paket>True</Paket>
-        </Reference>
-      </ItemGroup>
-    </When>
-    <When Condition="$(TargetFrameworkIdentifier) == '.NETStandard' And ($(TargetFrameworkVersion) == 'v1.3' Or $(TargetFrameworkVersion) == 'v1.4' Or $(TargetFrameworkVersion) == 'v1.5' Or $(TargetFrameworkVersion) == 'v1.6' Or $(TargetFrameworkVersion) == 'v2.0')">
-      <ItemGroup>
-        <Reference Include="System.Collections.Concurrent">
-          <HintPath>..\..\..\..\..\packages\System.Collections.Concurrent\ref\netstandard1.3\System.Collections.Concurrent.dll</HintPath>
-          <Private>False</Private>
-          <Paket>True</Paket>
-        </Reference>
-        <Reference Include="System.Collections.Concurrent">
-          <HintPath>..\..\..\..\..\packages\System.Collections.Concurrent\ref\netstandard1.3\System.Collections.Concurrent.xml</HintPath>
-          <Private>False</Private>
-          <Paket>True</Paket>
-        </Reference>
-      </ItemGroup>
-    </When>
-  </Choose>
-  <Choose>
-    <When Condition="$(TargetFrameworkIdentifier) == '.NETFramework' And ($(TargetFrameworkVersion) == 'v4.6' Or $(TargetFrameworkVersion) == 'v4.6.1' Or $(TargetFrameworkVersion) == 'v4.6.2' Or $(TargetFrameworkVersion) == 'v4.6.3' Or $(TargetFrameworkVersion) == 'v4.7')">
-      <ItemGroup>
-        <Reference Include="System.Console">
-          <HintPath>..\..\..\..\..\packages\System.Console\lib\net46\System.Console.dll</HintPath>
-          <Private>True</Private>
-          <Paket>True</Paket>
-        </Reference>
-      </ItemGroup>
-    </When>
-    <When Condition="$(TargetFrameworkIdentifier) == '.NETStandard' And ($(TargetFrameworkVersion) == 'v1.3' Or $(TargetFrameworkVersion) == 'v1.4' Or $(TargetFrameworkVersion) == 'v1.5' Or $(TargetFrameworkVersion) == 'v1.6' Or $(TargetFrameworkVersion) == 'v2.0')">
-      <ItemGroup>
-        <Reference Include="System.Console">
-          <HintPath>..\..\..\..\..\packages\System.Console\ref\netstandard1.3\System.Console.dll</HintPath>
-          <Private>False</Private>
-          <Paket>True</Paket>
-        </Reference>
-        <Reference Include="System.Console">
-          <HintPath>..\..\..\..\..\packages\System.Console\ref\netstandard1.3\System.Console.xml</HintPath>
-          <Private>False</Private>
-          <Paket>True</Paket>
-        </Reference>
-      </ItemGroup>
-    </When>
-  </Choose>
-  <Choose>
-    <When Condition="$(TargetFrameworkIdentifier) == '.NETStandard' And ($(TargetFrameworkVersion) == 'v1.3' Or $(TargetFrameworkVersion) == 'v1.4' Or $(TargetFrameworkVersion) == 'v1.5' Or $(TargetFrameworkVersion) == 'v1.6' Or $(TargetFrameworkVersion) == 'v2.0')">
-      <ItemGroup>
-        <Reference Include="System.Diagnostics.Debug">
-          <HintPath>..\..\..\..\..\packages\System.Diagnostics.Debug\ref\netstandard1.3\System.Diagnostics.Debug.dll</HintPath>
-          <Private>False</Private>
-          <Paket>True</Paket>
-        </Reference>
-        <Reference Include="System.Diagnostics.Debug">
-          <HintPath>..\..\..\..\..\packages\System.Diagnostics.Debug\ref\netstandard1.3\System.Diagnostics.Debug.xml</HintPath>
-          <Private>False</Private>
-          <Paket>True</Paket>
-        </Reference>
-      </ItemGroup>
-    </When>
-  </Choose>
-  <Choose>
-    <When Condition="$(TargetFrameworkIdentifier) == '.NETFramework' And ($(TargetFrameworkVersion) == 'v4.6' Or $(TargetFrameworkVersion) == 'v4.6.1' Or $(TargetFrameworkVersion) == 'v4.6.2' Or $(TargetFrameworkVersion) == 'v4.6.3' Or $(TargetFrameworkVersion) == 'v4.7')">
-      <ItemGroup>
-        <Reference Include="System.Diagnostics.DiagnosticSource">
-          <HintPath>..\..\..\..\..\packages\System.Diagnostics.DiagnosticSource\lib\net46\System.Diagnostics.DiagnosticSource.dll</HintPath>
-          <Private>True</Private>
-          <Paket>True</Paket>
-        </Reference>
-      </ItemGroup>
-    </When>
-    <When Condition="$(TargetFrameworkIdentifier) == '.NETFramework' And ($(TargetFrameworkVersion) == 'v4.5' Or $(TargetFrameworkVersion) == 'v4.5.1' Or $(TargetFrameworkVersion) == 'v4.5.2' Or $(TargetFrameworkVersion) == 'v4.5.3')">
-      <ItemGroup>
-        <Reference Include="System.Diagnostics.DiagnosticSource">
-          <HintPath>..\..\..\..\..\packages\System.Diagnostics.DiagnosticSource\lib\netstandard1.1\System.Diagnostics.DiagnosticSource.dll</HintPath>
-          <Private>True</Private>
-          <Paket>True</Paket>
-        </Reference>
-      </ItemGroup>
-    </When>
-    <When Condition="$(TargetFrameworkIdentifier) == '.NETStandard' And ($(TargetFrameworkVersion) == 'v1.3' Or $(TargetFrameworkVersion) == 'v1.6' Or $(TargetFrameworkVersion) == 'v2.0')">
-      <ItemGroup>
-        <Reference Include="System.Diagnostics.DiagnosticSource">
-          <HintPath>..\..\..\..\..\packages\System.Diagnostics.DiagnosticSource\lib\netstandard1.3\System.Diagnostics.DiagnosticSource.dll</HintPath>
-          <Private>True</Private>
-          <Paket>True</Paket>
-        </Reference>
-      </ItemGroup>
-    </When>
-  </Choose>
-  <Choose>
-    <When Condition="$(TargetFrameworkIdentifier) == '.NETFramework' And ($(TargetFrameworkVersion) == 'v4.6' Or $(TargetFrameworkVersion) == 'v4.6.1' Or $(TargetFrameworkVersion) == 'v4.6.2' Or $(TargetFrameworkVersion) == 'v4.6.3' Or $(TargetFrameworkVersion) == 'v4.7')">
-      <ItemGroup>
-        <Reference Include="System.Diagnostics.TextWriterTraceListener">
-          <HintPath>..\..\..\..\..\packages\System.Diagnostics.TextWriterTraceListener\lib\net46\System.Diagnostics.TextWriterTraceListener.dll</HintPath>
-          <Private>True</Private>
-          <Paket>True</Paket>
-        </Reference>
-      </ItemGroup>
-    </When>
-    <When Condition="$(TargetFrameworkIdentifier) == '.NETStandard' And ($(TargetFrameworkVersion) == 'v1.3' Or $(TargetFrameworkVersion) == 'v1.4' Or $(TargetFrameworkVersion) == 'v1.5' Or $(TargetFrameworkVersion) == 'v1.6' Or $(TargetFrameworkVersion) == 'v2.0')">
-      <ItemGroup>
-        <Reference Include="System.Diagnostics.TextWriterTraceListener">
-          <HintPath>..\..\..\..\..\packages\System.Diagnostics.TextWriterTraceListener\lib\netstandard1.3\System.Diagnostics.TextWriterTraceListener.dll</HintPath>
-          <Private>True</Private>
-          <Paket>True</Paket>
-        </Reference>
-      </ItemGroup>
-    </When>
-    <When Condition="$(TargetFrameworkIdentifier) == '.NETStandard' And ($(TargetFrameworkVersion) == 'v1.3' Or $(TargetFrameworkVersion) == 'v1.4' Or $(TargetFrameworkVersion) == 'v1.5' Or $(TargetFrameworkVersion) == 'v1.6' Or $(TargetFrameworkVersion) == 'v2.0')">
-      <ItemGroup>
-        <Reference Include="System.Diagnostics.TextWriterTraceListener">
-          <HintPath>..\..\..\..\..\packages\System.Diagnostics.TextWriterTraceListener\ref\netstandard1.3\System.Diagnostics.TextWriterTraceListener.dll</HintPath>
-          <Private>False</Private>
-          <Paket>True</Paket>
-        </Reference>
-        <Reference Include="System.Diagnostics.TextWriterTraceListener">
-          <HintPath>..\..\..\..\..\packages\System.Diagnostics.TextWriterTraceListener\ref\netstandard1.3\System.Diagnostics.TextWriterTraceListener.xml</HintPath>
-          <Private>False</Private>
-          <Paket>True</Paket>
-        </Reference>
-      </ItemGroup>
-    </When>
-  </Choose>
-  <Choose>
-    <When Condition="$(TargetFrameworkIdentifier) == '.NETStandard' And ($(TargetFrameworkVersion) == 'v1.3' Or $(TargetFrameworkVersion) == 'v1.4' Or $(TargetFrameworkVersion) == 'v1.5' Or $(TargetFrameworkVersion) == 'v1.6' Or $(TargetFrameworkVersion) == 'v2.0')">
-      <ItemGroup>
-        <Reference Include="System.Diagnostics.Tools">
-          <HintPath>..\..\..\..\..\packages\System.Diagnostics.Tools\ref\netstandard1.0\System.Diagnostics.Tools.dll</HintPath>
-          <Private>False</Private>
-          <Paket>True</Paket>
-        </Reference>
-        <Reference Include="System.Diagnostics.Tools">
-          <HintPath>..\..\..\..\..\packages\System.Diagnostics.Tools\ref\netstandard1.0\System.Diagnostics.Tools.xml</HintPath>
-          <Private>False</Private>
-          <Paket>True</Paket>
-        </Reference>
-      </ItemGroup>
-    </When>
-  </Choose>
-  <Choose>
-    <When Condition="$(TargetFrameworkIdentifier) == '.NETFramework' And ($(TargetFrameworkVersion) == 'v4.6' Or $(TargetFrameworkVersion) == 'v4.6.1' Or $(TargetFrameworkVersion) == 'v4.6.2' Or $(TargetFrameworkVersion) == 'v4.6.3' Or $(TargetFrameworkVersion) == 'v4.7')">
-      <ItemGroup>
-        <Reference Include="System.Diagnostics.TraceSource">
-          <HintPath>..\..\..\..\..\packages\System.Diagnostics.TraceSource\lib\net46\System.Diagnostics.TraceSource.dll</HintPath>
-          <Private>True</Private>
-          <Paket>True</Paket>
-        </Reference>
-      </ItemGroup>
-    </When>
-    <When Condition="$(TargetFrameworkIdentifier) == '.NETStandard' And ($(TargetFrameworkVersion) == 'v1.3' Or $(TargetFrameworkVersion) == 'v1.4' Or $(TargetFrameworkVersion) == 'v1.5' Or $(TargetFrameworkVersion) == 'v1.6' Or $(TargetFrameworkVersion) == 'v2.0')">
-      <ItemGroup>
-        <Reference Include="System.Diagnostics.TraceSource">
-          <HintPath>..\..\..\..\..\packages\System.Diagnostics.TraceSource\ref\netstandard1.3\System.Diagnostics.TraceSource.dll</HintPath>
-          <Private>False</Private>
-          <Paket>True</Paket>
-        </Reference>
-        <Reference Include="System.Diagnostics.TraceSource">
-          <HintPath>..\..\..\..\..\packages\System.Diagnostics.TraceSource\ref\netstandard1.3\System.Diagnostics.TraceSource.xml</HintPath>
-          <Private>False</Private>
-          <Paket>True</Paket>
-        </Reference>
-      </ItemGroup>
-    </When>
-  </Choose>
-  <Choose>
-    <When Condition="$(TargetFrameworkIdentifier) == '.NETFramework' And ($(TargetFrameworkVersion) == 'v4.6.2' Or $(TargetFrameworkVersion) == 'v4.6.3' Or $(TargetFrameworkVersion) == 'v4.7')">
-      <ItemGroup>
-        <Reference Include="System.Diagnostics.Tracing">
-          <HintPath>..\..\..\..\..\packages\System.Diagnostics.Tracing\lib\net462\System.Diagnostics.Tracing.dll</HintPath>
-          <Private>True</Private>
-          <Paket>True</Paket>
-        </Reference>
-      </ItemGroup>
-    </When>
-    <When Condition="$(TargetFrameworkIdentifier) == '.NETStandard' And ($(TargetFrameworkVersion) == 'v1.3' Or $(TargetFrameworkVersion) == 'v1.4')">
-      <ItemGroup>
-        <Reference Include="System.Diagnostics.Tracing">
-          <HintPath>..\..\..\..\..\packages\System.Diagnostics.Tracing\ref\netstandard1.3\System.Diagnostics.Tracing.dll</HintPath>
-          <Private>False</Private>
-          <Paket>True</Paket>
-        </Reference>
-        <Reference Include="System.Diagnostics.Tracing">
-          <HintPath>..\..\..\..\..\packages\System.Diagnostics.Tracing\ref\netstandard1.3\System.Diagnostics.Tracing.xml</HintPath>
-          <Private>False</Private>
-          <Paket>True</Paket>
-        </Reference>
-      </ItemGroup>
-    </When>
-    <When Condition="$(TargetFrameworkIdentifier) == '.NETStandard' And ($(TargetFrameworkVersion) == 'v1.5' Or $(TargetFrameworkVersion) == 'v1.6' Or $(TargetFrameworkVersion) == 'v2.0')">
-      <ItemGroup>
-        <Reference Include="System.Diagnostics.Tracing">
-          <HintPath>..\..\..\..\..\packages\System.Diagnostics.Tracing\ref\netstandard1.5\System.Diagnostics.Tracing.dll</HintPath>
-          <Private>False</Private>
-          <Paket>True</Paket>
-        </Reference>
-        <Reference Include="System.Diagnostics.Tracing">
-          <HintPath>..\..\..\..\..\packages\System.Diagnostics.Tracing\ref\netstandard1.5\System.Diagnostics.Tracing.xml</HintPath>
-          <Private>False</Private>
-          <Paket>True</Paket>
-        </Reference>
-      </ItemGroup>
-    </When>
-  </Choose>
-  <Choose>
-    <When Condition="$(TargetFrameworkIdentifier) == '.NETStandard' And ($(TargetFrameworkVersion) == 'v1.3' Or $(TargetFrameworkVersion) == 'v1.4' Or $(TargetFrameworkVersion) == 'v1.5' Or $(TargetFrameworkVersion) == 'v1.6' Or $(TargetFrameworkVersion) == 'v2.0')">
-      <ItemGroup>
-        <Reference Include="System.Globalization">
-          <HintPath>..\..\..\..\..\packages\System.Globalization\ref\netstandard1.3\System.Globalization.dll</HintPath>
-          <Private>False</Private>
-          <Paket>True</Paket>
-        </Reference>
-        <Reference Include="System.Globalization">
-          <HintPath>..\..\..\..\..\packages\System.Globalization\ref\netstandard1.3\System.Globalization.xml</HintPath>
-          <Private>False</Private>
-          <Paket>True</Paket>
-        </Reference>
-      </ItemGroup>
-    </When>
-  </Choose>
-  <Choose>
-    <When Condition="$(TargetFrameworkIdentifier) == '.NETFramework' And ($(TargetFrameworkVersion) == 'v4.6' Or $(TargetFrameworkVersion) == 'v4.6.1' Or $(TargetFrameworkVersion) == 'v4.6.2' Or $(TargetFrameworkVersion) == 'v4.6.3' Or $(TargetFrameworkVersion) == 'v4.7')">
-      <ItemGroup>
-        <Reference Include="System.Globalization.Calendars">
-          <HintPath>..\..\..\..\..\packages\System.Globalization.Calendars\lib\net46\System.Globalization.Calendars.dll</HintPath>
-          <Private>True</Private>
-          <Paket>True</Paket>
-        </Reference>
-      </ItemGroup>
-    </When>
-    <When Condition="$(TargetFrameworkIdentifier) == '.NETStandard' And ($(TargetFrameworkVersion) == 'v1.3' Or $(TargetFrameworkVersion) == 'v1.4' Or $(TargetFrameworkVersion) == 'v1.5' Or $(TargetFrameworkVersion) == 'v1.6' Or $(TargetFrameworkVersion) == 'v2.0')">
-      <ItemGroup>
-        <Reference Include="System.Globalization.Calendars">
-          <HintPath>..\..\..\..\..\packages\System.Globalization.Calendars\ref\netstandard1.3\System.Globalization.Calendars.dll</HintPath>
-          <Private>False</Private>
-          <Paket>True</Paket>
-        </Reference>
-        <Reference Include="System.Globalization.Calendars">
-          <HintPath>..\..\..\..\..\packages\System.Globalization.Calendars\ref\netstandard1.3\System.Globalization.Calendars.xml</HintPath>
-          <Private>False</Private>
-          <Paket>True</Paket>
-        </Reference>
-      </ItemGroup>
-    </When>
-  </Choose>
-  <Choose>
-    <When Condition="$(TargetFrameworkIdentifier) == '.NETFramework' And ($(TargetFrameworkVersion) == 'v4.6' Or $(TargetFrameworkVersion) == 'v4.6.1' Or $(TargetFrameworkVersion) == 'v4.6.2' Or $(TargetFrameworkVersion) == 'v4.6.3' Or $(TargetFrameworkVersion) == 'v4.7')">
-      <ItemGroup>
-        <Reference Include="System.Globalization.Extensions">
-          <HintPath>..\..\..\..\..\packages\System.Globalization.Extensions\lib\net46\System.Globalization.Extensions.dll</HintPath>
-          <Private>True</Private>
-          <Paket>True</Paket>
-        </Reference>
-      </ItemGroup>
-    </When>
-    <When Condition="$(TargetFrameworkIdentifier) == '.NETStandard' And ($(TargetFrameworkVersion) == 'v1.5' Or $(TargetFrameworkVersion) == 'v1.6' Or $(TargetFrameworkVersion) == 'v2.0')">
-      <ItemGroup>
-        <Reference Include="System.Globalization.Extensions">
-          <HintPath>..\..\..\..\..\packages\System.Globalization.Extensions\ref\netstandard1.3\System.Globalization.Extensions.dll</HintPath>
-          <Private>False</Private>
-          <Paket>True</Paket>
-        </Reference>
-        <Reference Include="System.Globalization.Extensions">
-          <HintPath>..\..\..\..\..\packages\System.Globalization.Extensions\ref\netstandard1.3\System.Globalization.Extensions.xml</HintPath>
-          <Private>False</Private>
-          <Paket>True</Paket>
-        </Reference>
-      </ItemGroup>
-    </When>
-  </Choose>
-  <Choose>
-    <When Condition="$(TargetFrameworkIdentifier) == '.NETFramework' And ($(TargetFrameworkVersion) == 'v4.6.2' Or $(TargetFrameworkVersion) == 'v4.6.3' Or $(TargetFrameworkVersion) == 'v4.7')">
-      <ItemGroup>
-        <Reference Include="System.IO">
-          <HintPath>..\..\..\..\..\packages\System.IO\lib\net462\System.IO.dll</HintPath>
-          <Private>True</Private>
-          <Paket>True</Paket>
-        </Reference>
-      </ItemGroup>
-    </When>
-    <When Condition="$(TargetFrameworkIdentifier) == '.NETStandard' And ($(TargetFrameworkVersion) == 'v1.3' Or $(TargetFrameworkVersion) == 'v1.4')">
-      <ItemGroup>
-        <Reference Include="System.IO">
-          <HintPath>..\..\..\..\..\packages\System.IO\ref\netstandard1.3\System.IO.dll</HintPath>
-          <Private>False</Private>
-          <Paket>True</Paket>
-        </Reference>
-        <Reference Include="System.IO">
-          <HintPath>..\..\..\..\..\packages\System.IO\ref\netstandard1.3\System.IO.xml</HintPath>
-          <Private>False</Private>
-          <Paket>True</Paket>
-        </Reference>
-      </ItemGroup>
-    </When>
-    <When Condition="$(TargetFrameworkIdentifier) == '.NETStandard' And ($(TargetFrameworkVersion) == 'v1.5' Or $(TargetFrameworkVersion) == 'v1.6' Or $(TargetFrameworkVersion) == 'v2.0')">
-      <ItemGroup>
-        <Reference Include="System.IO">
-          <HintPath>..\..\..\..\..\packages\System.IO\ref\netstandard1.5\System.IO.dll</HintPath>
-          <Private>False</Private>
-          <Paket>True</Paket>
-        </Reference>
-        <Reference Include="System.IO">
-          <HintPath>..\..\..\..\..\packages\System.IO\ref\netstandard1.5\System.IO.xml</HintPath>
-          <Private>False</Private>
-          <Paket>True</Paket>
-        </Reference>
-      </ItemGroup>
-    </When>
-  </Choose>
-  <Choose>
-    <When Condition="$(TargetFrameworkIdentifier) == '.NETFramework' And ($(TargetFrameworkVersion) == 'v4.5' Or $(TargetFrameworkVersion) == 'v4.5.1' Or $(TargetFrameworkVersion) == 'v4.5.2' Or $(TargetFrameworkVersion) == 'v4.5.3')">
-      <ItemGroup>
-        <Reference Include="System.IO.Compression">
-          <Paket>True</Paket>
-        </Reference>
-      </ItemGroup>
-    </When>
-    <When Condition="$(TargetFrameworkIdentifier) == '.NETFramework' And ($(TargetFrameworkVersion) == 'v4.6' Or $(TargetFrameworkVersion) == 'v4.6.1' Or $(TargetFrameworkVersion) == 'v4.6.2' Or $(TargetFrameworkVersion) == 'v4.6.3' Or $(TargetFrameworkVersion) == 'v4.7')">
-      <ItemGroup>
-        <Reference Include="System.IO.Compression">
-          <HintPath>..\..\..\..\..\packages\System.IO.Compression\lib\net46\System.IO.Compression.dll</HintPath>
-          <Private>True</Private>
-          <Paket>True</Paket>
-        </Reference>
-      </ItemGroup>
-    </When>
-    <When Condition="$(TargetFrameworkIdentifier) == '.NETStandard' And ($(TargetFrameworkVersion) == 'v1.3' Or $(TargetFrameworkVersion) == 'v1.4' Or $(TargetFrameworkVersion) == 'v1.5' Or $(TargetFrameworkVersion) == 'v1.6' Or $(TargetFrameworkVersion) == 'v2.0')">
-      <ItemGroup>
-        <Reference Include="System.IO.Compression">
-          <HintPath>..\..\..\..\..\packages\System.IO.Compression\ref\netstandard1.3\System.IO.Compression.dll</HintPath>
-          <Private>False</Private>
-          <Paket>True</Paket>
-        </Reference>
-        <Reference Include="System.IO.Compression">
-          <HintPath>..\..\..\..\..\packages\System.IO.Compression\ref\netstandard1.3\System.IO.Compression.xml</HintPath>
-          <Private>False</Private>
-          <Paket>True</Paket>
-        </Reference>
-      </ItemGroup>
-    </When>
-  </Choose>
-  <Choose>
-    <When Condition="$(TargetFrameworkIdentifier) == '.NETFramework' And ($(TargetFrameworkVersion) == 'v4.6' Or $(TargetFrameworkVersion) == 'v4.6.1' Or $(TargetFrameworkVersion) == 'v4.6.2' Or $(TargetFrameworkVersion) == 'v4.6.3' Or $(TargetFrameworkVersion) == 'v4.7')">
-      <ItemGroup>
-        <Reference Include="System.IO.Compression.FileSystem">
-          <Paket>True</Paket>
-        </Reference>
-        <Reference Include="System.IO.Compression.ZipFile">
-          <HintPath>..\..\..\..\..\packages\System.IO.Compression.ZipFile\lib\net46\System.IO.Compression.ZipFile.dll</HintPath>
-          <Private>True</Private>
-          <Paket>True</Paket>
-        </Reference>
-      </ItemGroup>
-    </When>
-    <When Condition="$(TargetFrameworkIdentifier) == '.NETStandard' And ($(TargetFrameworkVersion) == 'v1.3' Or $(TargetFrameworkVersion) == 'v1.4' Or $(TargetFrameworkVersion) == 'v1.5' Or $(TargetFrameworkVersion) == 'v1.6' Or $(TargetFrameworkVersion) == 'v2.0')">
-      <ItemGroup>
-        <Reference Include="System.IO.Compression.ZipFile">
-          <HintPath>..\..\..\..\..\packages\System.IO.Compression.ZipFile\lib\netstandard1.3\System.IO.Compression.ZipFile.dll</HintPath>
-          <Private>True</Private>
-          <Paket>True</Paket>
-        </Reference>
-      </ItemGroup>
-    </When>
-    <When Condition="$(TargetFrameworkIdentifier) == '.NETStandard' And ($(TargetFrameworkVersion) == 'v1.3' Or $(TargetFrameworkVersion) == 'v1.4' Or $(TargetFrameworkVersion) == 'v1.5' Or $(TargetFrameworkVersion) == 'v1.6' Or $(TargetFrameworkVersion) == 'v2.0')">
-      <ItemGroup>
-        <Reference Include="System.IO.Compression.ZipFile">
-          <HintPath>..\..\..\..\..\packages\System.IO.Compression.ZipFile\ref\netstandard1.3\System.IO.Compression.ZipFile.dll</HintPath>
-          <Private>False</Private>
-          <Paket>True</Paket>
-        </Reference>
-        <Reference Include="System.IO.Compression.ZipFile">
-          <HintPath>..\..\..\..\..\packages\System.IO.Compression.ZipFile\ref\netstandard1.3\System.IO.Compression.ZipFile.xml</HintPath>
-          <Private>False</Private>
-          <Paket>True</Paket>
-        </Reference>
-      </ItemGroup>
-    </When>
-  </Choose>
-  <Choose>
-    <When Condition="$(TargetFrameworkIdentifier) == '.NETFramework' And ($(TargetFrameworkVersion) == 'v4.6' Or $(TargetFrameworkVersion) == 'v4.6.1' Or $(TargetFrameworkVersion) == 'v4.6.2' Or $(TargetFrameworkVersion) == 'v4.6.3' Or $(TargetFrameworkVersion) == 'v4.7')">
-      <ItemGroup>
-        <Reference Include="System.IO.FileSystem">
-          <HintPath>..\..\..\..\..\packages\System.IO.FileSystem\lib\net46\System.IO.FileSystem.dll</HintPath>
-          <Private>True</Private>
-          <Paket>True</Paket>
-        </Reference>
-      </ItemGroup>
-    </When>
-    <When Condition="$(TargetFrameworkIdentifier) == '.NETStandard' And ($(TargetFrameworkVersion) == 'v1.3' Or $(TargetFrameworkVersion) == 'v1.4' Or $(TargetFrameworkVersion) == 'v1.5' Or $(TargetFrameworkVersion) == 'v1.6' Or $(TargetFrameworkVersion) == 'v2.0')">
-      <ItemGroup>
-        <Reference Include="System.IO.FileSystem">
-          <HintPath>..\..\..\..\..\packages\System.IO.FileSystem\ref\netstandard1.3\System.IO.FileSystem.dll</HintPath>
-          <Private>False</Private>
-          <Paket>True</Paket>
-        </Reference>
-        <Reference Include="System.IO.FileSystem">
-          <HintPath>..\..\..\..\..\packages\System.IO.FileSystem\ref\netstandard1.3\System.IO.FileSystem.xml</HintPath>
-          <Private>False</Private>
-          <Paket>True</Paket>
-        </Reference>
-      </ItemGroup>
-    </When>
-  </Choose>
-  <Choose>
-    <When Condition="$(TargetFrameworkIdentifier) == '.NETFramework' And ($(TargetFrameworkVersion) == 'v4.6' Or $(TargetFrameworkVersion) == 'v4.6.1' Or $(TargetFrameworkVersion) == 'v4.6.2' Or $(TargetFrameworkVersion) == 'v4.6.3' Or $(TargetFrameworkVersion) == 'v4.7')">
-      <ItemGroup>
-        <Reference Include="System.IO.FileSystem.Primitives">
-          <HintPath>..\..\..\..\..\packages\System.IO.FileSystem.Primitives\lib\net46\System.IO.FileSystem.Primitives.dll</HintPath>
-          <Private>True</Private>
-          <Paket>True</Paket>
-        </Reference>
-      </ItemGroup>
-    </When>
-    <When Condition="$(TargetFrameworkIdentifier) == '.NETStandard' And ($(TargetFrameworkVersion) == 'v1.3' Or $(TargetFrameworkVersion) == 'v1.4' Or $(TargetFrameworkVersion) == 'v1.5' Or $(TargetFrameworkVersion) == 'v1.6' Or $(TargetFrameworkVersion) == 'v2.0')">
-      <ItemGroup>
-        <Reference Include="System.IO.FileSystem.Primitives">
-          <HintPath>..\..\..\..\..\packages\System.IO.FileSystem.Primitives\lib\netstandard1.3\System.IO.FileSystem.Primitives.dll</HintPath>
-          <Private>True</Private>
-          <Paket>True</Paket>
-        </Reference>
-      </ItemGroup>
-    </When>
-    <When Condition="$(TargetFrameworkIdentifier) == '.NETStandard' And ($(TargetFrameworkVersion) == 'v1.3' Or $(TargetFrameworkVersion) == 'v1.4' Or $(TargetFrameworkVersion) == 'v1.5' Or $(TargetFrameworkVersion) == 'v1.6' Or $(TargetFrameworkVersion) == 'v2.0')">
-      <ItemGroup>
-        <Reference Include="System.IO.FileSystem.Primitives">
-          <HintPath>..\..\..\..\..\packages\System.IO.FileSystem.Primitives\ref\netstandard1.3\System.IO.FileSystem.Primitives.dll</HintPath>
-          <Private>False</Private>
-          <Paket>True</Paket>
-        </Reference>
-        <Reference Include="System.IO.FileSystem.Primitives">
-          <HintPath>..\..\..\..\..\packages\System.IO.FileSystem.Primitives\ref\netstandard1.3\System.IO.FileSystem.Primitives.xml</HintPath>
-          <Private>False</Private>
-          <Paket>True</Paket>
-        </Reference>
-      </ItemGroup>
-    </When>
-  </Choose>
-  <Choose>
-    <When Condition="$(TargetFrameworkIdentifier) == '.NETFramework' And ($(TargetFrameworkVersion) == 'v4.6.3' Or $(TargetFrameworkVersion) == 'v4.7')">
-      <ItemGroup>
-        <Reference Include="System.Linq">
-          <HintPath>..\..\..\..\..\packages\System.Linq\lib\net463\System.Linq.dll</HintPath>
-          <Private>True</Private>
-          <Paket>True</Paket>
-        </Reference>
-      </ItemGroup>
-    </When>
-    <When Condition="$(TargetFrameworkIdentifier) == '.NETStandard' And ($(TargetFrameworkVersion) == 'v1.3' Or $(TargetFrameworkVersion) == 'v1.4' Or $(TargetFrameworkVersion) == 'v1.5')">
-      <ItemGroup>
-        <Reference Include="System.Linq">
-          <HintPath>..\..\..\..\..\packages\System.Linq\ref\netstandard1.0\System.Linq.dll</HintPath>
-          <Private>False</Private>
-          <Paket>True</Paket>
-        </Reference>
-        <Reference Include="System.Linq">
-          <HintPath>..\..\..\..\..\packages\System.Linq\ref\netstandard1.0\System.Linq.xml</HintPath>
-          <Private>False</Private>
-          <Paket>True</Paket>
-        </Reference>
-      </ItemGroup>
-    </When>
-    <When Condition="$(TargetFrameworkIdentifier) == '.NETStandard' And ($(TargetFrameworkVersion) == 'v1.6' Or $(TargetFrameworkVersion) == 'v2.0')">
-      <ItemGroup>
-        <Reference Include="System.Linq">
-          <HintPath>..\..\..\..\..\packages\System.Linq\lib\netstandard1.6\System.Linq.dll</HintPath>
-          <Private>True</Private>
-          <Paket>True</Paket>
-        </Reference>
-      </ItemGroup>
-    </When>
-    <When Condition="$(TargetFrameworkIdentifier) == '.NETStandard' And ($(TargetFrameworkVersion) == 'v1.6' Or $(TargetFrameworkVersion) == 'v2.0')">
-      <ItemGroup>
-        <Reference Include="System.Linq">
-          <HintPath>..\..\..\..\..\packages\System.Linq\ref\netstandard1.6\System.Linq.dll</HintPath>
-          <Private>False</Private>
-          <Paket>True</Paket>
-        </Reference>
-        <Reference Include="System.Linq">
-          <HintPath>..\..\..\..\..\packages\System.Linq\ref\netstandard1.6\System.Linq.xml</HintPath>
-          <Private>False</Private>
-          <Paket>True</Paket>
-        </Reference>
-      </ItemGroup>
-    </When>
-  </Choose>
-  <Choose>
-    <When Condition="$(TargetFrameworkIdentifier) == '.NETFramework' And ($(TargetFrameworkVersion) == 'v4.6.3' Or $(TargetFrameworkVersion) == 'v4.7')">
-      <ItemGroup>
-        <Reference Include="System.Linq.Expressions">
-          <HintPath>..\..\..\..\..\packages\System.Linq.Expressions\lib\net463\System.Linq.Expressions.dll</HintPath>
-          <Private>True</Private>
-          <Paket>True</Paket>
-        </Reference>
-      </ItemGroup>
-    </When>
-    <When Condition="$(TargetFrameworkIdentifier) == '.NETStandard' And ($(TargetFrameworkVersion) == 'v1.3' Or $(TargetFrameworkVersion) == 'v1.4' Or $(TargetFrameworkVersion) == 'v1.5')">
-      <ItemGroup>
-        <Reference Include="System.Linq.Expressions">
-          <HintPath>..\..\..\..\..\packages\System.Linq.Expressions\ref\netstandard1.3\System.Linq.Expressions.dll</HintPath>
-          <Private>False</Private>
-          <Paket>True</Paket>
-        </Reference>
-        <Reference Include="System.Linq.Expressions">
-          <HintPath>..\..\..\..\..\packages\System.Linq.Expressions\ref\netstandard1.3\System.Linq.Expressions.xml</HintPath>
-          <Private>False</Private>
-          <Paket>True</Paket>
-        </Reference>
-      </ItemGroup>
-    </When>
-    <When Condition="$(TargetFrameworkIdentifier) == '.NETStandard' And ($(TargetFrameworkVersion) == 'v1.6' Or $(TargetFrameworkVersion) == 'v2.0')">
-      <ItemGroup>
-        <Reference Include="System.Linq.Expressions">
-          <HintPath>..\..\..\..\..\packages\System.Linq.Expressions\lib\netstandard1.6\System.Linq.Expressions.dll</HintPath>
-          <Private>True</Private>
-          <Paket>True</Paket>
-        </Reference>
-      </ItemGroup>
-    </When>
-    <When Condition="$(TargetFrameworkIdentifier) == '.NETStandard' And ($(TargetFrameworkVersion) == 'v1.6' Or $(TargetFrameworkVersion) == 'v2.0')">
-      <ItemGroup>
-        <Reference Include="System.Linq.Expressions">
-          <HintPath>..\..\..\..\..\packages\System.Linq.Expressions\ref\netstandard1.6\System.Linq.Expressions.dll</HintPath>
-          <Private>False</Private>
-          <Paket>True</Paket>
-        </Reference>
-        <Reference Include="System.Linq.Expressions">
-          <HintPath>..\..\..\..\..\packages\System.Linq.Expressions\ref\netstandard1.6\System.Linq.Expressions.xml</HintPath>
-          <Private>False</Private>
-          <Paket>True</Paket>
-        </Reference>
-      </ItemGroup>
-    </When>
-  </Choose>
-  <Choose>
-    <When Condition="$(TargetFrameworkIdentifier) == '.NETFramework' And ($(TargetFrameworkVersion) == 'v4.5' Or $(TargetFrameworkVersion) == 'v4.5.1' Or $(TargetFrameworkVersion) == 'v4.5.2' Or $(TargetFrameworkVersion) == 'v4.5.3')">
-      <ItemGroup>
-        <Reference Include="System.Net.Http">
-          <Paket>True</Paket>
-        </Reference>
-      </ItemGroup>
-    </When>
-    <When Condition="$(TargetFrameworkIdentifier) == '.NETFramework' And ($(TargetFrameworkVersion) == 'v4.6' Or $(TargetFrameworkVersion) == 'v4.6.1' Or $(TargetFrameworkVersion) == 'v4.6.2' Or $(TargetFrameworkVersion) == 'v4.6.3' Or $(TargetFrameworkVersion) == 'v4.7')">
-      <ItemGroup>
-        <Reference Include="System.Net.Http">
-          <HintPath>..\..\..\..\..\packages\System.Net.Http\lib\net46\System.Net.Http.dll</HintPath>
-          <Private>True</Private>
-          <Paket>True</Paket>
-        </Reference>
-      </ItemGroup>
-    </When>
-    <When Condition="$(TargetFrameworkIdentifier) == '.NETStandard' And ($(TargetFrameworkVersion) == 'v1.3' Or $(TargetFrameworkVersion) == 'v1.4' Or $(TargetFrameworkVersion) == 'v1.5' Or $(TargetFrameworkVersion) == 'v1.6' Or $(TargetFrameworkVersion) == 'v2.0')">
-      <ItemGroup>
-        <Reference Include="System.Net.Http">
-          <HintPath>..\..\..\..\..\packages\System.Net.Http\ref\netstandard1.3\System.Net.Http.dll</HintPath>
-          <Private>False</Private>
-          <Paket>True</Paket>
-        </Reference>
-        <Reference Include="System.Net.Http">
-          <HintPath>..\..\..\..\..\packages\System.Net.Http\ref\netstandard1.3\System.Net.Http.xml</HintPath>
-          <Private>False</Private>
-          <Paket>True</Paket>
-        </Reference>
-      </ItemGroup>
-    </When>
-  </Choose>
-  <Choose>
-    <When Condition="$(TargetFrameworkIdentifier) == '.NETStandard' And ($(TargetFrameworkVersion) == 'v1.3' Or $(TargetFrameworkVersion) == 'v1.4' Or $(TargetFrameworkVersion) == 'v1.5' Or $(TargetFrameworkVersion) == 'v1.6' Or $(TargetFrameworkVersion) == 'v2.0')">
-      <ItemGroup>
-        <Reference Include="System.Net.Primitives">
-          <HintPath>..\..\..\..\..\packages\System.Net.Primitives\ref\netstandard1.3\System.Net.Primitives.dll</HintPath>
-          <Private>False</Private>
-          <Paket>True</Paket>
-        </Reference>
-        <Reference Include="System.Net.Primitives">
-          <HintPath>..\..\..\..\..\packages\System.Net.Primitives\ref\netstandard1.3\System.Net.Primitives.xml</HintPath>
-          <Private>False</Private>
-          <Paket>True</Paket>
-        </Reference>
-      </ItemGroup>
-    </When>
-  </Choose>
-  <Choose>
-    <When Condition="$(TargetFrameworkIdentifier) == '.NETFramework' And ($(TargetFrameworkVersion) == 'v4.6' Or $(TargetFrameworkVersion) == 'v4.6.1' Or $(TargetFrameworkVersion) == 'v4.6.2' Or $(TargetFrameworkVersion) == 'v4.6.3' Or $(TargetFrameworkVersion) == 'v4.7')">
-      <ItemGroup>
-        <Reference Include="System.Net.Sockets">
-          <HintPath>..\..\..\..\..\packages\System.Net.Sockets\lib\net46\System.Net.Sockets.dll</HintPath>
-          <Private>True</Private>
-          <Paket>True</Paket>
-        </Reference>
-      </ItemGroup>
-    </When>
-    <When Condition="$(TargetFrameworkIdentifier) == '.NETStandard' And ($(TargetFrameworkVersion) == 'v1.3' Or $(TargetFrameworkVersion) == 'v1.4' Or $(TargetFrameworkVersion) == 'v1.5' Or $(TargetFrameworkVersion) == 'v1.6' Or $(TargetFrameworkVersion) == 'v2.0')">
-      <ItemGroup>
-        <Reference Include="System.Net.Sockets">
-          <HintPath>..\..\..\..\..\packages\System.Net.Sockets\ref\netstandard1.3\System.Net.Sockets.dll</HintPath>
-          <Private>False</Private>
-          <Paket>True</Paket>
-        </Reference>
-        <Reference Include="System.Net.Sockets">
-          <HintPath>..\..\..\..\..\packages\System.Net.Sockets\ref\netstandard1.3\System.Net.Sockets.xml</HintPath>
-          <Private>False</Private>
-          <Paket>True</Paket>
-        </Reference>
-      </ItemGroup>
-    </When>
-  </Choose>
-  <Choose>
-    <When Condition="$(TargetFrameworkIdentifier) == '.NETStandard' And ($(TargetFrameworkVersion) == 'v1.3' Or $(TargetFrameworkVersion) == 'v1.4' Or $(TargetFrameworkVersion) == 'v1.5' Or $(TargetFrameworkVersion) == 'v1.6' Or $(TargetFrameworkVersion) == 'v2.0')">
-      <ItemGroup>
-        <Reference Include="System.ObjectModel">
-          <HintPath>..\..\..\..\..\packages\System.ObjectModel\lib\netstandard1.3\System.ObjectModel.dll</HintPath>
-          <Private>True</Private>
-          <Paket>True</Paket>
-        </Reference>
-      </ItemGroup>
-    </When>
-    <When Condition="$(TargetFrameworkIdentifier) == '.NETStandard' And ($(TargetFrameworkVersion) == 'v1.3' Or $(TargetFrameworkVersion) == 'v1.4' Or $(TargetFrameworkVersion) == 'v1.5' Or $(TargetFrameworkVersion) == 'v1.6' Or $(TargetFrameworkVersion) == 'v2.0')">
-      <ItemGroup>
-        <Reference Include="System.ObjectModel">
-          <HintPath>..\..\..\..\..\packages\System.ObjectModel\ref\netstandard1.3\System.ObjectModel.dll</HintPath>
-          <Private>False</Private>
-          <Paket>True</Paket>
-        </Reference>
-        <Reference Include="System.ObjectModel">
-          <HintPath>..\..\..\..\..\packages\System.ObjectModel\ref\netstandard1.3\System.ObjectModel.xml</HintPath>
-          <Private>False</Private>
-          <Paket>True</Paket>
-        </Reference>
-      </ItemGroup>
-    </When>
-  </Choose>
-  <Choose>
-    <When Condition="$(TargetFrameworkIdentifier) == '.NETFramework' And ($(TargetFrameworkVersion) == 'v4.6.2' Or $(TargetFrameworkVersion) == 'v4.6.3' Or $(TargetFrameworkVersion) == 'v4.7')">
-      <ItemGroup>
-        <Reference Include="System.Reflection">
-          <HintPath>..\..\..\..\..\packages\System.Reflection\lib\net462\System.Reflection.dll</HintPath>
-          <Private>True</Private>
-          <Paket>True</Paket>
-        </Reference>
-      </ItemGroup>
-    </When>
-    <When Condition="$(TargetFrameworkIdentifier) == '.NETStandard' And ($(TargetFrameworkVersion) == 'v1.3' Or $(TargetFrameworkVersion) == 'v1.4')">
-      <ItemGroup>
-        <Reference Include="System.Reflection">
-          <HintPath>..\..\..\..\..\packages\System.Reflection\ref\netstandard1.3\System.Reflection.dll</HintPath>
-          <Private>False</Private>
-          <Paket>True</Paket>
-        </Reference>
-        <Reference Include="System.Reflection">
-          <HintPath>..\..\..\..\..\packages\System.Reflection\ref\netstandard1.3\System.Reflection.xml</HintPath>
-          <Private>False</Private>
-          <Paket>True</Paket>
-        </Reference>
-      </ItemGroup>
-    </When>
-    <When Condition="$(TargetFrameworkIdentifier) == '.NETStandard' And ($(TargetFrameworkVersion) == 'v1.5' Or $(TargetFrameworkVersion) == 'v1.6' Or $(TargetFrameworkVersion) == 'v2.0')">
-      <ItemGroup>
-        <Reference Include="System.Reflection">
-          <HintPath>..\..\..\..\..\packages\System.Reflection\ref\netstandard1.5\System.Reflection.dll</HintPath>
-          <Private>False</Private>
-          <Paket>True</Paket>
-        </Reference>
-        <Reference Include="System.Reflection">
-          <HintPath>..\..\..\..\..\packages\System.Reflection\ref\netstandard1.5\System.Reflection.xml</HintPath>
-          <Private>False</Private>
-          <Paket>True</Paket>
-        </Reference>
-      </ItemGroup>
-    </When>
-  </Choose>
-  <Choose>
-    <When Condition="$(TargetFrameworkIdentifier) == '.NETStandard' And ($(TargetFrameworkVersion) == 'v1.3' Or $(TargetFrameworkVersion) == 'v1.4' Or $(TargetFrameworkVersion) == 'v1.5' Or $(TargetFrameworkVersion) == 'v1.6' Or $(TargetFrameworkVersion) == 'v2.0')">
-      <ItemGroup>
-        <Reference Include="System.Reflection.Emit">
-          <HintPath>..\..\..\..\..\packages\System.Reflection.Emit\ref\netstandard1.1\System.Reflection.Emit.dll</HintPath>
-          <Private>False</Private>
-          <Paket>True</Paket>
-        </Reference>
-        <Reference Include="System.Reflection.Emit">
-          <HintPath>..\..\..\..\..\packages\System.Reflection.Emit\ref\netstandard1.1\System.Reflection.Emit.xml</HintPath>
-          <Private>False</Private>
-          <Paket>True</Paket>
-        </Reference>
-      </ItemGroup>
-    </When>
-    <When Condition="$(TargetFrameworkIdentifier) == '.NETStandard' And ($(TargetFrameworkVersion) == 'v1.3' Or $(TargetFrameworkVersion) == 'v1.4' Or $(TargetFrameworkVersion) == 'v1.5' Or $(TargetFrameworkVersion) == 'v1.6' Or $(TargetFrameworkVersion) == 'v2.0')">
-      <ItemGroup>
-        <Reference Include="System.Reflection.Emit">
-          <HintPath>..\..\..\..\..\packages\System.Reflection.Emit\lib\netstandard1.3\System.Reflection.Emit.dll</HintPath>
-          <Private>True</Private>
-          <Paket>True</Paket>
-        </Reference>
-      </ItemGroup>
-    </When>
-  </Choose>
-  <Choose>
-    <When Condition="$(TargetFrameworkIdentifier) == '.NETStandard' And ($(TargetFrameworkVersion) == 'v1.3' Or $(TargetFrameworkVersion) == 'v1.4' Or $(TargetFrameworkVersion) == 'v1.5' Or $(TargetFrameworkVersion) == 'v1.6' Or $(TargetFrameworkVersion) == 'v2.0')">
-      <ItemGroup>
-        <Reference Include="System.Reflection.Emit.ILGeneration">
-          <HintPath>..\..\..\..\..\packages\System.Reflection.Emit.ILGeneration\ref\netstandard1.0\System.Reflection.Emit.ILGeneration.dll</HintPath>
-          <Private>False</Private>
-          <Paket>True</Paket>
-        </Reference>
-        <Reference Include="System.Reflection.Emit.ILGeneration">
-          <HintPath>..\..\..\..\..\packages\System.Reflection.Emit.ILGeneration\ref\netstandard1.0\System.Reflection.Emit.ILGeneration.xml</HintPath>
-          <Private>False</Private>
-          <Paket>True</Paket>
-        </Reference>
-      </ItemGroup>
-    </When>
-    <When Condition="$(TargetFrameworkIdentifier) == '.NETStandard' And ($(TargetFrameworkVersion) == 'v1.3' Or $(TargetFrameworkVersion) == 'v1.4' Or $(TargetFrameworkVersion) == 'v1.5' Or $(TargetFrameworkVersion) == 'v1.6' Or $(TargetFrameworkVersion) == 'v2.0')">
-      <ItemGroup>
-        <Reference Include="System.Reflection.Emit.ILGeneration">
-          <HintPath>..\..\..\..\..\packages\System.Reflection.Emit.ILGeneration\lib\netstandard1.3\System.Reflection.Emit.ILGeneration.dll</HintPath>
-          <Private>True</Private>
-          <Paket>True</Paket>
-        </Reference>
-      </ItemGroup>
-    </When>
-  </Choose>
-  <Choose>
-    <When Condition="$(TargetFrameworkIdentifier) == '.NETStandard' And ($(TargetFrameworkVersion) == 'v1.6' Or $(TargetFrameworkVersion) == 'v2.0')">
-      <ItemGroup>
-        <Reference Include="System.Reflection.Emit.Lightweight">
-          <HintPath>..\..\..\..\..\packages\System.Reflection.Emit.Lightweight\ref\netstandard1.0\System.Reflection.Emit.Lightweight.dll</HintPath>
-          <Private>False</Private>
-          <Paket>True</Paket>
-        </Reference>
-        <Reference Include="System.Reflection.Emit.Lightweight">
-          <HintPath>..\..\..\..\..\packages\System.Reflection.Emit.Lightweight\ref\netstandard1.0\System.Reflection.Emit.Lightweight.xml</HintPath>
-          <Private>False</Private>
-          <Paket>True</Paket>
-        </Reference>
-      </ItemGroup>
-    </When>
-    <When Condition="$(TargetFrameworkIdentifier) == '.NETStandard' And ($(TargetFrameworkVersion) == 'v1.6' Or $(TargetFrameworkVersion) == 'v2.0')">
-      <ItemGroup>
-        <Reference Include="System.Reflection.Emit.Lightweight">
-          <HintPath>..\..\..\..\..\packages\System.Reflection.Emit.Lightweight\lib\netstandard1.3\System.Reflection.Emit.Lightweight.dll</HintPath>
-          <Private>True</Private>
-          <Paket>True</Paket>
-        </Reference>
-      </ItemGroup>
-    </When>
-  </Choose>
-  <Choose>
-    <When Condition="$(TargetFrameworkIdentifier) == '.NETStandard' And ($(TargetFrameworkVersion) == 'v1.3' Or $(TargetFrameworkVersion) == 'v1.4' Or $(TargetFrameworkVersion) == 'v1.5' Or $(TargetFrameworkVersion) == 'v1.6' Or $(TargetFrameworkVersion) == 'v2.0')">
-      <ItemGroup>
-        <Reference Include="System.Reflection.Extensions">
-          <HintPath>..\..\..\..\..\packages\System.Reflection.Extensions\ref\netstandard1.0\System.Reflection.Extensions.dll</HintPath>
-          <Private>False</Private>
-          <Paket>True</Paket>
-        </Reference>
-        <Reference Include="System.Reflection.Extensions">
-          <HintPath>..\..\..\..\..\packages\System.Reflection.Extensions\ref\netstandard1.0\System.Reflection.Extensions.xml</HintPath>
-          <Private>False</Private>
-          <Paket>True</Paket>
-        </Reference>
-      </ItemGroup>
-    </When>
-  </Choose>
-  <Choose>
-    <When Condition="$(TargetFrameworkIdentifier) == '.NETStandard' And ($(TargetFrameworkVersion) == 'v1.3' Or $(TargetFrameworkVersion) == 'v1.4' Or $(TargetFrameworkVersion) == 'v1.5' Or $(TargetFrameworkVersion) == 'v1.6' Or $(TargetFrameworkVersion) == 'v2.0')">
-      <ItemGroup>
-        <Reference Include="System.Reflection.Primitives">
-          <HintPath>..\..\..\..\..\packages\System.Reflection.Primitives\ref\netstandard1.0\System.Reflection.Primitives.dll</HintPath>
-          <Private>False</Private>
-          <Paket>True</Paket>
-        </Reference>
-        <Reference Include="System.Reflection.Primitives">
-          <HintPath>..\..\..\..\..\packages\System.Reflection.Primitives\ref\netstandard1.0\System.Reflection.Primitives.xml</HintPath>
-          <Private>False</Private>
-          <Paket>True</Paket>
-        </Reference>
-      </ItemGroup>
-    </When>
-  </Choose>
-  <Choose>
-    <When Condition="$(TargetFrameworkIdentifier) == '.NETFramework' And ($(TargetFrameworkVersion) == 'v4.6' Or $(TargetFrameworkVersion) == 'v4.6.1')">
-      <ItemGroup>
-        <Reference Include="System.Reflection.TypeExtensions">
-          <HintPath>..\..\..\..\..\packages\System.Reflection.TypeExtensions\lib\net46\System.Reflection.TypeExtensions.dll</HintPath>
-          <Private>True</Private>
-          <Paket>True</Paket>
-        </Reference>
-      </ItemGroup>
-    </When>
-    <When Condition="$(TargetFrameworkIdentifier) == '.NETFramework' And ($(TargetFrameworkVersion) == 'v4.6.2' Or $(TargetFrameworkVersion) == 'v4.6.3' Or $(TargetFrameworkVersion) == 'v4.7')">
-      <ItemGroup>
-        <Reference Include="System.Reflection.TypeExtensions">
-          <HintPath>..\..\..\..\..\packages\System.Reflection.TypeExtensions\lib\net462\System.Reflection.TypeExtensions.dll</HintPath>
-          <Private>True</Private>
-          <Paket>True</Paket>
-        </Reference>
-      </ItemGroup>
-    </When>
-    <When Condition="$(TargetFrameworkIdentifier) == '.NETStandard' And ($(TargetFrameworkVersion) == 'v1.3' Or $(TargetFrameworkVersion) == 'v1.4')">
-      <ItemGroup>
-        <Reference Include="System.Reflection.TypeExtensions">
-          <HintPath>..\..\..\..\..\packages\System.Reflection.TypeExtensions\ref\netstandard1.3\System.Reflection.TypeExtensions.dll</HintPath>
-          <Private>False</Private>
-          <Paket>True</Paket>
-        </Reference>
-        <Reference Include="System.Reflection.TypeExtensions">
-          <HintPath>..\..\..\..\..\packages\System.Reflection.TypeExtensions\ref\netstandard1.3\System.Reflection.TypeExtensions.xml</HintPath>
-          <Private>False</Private>
-          <Paket>True</Paket>
-        </Reference>
-      </ItemGroup>
-    </When>
-    <When Condition="$(TargetFrameworkIdentifier) == '.NETStandard' And ($(TargetFrameworkVersion) == 'v1.5' Or $(TargetFrameworkVersion) == 'v1.6' Or $(TargetFrameworkVersion) == 'v2.0')">
-      <ItemGroup>
-        <Reference Include="System.Reflection.TypeExtensions">
-          <HintPath>..\..\..\..\..\packages\System.Reflection.TypeExtensions\lib\netstandard1.5\System.Reflection.TypeExtensions.dll</HintPath>
-          <Private>True</Private>
-          <Paket>True</Paket>
-        </Reference>
-      </ItemGroup>
-    </When>
-    <When Condition="$(TargetFrameworkIdentifier) == '.NETStandard' And ($(TargetFrameworkVersion) == 'v1.5' Or $(TargetFrameworkVersion) == 'v1.6' Or $(TargetFrameworkVersion) == 'v2.0')">
-      <ItemGroup>
-        <Reference Include="System.Reflection.TypeExtensions">
-          <HintPath>..\..\..\..\..\packages\System.Reflection.TypeExtensions\ref\netstandard1.5\System.Reflection.TypeExtensions.dll</HintPath>
-          <Private>False</Private>
-          <Paket>True</Paket>
-        </Reference>
-        <Reference Include="System.Reflection.TypeExtensions">
-          <HintPath>..\..\..\..\..\packages\System.Reflection.TypeExtensions\ref\netstandard1.5\System.Reflection.TypeExtensions.xml</HintPath>
-          <Private>False</Private>
-          <Paket>True</Paket>
-        </Reference>
-      </ItemGroup>
-    </When>
-  </Choose>
-  <Choose>
-    <When Condition="$(TargetFrameworkIdentifier) == '.NETStandard' And ($(TargetFrameworkVersion) == 'v1.3' Or $(TargetFrameworkVersion) == 'v1.4' Or $(TargetFrameworkVersion) == 'v1.5' Or $(TargetFrameworkVersion) == 'v1.6' Or $(TargetFrameworkVersion) == 'v2.0')">
-      <ItemGroup>
-        <Reference Include="System.Resources.ResourceManager">
-          <HintPath>..\..\..\..\..\packages\System.Resources.ResourceManager\ref\netstandard1.0\System.Resources.ResourceManager.dll</HintPath>
-          <Private>False</Private>
-          <Paket>True</Paket>
-        </Reference>
-        <Reference Include="System.Resources.ResourceManager">
-          <HintPath>..\..\..\..\..\packages\System.Resources.ResourceManager\ref\netstandard1.0\System.Resources.ResourceManager.xml</HintPath>
-          <Private>False</Private>
-          <Paket>True</Paket>
-        </Reference>
-      </ItemGroup>
-    </When>
-  </Choose>
-  <Choose>
-    <When Condition="$(TargetFrameworkIdentifier) == '.NETFramework' And ($(TargetFrameworkVersion) == 'v4.5' Or $(TargetFrameworkVersion) == 'v4.5.1' Or $(TargetFrameworkVersion) == 'v4.5.2' Or $(TargetFrameworkVersion) == 'v4.5.3' Or $(TargetFrameworkVersion) == 'v4.6' Or $(TargetFrameworkVersion) == 'v4.6.1')">
-      <ItemGroup>
-        <Reference Include="System.ComponentModel.Composition">
-          <Paket>True</Paket>
-        </Reference>
-      </ItemGroup>
-    </When>
-    <When Condition="$(TargetFrameworkIdentifier) == '.NETFramework' And ($(TargetFrameworkVersion) == 'v4.6.2' Or $(TargetFrameworkVersion) == 'v4.6.3' Or $(TargetFrameworkVersion) == 'v4.7')">
-      <ItemGroup>
-        <Reference Include="System.ComponentModel.Composition">
-          <Paket>True</Paket>
-        </Reference>
-        <Reference Include="System.Runtime">
-          <HintPath>..\..\..\..\..\packages\System.Runtime\lib\net462\System.Runtime.dll</HintPath>
-          <Private>True</Private>
-          <Paket>True</Paket>
-        </Reference>
-      </ItemGroup>
-    </When>
-    <When Condition="$(TargetFrameworkIdentifier) == '.NETStandard' And ($(TargetFrameworkVersion) == 'v1.3' Or $(TargetFrameworkVersion) == 'v1.4')">
-      <ItemGroup>
-        <Reference Include="System.Runtime">
-          <HintPath>..\..\..\..\..\packages\System.Runtime\ref\netstandard1.3\System.Runtime.dll</HintPath>
-          <Private>False</Private>
-          <Paket>True</Paket>
-        </Reference>
-        <Reference Include="System.Runtime">
-          <HintPath>..\..\..\..\..\packages\System.Runtime\ref\netstandard1.3\System.Runtime.xml</HintPath>
-          <Private>False</Private>
-          <Paket>True</Paket>
-        </Reference>
-      </ItemGroup>
-    </When>
-    <When Condition="$(TargetFrameworkIdentifier) == '.NETStandard' And ($(TargetFrameworkVersion) == 'v1.5' Or $(TargetFrameworkVersion) == 'v1.6' Or $(TargetFrameworkVersion) == 'v2.0')">
-      <ItemGroup>
-        <Reference Include="System.Runtime">
-          <HintPath>..\..\..\..\..\packages\System.Runtime\ref\netstandard1.5\System.Runtime.dll</HintPath>
-          <Private>False</Private>
-          <Paket>True</Paket>
-        </Reference>
-        <Reference Include="System.Runtime">
-          <HintPath>..\..\..\..\..\packages\System.Runtime\ref\netstandard1.5\System.Runtime.xml</HintPath>
-          <Private>False</Private>
-          <Paket>True</Paket>
-        </Reference>
-      </ItemGroup>
-    </When>
-  </Choose>
-  <Choose>
-    <When Condition="$(TargetFrameworkIdentifier) == '.NETFramework' And ($(TargetFrameworkVersion) == 'v4.6.2' Or $(TargetFrameworkVersion) == 'v4.6.3' Or $(TargetFrameworkVersion) == 'v4.7')">
-      <ItemGroup>
-        <Reference Include="System.Runtime.Extensions">
-          <HintPath>..\..\..\..\..\packages\System.Runtime.Extensions\lib\net462\System.Runtime.Extensions.dll</HintPath>
-          <Private>True</Private>
-          <Paket>True</Paket>
-        </Reference>
-      </ItemGroup>
-    </When>
-    <When Condition="$(TargetFrameworkIdentifier) == '.NETStandard' And ($(TargetFrameworkVersion) == 'v1.3' Or $(TargetFrameworkVersion) == 'v1.4')">
-      <ItemGroup>
-        <Reference Include="System.Runtime.Extensions">
-          <HintPath>..\..\..\..\..\packages\System.Runtime.Extensions\ref\netstandard1.3\System.Runtime.Extensions.dll</HintPath>
-          <Private>False</Private>
-          <Paket>True</Paket>
-        </Reference>
-        <Reference Include="System.Runtime.Extensions">
-          <HintPath>..\..\..\..\..\packages\System.Runtime.Extensions\ref\netstandard1.3\System.Runtime.Extensions.xml</HintPath>
-          <Private>False</Private>
-          <Paket>True</Paket>
-        </Reference>
-      </ItemGroup>
-    </When>
-    <When Condition="$(TargetFrameworkIdentifier) == '.NETStandard' And ($(TargetFrameworkVersion) == 'v1.5' Or $(TargetFrameworkVersion) == 'v1.6' Or $(TargetFrameworkVersion) == 'v2.0')">
-      <ItemGroup>
-        <Reference Include="System.Runtime.Extensions">
-          <HintPath>..\..\..\..\..\packages\System.Runtime.Extensions\ref\netstandard1.5\System.Runtime.Extensions.dll</HintPath>
-          <Private>False</Private>
-          <Paket>True</Paket>
-        </Reference>
-        <Reference Include="System.Runtime.Extensions">
-          <HintPath>..\..\..\..\..\packages\System.Runtime.Extensions\ref\netstandard1.5\System.Runtime.Extensions.xml</HintPath>
-          <Private>False</Private>
-          <Paket>True</Paket>
-        </Reference>
-      </ItemGroup>
-    </When>
-  </Choose>
-  <Choose>
-    <When Condition="$(TargetFrameworkIdentifier) == '.NETStandard' And ($(TargetFrameworkVersion) == 'v1.3' Or $(TargetFrameworkVersion) == 'v1.4' Or $(TargetFrameworkVersion) == 'v1.5' Or $(TargetFrameworkVersion) == 'v1.6' Or $(TargetFrameworkVersion) == 'v2.0')">
-      <ItemGroup>
-        <Reference Include="System.Runtime.Handles">
-          <HintPath>..\..\..\..\..\packages\System.Runtime.Handles\ref\netstandard1.3\System.Runtime.Handles.dll</HintPath>
-          <Private>False</Private>
-          <Paket>True</Paket>
-        </Reference>
-        <Reference Include="System.Runtime.Handles">
-          <HintPath>..\..\..\..\..\packages\System.Runtime.Handles\ref\netstandard1.3\System.Runtime.Handles.xml</HintPath>
-          <Private>False</Private>
-          <Paket>True</Paket>
-        </Reference>
-      </ItemGroup>
-    </When>
-  </Choose>
-  <Choose>
-    <When Condition="$(TargetFrameworkIdentifier) == '.NETFramework' And $(TargetFrameworkVersion) == 'v4.6.2'">
-      <ItemGroup>
-        <Reference Include="System.Runtime.InteropServices">
-          <HintPath>..\..\..\..\..\packages\System.Runtime.InteropServices\lib\net462\System.Runtime.InteropServices.dll</HintPath>
-          <Private>True</Private>
-          <Paket>True</Paket>
-        </Reference>
-      </ItemGroup>
-    </When>
-    <When Condition="$(TargetFrameworkIdentifier) == '.NETFramework' And ($(TargetFrameworkVersion) == 'v4.6.3' Or $(TargetFrameworkVersion) == 'v4.7')">
-      <ItemGroup>
-        <Reference Include="System.Runtime.InteropServices">
-          <HintPath>..\..\..\..\..\packages\System.Runtime.InteropServices\lib\net463\System.Runtime.InteropServices.dll</HintPath>
-          <Private>True</Private>
-          <Paket>True</Paket>
-        </Reference>
-      </ItemGroup>
-    </When>
-    <When Condition="$(TargetFrameworkIdentifier) == '.NETStandard' And ($(TargetFrameworkVersion) == 'v1.3' Or $(TargetFrameworkVersion) == 'v1.4')">
-      <ItemGroup>
-        <Reference Include="System.Runtime.InteropServices">
-          <HintPath>..\..\..\..\..\packages\System.Runtime.InteropServices\ref\netstandard1.3\System.Runtime.InteropServices.dll</HintPath>
-          <Private>False</Private>
-          <Paket>True</Paket>
-        </Reference>
-        <Reference Include="System.Runtime.InteropServices">
-          <HintPath>..\..\..\..\..\packages\System.Runtime.InteropServices\ref\netstandard1.3\System.Runtime.InteropServices.xml</HintPath>
-          <Private>False</Private>
-          <Paket>True</Paket>
-        </Reference>
-      </ItemGroup>
-    </When>
-    <When Condition="$(TargetFrameworkIdentifier) == '.NETStandard' And ($(TargetFrameworkVersion) == 'v1.5' Or $(TargetFrameworkVersion) == 'v1.6' Or $(TargetFrameworkVersion) == 'v2.0')">
-      <ItemGroup>
-        <Reference Include="System.Runtime.InteropServices">
-          <HintPath>..\..\..\..\..\packages\System.Runtime.InteropServices\ref\netstandard1.5\System.Runtime.InteropServices.dll</HintPath>
-          <Private>False</Private>
-          <Paket>True</Paket>
-        </Reference>
-        <Reference Include="System.Runtime.InteropServices">
-          <HintPath>..\..\..\..\..\packages\System.Runtime.InteropServices\ref\netstandard1.5\System.Runtime.InteropServices.xml</HintPath>
-          <Private>False</Private>
-          <Paket>True</Paket>
-        </Reference>
-      </ItemGroup>
-    </When>
-  </Choose>
-  <Choose>
-    <When Condition="$(TargetFrameworkIdentifier) == '.NETFramework' And ($(TargetFrameworkVersion) == 'v4.5' Or $(TargetFrameworkVersion) == 'v4.5.1' Or $(TargetFrameworkVersion) == 'v4.5.2' Or $(TargetFrameworkVersion) == 'v4.5.3' Or $(TargetFrameworkVersion) == 'v4.6' Or $(TargetFrameworkVersion) == 'v4.6.1' Or $(TargetFrameworkVersion) == 'v4.6.2' Or $(TargetFrameworkVersion) == 'v4.6.3' Or $(TargetFrameworkVersion) == 'v4.7')">
-      <ItemGroup>
-        <Reference Include="System.Runtime.InteropServices.RuntimeInformation">
-          <HintPath>..\..\..\..\..\packages\System.Runtime.InteropServices.RuntimeInformation\lib\net45\System.Runtime.InteropServices.RuntimeInformation.dll</HintPath>
-          <Private>True</Private>
-          <Paket>True</Paket>
-        </Reference>
-      </ItemGroup>
-    </When>
-    <When Condition="$(TargetFrameworkIdentifier) == '.NETStandard' And ($(TargetFrameworkVersion) == 'v1.3' Or $(TargetFrameworkVersion) == 'v1.4' Or $(TargetFrameworkVersion) == 'v1.5' Or $(TargetFrameworkVersion) == 'v1.6' Or $(TargetFrameworkVersion) == 'v2.0')">
-      <ItemGroup>
-        <Reference Include="System.Runtime.InteropServices.RuntimeInformation">
-          <HintPath>..\..\..\..\..\packages\System.Runtime.InteropServices.RuntimeInformation\lib\netstandard1.1\System.Runtime.InteropServices.RuntimeInformation.dll</HintPath>
-          <Private>True</Private>
-          <Paket>True</Paket>
-        </Reference>
-      </ItemGroup>
-    </When>
-    <When Condition="$(TargetFrameworkIdentifier) == '.NETStandard' And ($(TargetFrameworkVersion) == 'v1.3' Or $(TargetFrameworkVersion) == 'v1.4' Or $(TargetFrameworkVersion) == 'v1.5' Or $(TargetFrameworkVersion) == 'v1.6' Or $(TargetFrameworkVersion) == 'v2.0')">
-      <ItemGroup>
-        <Reference Include="System.Runtime.InteropServices.RuntimeInformation">
-          <HintPath>..\..\..\..\..\packages\System.Runtime.InteropServices.RuntimeInformation\ref\netstandard1.1\System.Runtime.InteropServices.RuntimeInformation.dll</HintPath>
-          <Private>False</Private>
-          <Paket>True</Paket>
-        </Reference>
-      </ItemGroup>
-    </When>
-  </Choose>
-  <Choose>
-    <When Condition="$(TargetFrameworkIdentifier) == '.NETFramework' And ($(TargetFrameworkVersion) == 'v4.5' Or $(TargetFrameworkVersion) == 'v4.5.1' Or $(TargetFrameworkVersion) == 'v4.5.2' Or $(TargetFrameworkVersion) == 'v4.5.3' Or $(TargetFrameworkVersion) == 'v4.6' Or $(TargetFrameworkVersion) == 'v4.6.1' Or $(TargetFrameworkVersion) == 'v4.6.2' Or $(TargetFrameworkVersion) == 'v4.6.3' Or $(TargetFrameworkVersion) == 'v4.7')">
-      <ItemGroup>
-        <Reference Include="System.Numerics">
-          <Paket>True</Paket>
-        </Reference>
-      </ItemGroup>
-    </When>
-    <When Condition="$(TargetFrameworkIdentifier) == '.NETStandard' And ($(TargetFrameworkVersion) == 'v1.3' Or $(TargetFrameworkVersion) == 'v1.4' Or $(TargetFrameworkVersion) == 'v1.5' Or $(TargetFrameworkVersion) == 'v1.6' Or $(TargetFrameworkVersion) == 'v2.0')">
-      <ItemGroup>
-        <Reference Include="System.Runtime.Numerics">
-          <HintPath>..\..\..\..\..\packages\System.Runtime.Numerics\ref\netstandard1.1\System.Runtime.Numerics.dll</HintPath>
-          <Private>False</Private>
-          <Paket>True</Paket>
-        </Reference>
-        <Reference Include="System.Runtime.Numerics">
-          <HintPath>..\..\..\..\..\packages\System.Runtime.Numerics\ref\netstandard1.1\System.Runtime.Numerics.xml</HintPath>
-          <Private>False</Private>
-          <Paket>True</Paket>
-        </Reference>
-      </ItemGroup>
-    </When>
-    <When Condition="$(TargetFrameworkIdentifier) == '.NETStandard' And ($(TargetFrameworkVersion) == 'v1.3' Or $(TargetFrameworkVersion) == 'v1.4' Or $(TargetFrameworkVersion) == 'v1.5' Or $(TargetFrameworkVersion) == 'v1.6' Or $(TargetFrameworkVersion) == 'v2.0')">
-      <ItemGroup>
-        <Reference Include="System.Runtime.Numerics">
-          <HintPath>..\..\..\..\..\packages\System.Runtime.Numerics\lib\netstandard1.3\System.Runtime.Numerics.dll</HintPath>
-          <Private>True</Private>
-          <Paket>True</Paket>
-        </Reference>
-      </ItemGroup>
-    </When>
-  </Choose>
-  <Choose>
-    <When Condition="$(TargetFrameworkIdentifier) == '.NETFramework' And $(TargetFrameworkVersion) == 'v4.6'">
-      <ItemGroup>
-        <Reference Include="System.Security.Cryptography.Algorithms">
-          <HintPath>..\..\..\..\..\packages\System.Security.Cryptography.Algorithms\lib\net46\System.Security.Cryptography.Algorithms.dll</HintPath>
-          <Private>True</Private>
-          <Paket>True</Paket>
-        </Reference>
-      </ItemGroup>
-    </When>
-    <When Condition="$(TargetFrameworkIdentifier) == '.NETFramework' And ($(TargetFrameworkVersion) == 'v4.6.1' Or $(TargetFrameworkVersion) == 'v4.6.2')">
-      <ItemGroup>
-        <Reference Include="System.Security.Cryptography.Algorithms">
-          <HintPath>..\..\..\..\..\packages\System.Security.Cryptography.Algorithms\lib\net461\System.Security.Cryptography.Algorithms.dll</HintPath>
-          <Private>True</Private>
-          <Paket>True</Paket>
-        </Reference>
-      </ItemGroup>
-    </When>
-    <When Condition="$(TargetFrameworkIdentifier) == '.NETFramework' And ($(TargetFrameworkVersion) == 'v4.6.3' Or $(TargetFrameworkVersion) == 'v4.7')">
-      <ItemGroup>
-        <Reference Include="System.Security.Cryptography.Algorithms">
-          <HintPath>..\..\..\..\..\packages\System.Security.Cryptography.Algorithms\lib\net463\System.Security.Cryptography.Algorithms.dll</HintPath>
-          <Private>True</Private>
-          <Paket>True</Paket>
-        </Reference>
-      </ItemGroup>
-    </When>
-    <When Condition="$(TargetFrameworkIdentifier) == '.NETStandard' And $(TargetFrameworkVersion) == 'v1.3'">
-      <ItemGroup>
-        <Reference Include="System.Security.Cryptography.Algorithms">
-          <HintPath>..\..\..\..\..\packages\System.Security.Cryptography.Algorithms\ref\netstandard1.3\System.Security.Cryptography.Algorithms.dll</HintPath>
-          <Private>False</Private>
-          <Paket>True</Paket>
-        </Reference>
-      </ItemGroup>
-    </When>
-    <When Condition="$(TargetFrameworkIdentifier) == '.NETStandard' And ($(TargetFrameworkVersion) == 'v1.4' Or $(TargetFrameworkVersion) == 'v1.5')">
-      <ItemGroup>
-        <Reference Include="System.Security.Cryptography.Algorithms">
-          <HintPath>..\..\..\..\..\packages\System.Security.Cryptography.Algorithms\ref\netstandard1.4\System.Security.Cryptography.Algorithms.dll</HintPath>
-          <Private>False</Private>
-          <Paket>True</Paket>
-        </Reference>
-      </ItemGroup>
-    </When>
-    <When Condition="$(TargetFrameworkIdentifier) == '.NETStandard' And ($(TargetFrameworkVersion) == 'v1.6' Or $(TargetFrameworkVersion) == 'v2.0')">
-      <ItemGroup>
-        <Reference Include="System.Security.Cryptography.Algorithms">
-          <HintPath>..\..\..\..\..\packages\System.Security.Cryptography.Algorithms\ref\netstandard1.6\System.Security.Cryptography.Algorithms.dll</HintPath>
-          <Private>False</Private>
-          <Paket>True</Paket>
-        </Reference>
-      </ItemGroup>
-    </When>
-  </Choose>
-  <Choose>
-    <When Condition="$(TargetFrameworkIdentifier) == '.NETFramework' And $(TargetFrameworkVersion) == 'v4.6'">
-      <ItemGroup>
-        <Reference Include="System.Security.Cryptography.Cng">
-          <HintPath>..\..\..\..\..\packages\System.Security.Cryptography.Cng\lib\net46\System.Security.Cryptography.Cng.dll</HintPath>
-          <Private>True</Private>
-          <Paket>True</Paket>
-        </Reference>
-      </ItemGroup>
-    </When>
-    <When Condition="$(TargetFrameworkIdentifier) == '.NETFramework' And ($(TargetFrameworkVersion) == 'v4.6.1' Or $(TargetFrameworkVersion) == 'v4.6.2')">
-      <ItemGroup>
-        <Reference Include="System.Security.Cryptography.Cng">
-          <HintPath>..\..\..\..\..\packages\System.Security.Cryptography.Cng\lib\net461\System.Security.Cryptography.Cng.dll</HintPath>
-          <Private>True</Private>
-          <Paket>True</Paket>
-        </Reference>
-      </ItemGroup>
-    </When>
-    <When Condition="$(TargetFrameworkIdentifier) == '.NETFramework' And ($(TargetFrameworkVersion) == 'v4.6.3' Or $(TargetFrameworkVersion) == 'v4.7')">
-      <ItemGroup>
-        <Reference Include="System.Security.Cryptography.Cng">
-          <HintPath>..\..\..\..\..\packages\System.Security.Cryptography.Cng\lib\net463\System.Security.Cryptography.Cng.dll</HintPath>
-          <Private>True</Private>
-          <Paket>True</Paket>
-        </Reference>
-      </ItemGroup>
-    </When>
-    <When Condition="$(TargetFrameworkIdentifier) == '.NETStandard' And ($(TargetFrameworkVersion) == 'v1.6' Or $(TargetFrameworkVersion) == 'v2.0')">
-      <ItemGroup>
-        <Reference Include="System.Security.Cryptography.Cng">
-          <HintPath>..\..\..\..\..\packages\System.Security.Cryptography.Cng\ref\netstandard1.6\System.Security.Cryptography.Cng.dll</HintPath>
-          <Private>False</Private>
-          <Paket>True</Paket>
-        </Reference>
-      </ItemGroup>
-    </When>
-  </Choose>
-  <Choose>
-    <When Condition="$(TargetFrameworkIdentifier) == '.NETFramework' And ($(TargetFrameworkVersion) == 'v4.6' Or $(TargetFrameworkVersion) == 'v4.6.1' Or $(TargetFrameworkVersion) == 'v4.6.2' Or $(TargetFrameworkVersion) == 'v4.6.3' Or $(TargetFrameworkVersion) == 'v4.7')">
-      <ItemGroup>
-        <Reference Include="System.Security.Cryptography.Csp">
-          <HintPath>..\..\..\..\..\packages\System.Security.Cryptography.Csp\lib\net46\System.Security.Cryptography.Csp.dll</HintPath>
-          <Private>True</Private>
-          <Paket>True</Paket>
-        </Reference>
-      </ItemGroup>
-    </When>
-    <When Condition="$(TargetFrameworkIdentifier) == '.NETStandard' And ($(TargetFrameworkVersion) == 'v1.6' Or $(TargetFrameworkVersion) == 'v2.0')">
-      <ItemGroup>
-        <Reference Include="System.Security.Cryptography.Csp">
-          <HintPath>..\..\..\..\..\packages\System.Security.Cryptography.Csp\ref\netstandard1.3\System.Security.Cryptography.Csp.dll</HintPath>
-          <Private>False</Private>
-          <Paket>True</Paket>
-        </Reference>
-      </ItemGroup>
-    </When>
-  </Choose>
-  <Choose>
-    <When Condition="$(TargetFrameworkIdentifier) == '.NETFramework' And ($(TargetFrameworkVersion) == 'v4.6' Or $(TargetFrameworkVersion) == 'v4.6.1' Or $(TargetFrameworkVersion) == 'v4.6.2' Or $(TargetFrameworkVersion) == 'v4.6.3' Or $(TargetFrameworkVersion) == 'v4.7')">
-      <ItemGroup>
-        <Reference Include="System.Security.Cryptography.Encoding">
-          <HintPath>..\..\..\..\..\packages\System.Security.Cryptography.Encoding\lib\net46\System.Security.Cryptography.Encoding.dll</HintPath>
-          <Private>True</Private>
-          <Paket>True</Paket>
-        </Reference>
-      </ItemGroup>
-    </When>
-    <When Condition="$(TargetFrameworkIdentifier) == '.NETStandard' And ($(TargetFrameworkVersion) == 'v1.3' Or $(TargetFrameworkVersion) == 'v1.4' Or $(TargetFrameworkVersion) == 'v1.5' Or $(TargetFrameworkVersion) == 'v1.6' Or $(TargetFrameworkVersion) == 'v2.0')">
-      <ItemGroup>
-        <Reference Include="System.Security.Cryptography.Encoding">
-          <HintPath>..\..\..\..\..\packages\System.Security.Cryptography.Encoding\ref\netstandard1.3\System.Security.Cryptography.Encoding.dll</HintPath>
-          <Private>False</Private>
-          <Paket>True</Paket>
-        </Reference>
-        <Reference Include="System.Security.Cryptography.Encoding">
-          <HintPath>..\..\..\..\..\packages\System.Security.Cryptography.Encoding\ref\netstandard1.3\System.Security.Cryptography.Encoding.xml</HintPath>
-          <Private>False</Private>
-          <Paket>True</Paket>
-        </Reference>
-      </ItemGroup>
-    </When>
-  </Choose>
-  <Choose>
-    <When Condition="($(TargetFrameworkIdentifier) == '.NETStandard' And ($(TargetFrameworkVersion) == 'v1.6' Or $(TargetFrameworkVersion) == 'v2.0')) Or ($(TargetFrameworkIdentifier) == '.NETFramework' And ($(TargetFrameworkVersion) == 'v4.6.1' Or $(TargetFrameworkVersion) == 'v4.6.2' Or $(TargetFrameworkVersion) == 'v4.6.3' Or $(TargetFrameworkVersion) == 'v4.7'))">
-      <ItemGroup>
-        <Reference Include="System.Security.Cryptography.OpenSsl">
-          <HintPath>..\..\..\..\..\packages\System.Security.Cryptography.OpenSsl\lib\netstandard1.6\System.Security.Cryptography.OpenSsl.dll</HintPath>
-          <Private>True</Private>
-          <Paket>True</Paket>
-        </Reference>
-      </ItemGroup>
-    </When>
-    <When Condition="$(TargetFrameworkIdentifier) == '.NETStandard' And ($(TargetFrameworkVersion) == 'v1.6' Or $(TargetFrameworkVersion) == 'v2.0')">
-      <ItemGroup>
-        <Reference Include="System.Security.Cryptography.OpenSsl">
-          <HintPath>..\..\..\..\..\packages\System.Security.Cryptography.OpenSsl\ref\netstandard1.6\System.Security.Cryptography.OpenSsl.dll</HintPath>
-          <Private>False</Private>
-          <Paket>True</Paket>
-        </Reference>
-      </ItemGroup>
-    </When>
-  </Choose>
-  <Choose>
-    <When Condition="$(TargetFrameworkIdentifier) == '.NETFramework' And ($(TargetFrameworkVersion) == 'v4.6' Or $(TargetFrameworkVersion) == 'v4.6.1' Or $(TargetFrameworkVersion) == 'v4.6.2' Or $(TargetFrameworkVersion) == 'v4.6.3' Or $(TargetFrameworkVersion) == 'v4.7')">
-      <ItemGroup>
-        <Reference Include="System.Security.Cryptography.Primitives">
-          <HintPath>..\..\..\..\..\packages\System.Security.Cryptography.Primitives\lib\net46\System.Security.Cryptography.Primitives.dll</HintPath>
-          <Private>True</Private>
-          <Paket>True</Paket>
-        </Reference>
-      </ItemGroup>
-    </When>
-    <When Condition="$(TargetFrameworkIdentifier) == '.NETStandard' And ($(TargetFrameworkVersion) == 'v1.3' Or $(TargetFrameworkVersion) == 'v1.4' Or $(TargetFrameworkVersion) == 'v1.5' Or $(TargetFrameworkVersion) == 'v1.6' Or $(TargetFrameworkVersion) == 'v2.0')">
-      <ItemGroup>
-        <Reference Include="System.Security.Cryptography.Primitives">
-          <HintPath>..\..\..\..\..\packages\System.Security.Cryptography.Primitives\lib\netstandard1.3\System.Security.Cryptography.Primitives.dll</HintPath>
-          <Private>True</Private>
-          <Paket>True</Paket>
-        </Reference>
-      </ItemGroup>
-    </When>
-    <When Condition="$(TargetFrameworkIdentifier) == '.NETStandard' And ($(TargetFrameworkVersion) == 'v1.3' Or $(TargetFrameworkVersion) == 'v1.4' Or $(TargetFrameworkVersion) == 'v1.5' Or $(TargetFrameworkVersion) == 'v1.6' Or $(TargetFrameworkVersion) == 'v2.0')">
-      <ItemGroup>
-        <Reference Include="System.Security.Cryptography.Primitives">
-          <HintPath>..\..\..\..\..\packages\System.Security.Cryptography.Primitives\ref\netstandard1.3\System.Security.Cryptography.Primitives.dll</HintPath>
-          <Private>False</Private>
-          <Paket>True</Paket>
-        </Reference>
-      </ItemGroup>
-    </When>
-  </Choose>
-  <Choose>
-    <When Condition="$(TargetFrameworkIdentifier) == '.NETFramework' And $(TargetFrameworkVersion) == 'v4.6'">
-      <ItemGroup>
-        <Reference Include="System.Security.Cryptography.X509Certificates">
-          <HintPath>..\..\..\..\..\packages\System.Security.Cryptography.X509Certificates\lib\net46\System.Security.Cryptography.X509Certificates.dll</HintPath>
-          <Private>True</Private>
-          <Paket>True</Paket>
-        </Reference>
-      </ItemGroup>
-    </When>
-    <When Condition="$(TargetFrameworkIdentifier) == '.NETFramework' And ($(TargetFrameworkVersion) == 'v4.6.1' Or $(TargetFrameworkVersion) == 'v4.6.2' Or $(TargetFrameworkVersion) == 'v4.6.3' Or $(TargetFrameworkVersion) == 'v4.7')">
-      <ItemGroup>
-        <Reference Include="System.Security.Cryptography.X509Certificates">
-          <HintPath>..\..\..\..\..\packages\System.Security.Cryptography.X509Certificates\lib\net461\System.Security.Cryptography.X509Certificates.dll</HintPath>
-          <Private>True</Private>
-          <Paket>True</Paket>
-        </Reference>
-      </ItemGroup>
-    </When>
-    <When Condition="$(TargetFrameworkIdentifier) == '.NETStandard' And $(TargetFrameworkVersion) == 'v1.3'">
-      <ItemGroup>
-        <Reference Include="System.Security.Cryptography.X509Certificates">
-          <HintPath>..\..\..\..\..\packages\System.Security.Cryptography.X509Certificates\ref\netstandard1.3\System.Security.Cryptography.X509Certificates.dll</HintPath>
-          <Private>False</Private>
-          <Paket>True</Paket>
-        </Reference>
-        <Reference Include="System.Security.Cryptography.X509Certificates">
-          <HintPath>..\..\..\..\..\packages\System.Security.Cryptography.X509Certificates\ref\netstandard1.3\System.Security.Cryptography.X509Certificates.xml</HintPath>
-          <Private>False</Private>
-          <Paket>True</Paket>
-        </Reference>
-      </ItemGroup>
-    </When>
-    <When Condition="$(TargetFrameworkIdentifier) == '.NETStandard' And ($(TargetFrameworkVersion) == 'v1.4' Or $(TargetFrameworkVersion) == 'v1.5' Or $(TargetFrameworkVersion) == 'v1.6' Or $(TargetFrameworkVersion) == 'v2.0')">
-      <ItemGroup>
-        <Reference Include="System.Security.Cryptography.X509Certificates">
-          <HintPath>..\..\..\..\..\packages\System.Security.Cryptography.X509Certificates\ref\netstandard1.4\System.Security.Cryptography.X509Certificates.dll</HintPath>
-          <Private>False</Private>
-          <Paket>True</Paket>
-        </Reference>
-        <Reference Include="System.Security.Cryptography.X509Certificates">
-          <HintPath>..\..\..\..\..\packages\System.Security.Cryptography.X509Certificates\ref\netstandard1.4\System.Security.Cryptography.X509Certificates.xml</HintPath>
-          <Private>False</Private>
-          <Paket>True</Paket>
-        </Reference>
-      </ItemGroup>
-    </When>
-  </Choose>
-  <Choose>
-    <When Condition="$(TargetFrameworkIdentifier) == '.NETStandard' And ($(TargetFrameworkVersion) == 'v1.3' Or $(TargetFrameworkVersion) == 'v1.4' Or $(TargetFrameworkVersion) == 'v1.5' Or $(TargetFrameworkVersion) == 'v1.6' Or $(TargetFrameworkVersion) == 'v2.0')">
-      <ItemGroup>
-        <Reference Include="System.Text.Encoding">
-          <HintPath>..\..\..\..\..\packages\System.Text.Encoding\ref\netstandard1.3\System.Text.Encoding.dll</HintPath>
-          <Private>False</Private>
-          <Paket>True</Paket>
-        </Reference>
-        <Reference Include="System.Text.Encoding">
-          <HintPath>..\..\..\..\..\packages\System.Text.Encoding\ref\netstandard1.3\System.Text.Encoding.xml</HintPath>
-          <Private>False</Private>
-          <Paket>True</Paket>
-        </Reference>
-      </ItemGroup>
-    </When>
-  </Choose>
-  <Choose>
-    <When Condition="$(TargetFrameworkIdentifier) == '.NETStandard' And ($(TargetFrameworkVersion) == 'v1.3' Or $(TargetFrameworkVersion) == 'v1.4' Or $(TargetFrameworkVersion) == 'v1.5' Or $(TargetFrameworkVersion) == 'v1.6' Or $(TargetFrameworkVersion) == 'v2.0')">
-      <ItemGroup>
-        <Reference Include="System.Text.Encoding.Extensions">
-          <HintPath>..\..\..\..\..\packages\System.Text.Encoding.Extensions\ref\netstandard1.3\System.Text.Encoding.Extensions.dll</HintPath>
-          <Private>False</Private>
-          <Paket>True</Paket>
-        </Reference>
-        <Reference Include="System.Text.Encoding.Extensions">
-          <HintPath>..\..\..\..\..\packages\System.Text.Encoding.Extensions\ref\netstandard1.3\System.Text.Encoding.Extensions.xml</HintPath>
-          <Private>False</Private>
-          <Paket>True</Paket>
-        </Reference>
-      </ItemGroup>
-    </When>
-  </Choose>
-  <Choose>
-    <When Condition="$(TargetFrameworkIdentifier) == '.NETFramework' And ($(TargetFrameworkVersion) == 'v4.6.3' Or $(TargetFrameworkVersion) == 'v4.7')">
-      <ItemGroup>
-        <Reference Include="System.Text.RegularExpressions">
-          <HintPath>..\..\..\..\..\packages\System.Text.RegularExpressions\lib\net463\System.Text.RegularExpressions.dll</HintPath>
-          <Private>True</Private>
-          <Paket>True</Paket>
-        </Reference>
-      </ItemGroup>
-    </When>
-    <When Condition="$(TargetFrameworkIdentifier) == '.NETStandard' And ($(TargetFrameworkVersion) == 'v1.3' Or $(TargetFrameworkVersion) == 'v1.4' Or $(TargetFrameworkVersion) == 'v1.5')">
-      <ItemGroup>
-        <Reference Include="System.Text.RegularExpressions">
-          <HintPath>..\..\..\..\..\packages\System.Text.RegularExpressions\ref\netstandard1.3\System.Text.RegularExpressions.dll</HintPath>
-          <Private>False</Private>
-          <Paket>True</Paket>
-        </Reference>
-        <Reference Include="System.Text.RegularExpressions">
-          <HintPath>..\..\..\..\..\packages\System.Text.RegularExpressions\ref\netstandard1.3\System.Text.RegularExpressions.xml</HintPath>
-          <Private>False</Private>
-          <Paket>True</Paket>
-        </Reference>
-      </ItemGroup>
-    </When>
-    <When Condition="$(TargetFrameworkIdentifier) == '.NETStandard' And ($(TargetFrameworkVersion) == 'v1.6' Or $(TargetFrameworkVersion) == 'v2.0')">
-      <ItemGroup>
-        <Reference Include="System.Text.RegularExpressions">
-          <HintPath>..\..\..\..\..\packages\System.Text.RegularExpressions\lib\netstandard1.6\System.Text.RegularExpressions.dll</HintPath>
-          <Private>True</Private>
-          <Paket>True</Paket>
-        </Reference>
-      </ItemGroup>
-    </When>
-    <When Condition="$(TargetFrameworkIdentifier) == '.NETStandard' And ($(TargetFrameworkVersion) == 'v1.6' Or $(TargetFrameworkVersion) == 'v2.0')">
-      <ItemGroup>
-        <Reference Include="System.Text.RegularExpressions">
-          <HintPath>..\..\..\..\..\packages\System.Text.RegularExpressions\ref\netstandard1.6\System.Text.RegularExpressions.dll</HintPath>
-          <Private>False</Private>
-          <Paket>True</Paket>
-        </Reference>
-        <Reference Include="System.Text.RegularExpressions">
-          <HintPath>..\..\..\..\..\packages\System.Text.RegularExpressions\ref\netstandard1.6\System.Text.RegularExpressions.xml</HintPath>
-          <Private>False</Private>
-          <Paket>True</Paket>
-        </Reference>
-      </ItemGroup>
-    </When>
-  </Choose>
-  <Choose>
-    <When Condition="$(TargetFrameworkIdentifier) == '.NETStandard' And ($(TargetFrameworkVersion) == 'v1.3' Or $(TargetFrameworkVersion) == 'v1.4' Or $(TargetFrameworkVersion) == 'v1.5' Or $(TargetFrameworkVersion) == 'v1.6' Or $(TargetFrameworkVersion) == 'v2.0')">
-      <ItemGroup>
-        <Reference Include="System.Threading">
-          <HintPath>..\..\..\..\..\packages\System.Threading\lib\netstandard1.3\System.Threading.dll</HintPath>
-          <Private>True</Private>
-          <Paket>True</Paket>
-        </Reference>
-      </ItemGroup>
-    </When>
-    <When Condition="$(TargetFrameworkIdentifier) == '.NETStandard' And ($(TargetFrameworkVersion) == 'v1.3' Or $(TargetFrameworkVersion) == 'v1.4' Or $(TargetFrameworkVersion) == 'v1.5' Or $(TargetFrameworkVersion) == 'v1.6' Or $(TargetFrameworkVersion) == 'v2.0')">
-      <ItemGroup>
-        <Reference Include="System.Threading">
-          <HintPath>..\..\..\..\..\packages\System.Threading\ref\netstandard1.3\System.Threading.dll</HintPath>
-          <Private>False</Private>
-          <Paket>True</Paket>
-        </Reference>
-        <Reference Include="System.Threading">
-          <HintPath>..\..\..\..\..\packages\System.Threading\ref\netstandard1.3\System.Threading.xml</HintPath>
-          <Private>False</Private>
-          <Paket>True</Paket>
-        </Reference>
-      </ItemGroup>
-    </When>
-  </Choose>
-  <Choose>
-    <When Condition="$(TargetFrameworkIdentifier) == '.NETStandard' And ($(TargetFrameworkVersion) == 'v1.3' Or $(TargetFrameworkVersion) == 'v1.4' Or $(TargetFrameworkVersion) == 'v1.5' Or $(TargetFrameworkVersion) == 'v1.6' Or $(TargetFrameworkVersion) == 'v2.0')">
-      <ItemGroup>
-        <Reference Include="System.Threading.Tasks">
-          <HintPath>..\..\..\..\..\packages\System.Threading.Tasks\ref\netstandard1.3\System.Threading.Tasks.dll</HintPath>
-          <Private>False</Private>
-          <Paket>True</Paket>
-        </Reference>
-        <Reference Include="System.Threading.Tasks">
-          <HintPath>..\..\..\..\..\packages\System.Threading.Tasks\ref\netstandard1.3\System.Threading.Tasks.xml</HintPath>
-          <Private>False</Private>
-          <Paket>True</Paket>
-        </Reference>
-      </ItemGroup>
-    </When>
-  </Choose>
-  <Choose>
-    <When Condition="($(TargetFrameworkIdentifier) == '.NETStandard' And ($(TargetFrameworkVersion) == 'v1.3' Or $(TargetFrameworkVersion) == 'v1.4' Or $(TargetFrameworkVersion) == 'v1.5' Or $(TargetFrameworkVersion) == 'v1.6' Or $(TargetFrameworkVersion) == 'v2.0')) Or ($(TargetFrameworkIdentifier) == '.NETFramework' And ($(TargetFrameworkVersion) == 'v4.5' Or $(TargetFrameworkVersion) == 'v4.5.1' Or $(TargetFrameworkVersion) == 'v4.5.2' Or $(TargetFrameworkVersion) == 'v4.5.3' Or $(TargetFrameworkVersion) == 'v4.6' Or $(TargetFrameworkVersion) == 'v4.6.1' Or $(TargetFrameworkVersion) == 'v4.6.2' Or $(TargetFrameworkVersion) == 'v4.6.3' Or $(TargetFrameworkVersion) == 'v4.7'))">
-      <ItemGroup>
-        <Reference Include="System.Threading.Tasks.Extensions">
-          <HintPath>..\..\..\..\..\packages\System.Threading.Tasks.Extensions\lib\netstandard1.0\System.Threading.Tasks.Extensions.dll</HintPath>
-          <Private>True</Private>
-          <Paket>True</Paket>
-        </Reference>
-      </ItemGroup>
-    </When>
-  </Choose>
-  <Choose>
-    <When Condition="$(TargetFrameworkIdentifier) == '.NETStandard' And ($(TargetFrameworkVersion) == 'v1.3' Or $(TargetFrameworkVersion) == 'v1.4' Or $(TargetFrameworkVersion) == 'v1.5' Or $(TargetFrameworkVersion) == 'v1.6' Or $(TargetFrameworkVersion) == 'v2.0')">
-      <ItemGroup>
-        <Reference Include="System.Threading.Timer">
-          <HintPath>..\..\..\..\..\packages\System.Threading.Timer\ref\netstandard1.2\System.Threading.Timer.dll</HintPath>
-          <Private>False</Private>
-          <Paket>True</Paket>
-        </Reference>
-        <Reference Include="System.Threading.Timer">
-          <HintPath>..\..\..\..\..\packages\System.Threading.Timer\ref\netstandard1.2\System.Threading.Timer.xml</HintPath>
-          <Private>False</Private>
-          <Paket>True</Paket>
-        </Reference>
-      </ItemGroup>
-    </When>
-  </Choose>
-  <Choose>
-    <When Condition="$(TargetFrameworkIdentifier) == '.NETFramework' And ($(TargetFrameworkVersion) == 'v4.6' Or $(TargetFrameworkVersion) == 'v4.6.1' Or $(TargetFrameworkVersion) == 'v4.6.2' Or $(TargetFrameworkVersion) == 'v4.6.3' Or $(TargetFrameworkVersion) == 'v4.7')">
-      <ItemGroup>
-        <Reference Include="System.Xml.ReaderWriter">
-          <HintPath>..\..\..\..\..\packages\System.Xml.ReaderWriter\lib\net46\System.Xml.ReaderWriter.dll</HintPath>
-          <Private>True</Private>
-          <Paket>True</Paket>
-        </Reference>
-      </ItemGroup>
-    </When>
-    <When Condition="$(TargetFrameworkIdentifier) == '.NETStandard' And ($(TargetFrameworkVersion) == 'v1.3' Or $(TargetFrameworkVersion) == 'v1.4' Or $(TargetFrameworkVersion) == 'v1.5' Or $(TargetFrameworkVersion) == 'v1.6' Or $(TargetFrameworkVersion) == 'v2.0')">
-      <ItemGroup>
-        <Reference Include="System.Xml.ReaderWriter">
-          <HintPath>..\..\..\..\..\packages\System.Xml.ReaderWriter\lib\netstandard1.3\System.Xml.ReaderWriter.dll</HintPath>
-          <Private>True</Private>
-          <Paket>True</Paket>
-        </Reference>
-      </ItemGroup>
-    </When>
-    <When Condition="$(TargetFrameworkIdentifier) == '.NETStandard' And ($(TargetFrameworkVersion) == 'v1.3' Or $(TargetFrameworkVersion) == 'v1.4' Or $(TargetFrameworkVersion) == 'v1.5' Or $(TargetFrameworkVersion) == 'v1.6' Or $(TargetFrameworkVersion) == 'v2.0')">
-      <ItemGroup>
-        <Reference Include="System.Xml.ReaderWriter">
-          <HintPath>..\..\..\..\..\packages\System.Xml.ReaderWriter\ref\netstandard1.3\System.Xml.ReaderWriter.dll</HintPath>
-          <Private>False</Private>
-          <Paket>True</Paket>
-        </Reference>
-        <Reference Include="System.Xml.ReaderWriter">
-          <HintPath>..\..\..\..\..\packages\System.Xml.ReaderWriter\ref\netstandard1.3\System.Xml.ReaderWriter.xml</HintPath>
-          <Private>False</Private>
-          <Paket>True</Paket>
-        </Reference>
-      </ItemGroup>
-    </When>
-  </Choose>
-  <Choose>
-    <When Condition="$(TargetFrameworkIdentifier) == '.NETStandard' And ($(TargetFrameworkVersion) == 'v1.3' Or $(TargetFrameworkVersion) == 'v1.4' Or $(TargetFrameworkVersion) == 'v1.5' Or $(TargetFrameworkVersion) == 'v1.6' Or $(TargetFrameworkVersion) == 'v2.0')">
-      <ItemGroup>
-        <Reference Include="System.Xml.XDocument">
-          <HintPath>..\..\..\..\..\packages\System.Xml.XDocument\lib\netstandard1.3\System.Xml.XDocument.dll</HintPath>
-          <Private>True</Private>
-          <Paket>True</Paket>
-        </Reference>
-      </ItemGroup>
-    </When>
-    <When Condition="$(TargetFrameworkIdentifier) == '.NETStandard' And ($(TargetFrameworkVersion) == 'v1.3' Or $(TargetFrameworkVersion) == 'v1.4' Or $(TargetFrameworkVersion) == 'v1.5' Or $(TargetFrameworkVersion) == 'v1.6' Or $(TargetFrameworkVersion) == 'v2.0')">
-      <ItemGroup>
-        <Reference Include="System.Xml.XDocument">
-          <HintPath>..\..\..\..\..\packages\System.Xml.XDocument\ref\netstandard1.3\System.Xml.XDocument.dll</HintPath>
-          <Private>False</Private>
-          <Paket>True</Paket>
-        </Reference>
-        <Reference Include="System.Xml.XDocument">
-          <HintPath>..\..\..\..\..\packages\System.Xml.XDocument\ref\netstandard1.3\System.Xml.XDocument.xml</HintPath>
-          <Private>False</Private>
-          <Paket>True</Paket>
-        </Reference>
-      </ItemGroup>
-    </When>
-  </Choose>
-  <Choose>
-    <When Condition="$(TargetFrameworkIdentifier) == '.NETFramework' And ($(TargetFrameworkVersion) == 'v4.6' Or $(TargetFrameworkVersion) == 'v4.6.1' Or $(TargetFrameworkVersion) == 'v4.6.2' Or $(TargetFrameworkVersion) == 'v4.6.3' Or $(TargetFrameworkVersion) == 'v4.7')">
-      <ItemGroup>
-        <Reference Include="System.Xml.XPath">
-          <HintPath>..\..\..\..\..\packages\System.Xml.XPath\lib\net46\System.Xml.XPath.dll</HintPath>
-          <Private>True</Private>
-          <Paket>True</Paket>
-        </Reference>
-      </ItemGroup>
-    </When>
-    <When Condition="$(TargetFrameworkIdentifier) == '.NETStandard' And ($(TargetFrameworkVersion) == 'v1.3' Or $(TargetFrameworkVersion) == 'v1.4' Or $(TargetFrameworkVersion) == 'v1.5' Or $(TargetFrameworkVersion) == 'v1.6' Or $(TargetFrameworkVersion) == 'v2.0')">
-      <ItemGroup>
-        <Reference Include="System.Xml.XPath">
-          <HintPath>..\..\..\..\..\packages\System.Xml.XPath\lib\netstandard1.3\System.Xml.XPath.dll</HintPath>
-          <Private>True</Private>
-          <Paket>True</Paket>
-        </Reference>
-      </ItemGroup>
-    </When>
-    <When Condition="$(TargetFrameworkIdentifier) == '.NETStandard' And ($(TargetFrameworkVersion) == 'v1.3' Or $(TargetFrameworkVersion) == 'v1.4' Or $(TargetFrameworkVersion) == 'v1.5' Or $(TargetFrameworkVersion) == 'v1.6' Or $(TargetFrameworkVersion) == 'v2.0')">
-      <ItemGroup>
-        <Reference Include="System.Xml.XPath">
-          <HintPath>..\..\..\..\..\packages\System.Xml.XPath\ref\netstandard1.3\System.Xml.XPath.dll</HintPath>
-          <Private>False</Private>
-          <Paket>True</Paket>
-        </Reference>
-        <Reference Include="System.Xml.XPath">
-          <HintPath>..\..\..\..\..\packages\System.Xml.XPath\ref\netstandard1.3\System.Xml.XPath.xml</HintPath>
-          <Private>False</Private>
-          <Paket>True</Paket>
-        </Reference>
-      </ItemGroup>
-    </When>
-  </Choose>
-  <Choose>
-    <When Condition="$(TargetFrameworkIdentifier) == '.NETFramework' And ($(TargetFrameworkVersion) == 'v4.6' Or $(TargetFrameworkVersion) == 'v4.6.1' Or $(TargetFrameworkVersion) == 'v4.6.2' Or $(TargetFrameworkVersion) == 'v4.6.3' Or $(TargetFrameworkVersion) == 'v4.7')">
-      <ItemGroup>
-        <Reference Include="System.Xml.XPath.XDocument">
-          <HintPath>..\..\..\..\..\packages\System.Xml.XPath.XDocument\lib\net46\System.Xml.XPath.XDocument.dll</HintPath>
-          <Private>True</Private>
-          <Paket>True</Paket>
-        </Reference>
-      </ItemGroup>
-    </When>
-    <When Condition="$(TargetFrameworkIdentifier) == '.NETStandard' And ($(TargetFrameworkVersion) == 'v1.3' Or $(TargetFrameworkVersion) == 'v1.4' Or $(TargetFrameworkVersion) == 'v1.5' Or $(TargetFrameworkVersion) == 'v1.6' Or $(TargetFrameworkVersion) == 'v2.0')">
-      <ItemGroup>
-        <Reference Include="System.Xml.XPath.XDocument">
-          <HintPath>..\..\..\..\..\packages\System.Xml.XPath.XDocument\lib\netstandard1.3\System.Xml.XPath.XDocument.dll</HintPath>
-          <Private>True</Private>
-          <Paket>True</Paket>
-        </Reference>
-      </ItemGroup>
-    </When>
-    <When Condition="$(TargetFrameworkIdentifier) == '.NETStandard' And ($(TargetFrameworkVersion) == 'v1.3' Or $(TargetFrameworkVersion) == 'v1.4' Or $(TargetFrameworkVersion) == 'v1.5' Or $(TargetFrameworkVersion) == 'v1.6' Or $(TargetFrameworkVersion) == 'v2.0')">
-      <ItemGroup>
-        <Reference Include="System.Xml.XPath.XDocument">
-          <HintPath>..\..\..\..\..\packages\System.Xml.XPath.XDocument\ref\netstandard1.3\System.Xml.XPath.XDocument.dll</HintPath>
-          <Private>False</Private>
-          <Paket>True</Paket>
-        </Reference>
-        <Reference Include="System.Xml.XPath.XDocument">
-          <HintPath>..\..\..\..\..\packages\System.Xml.XPath.XDocument\ref\netstandard1.3\System.Xml.XPath.XDocument.xml</HintPath>
-          <Private>False</Private>
-          <Paket>True</Paket>
-        </Reference>
-      </ItemGroup>
-    </When>
   </Choose>
 </Project>