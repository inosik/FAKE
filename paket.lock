CONTENT: NONE
NUGET
  remote: http://nuget.org/api/v2
  specs:
    AspNetMvc (4.0.20710.0)
      Microsoft.AspNet.Mvc (>= 4.0.20710.0 < 4.1)
    bootstrap (3.3.2)
      jQuery (>= 1.9.1)
    CsQuery (1.3.4)
    FAKE (3.27.0)
    FsCheck (1.0.4)
    FsCheck.Xunit (1.0.4)
      FsCheck (>= 1.0.4)
      xunit (>= 1.9.2)
    FSharp.Compiler.Service (0.0.86)
    FSharp.Core (3.1.2.1)
    FSharp.Formatting (2.7.5)
      FSharp.Compiler.Service (>= 0.0.82)
      FSharpVSPowerTools.Core (>= 1.7.0)
    FSharp.Formatting.CommandTool (2.7.5)
    FSharpVSPowerTools.Core (1.7.0)
      FSharp.Compiler.Service (>= 0.0.81)
    jQuery (2.1.3)
    Knockout (0.0.1)
      AspNetMvc (>= 4.0.0.0)
    Knockout.Mapping (2.4.0)
      knockoutjs (>= 2.0.0)
    knockoutjs (3.3.0)
    log4net (2.0.3)
    Machine.Specifications (0.9.1)
    Machine.Specifications.Runner.Console (0.9.0)
    Machine.Specifications.Should (0.7.2)
      Machine.Specifications (>= 0.7 < 1.0)
    Microsoft.AspNet.Mvc (4.0.40804.0)
      Microsoft.AspNet.Razor (>= 2.0.20710.0)
      Microsoft.AspNet.WebPages (>= 2.0.20710.0)
    Microsoft.AspNet.Razor (2.0.30506)
<<<<<<< HEAD
    Microsoft.AspNet.WebPages (2.0.30506.0)
=======
    Microsoft.AspNet.WebPages (2.0.30506)
>>>>>>> f59b0ae8
      Microsoft.AspNet.Razor (>= 2.0.20710.0)
      Microsoft.Web.Infrastructure (>= 1.0.0.0)
    Microsoft.CompilerServices.AsyncTargetingPack (1.0.1)
    Microsoft.Web.Administration (7.0.0.0)
    Microsoft.Web.Infrastructure (1.0.0.0)
    Microsoft.Web.Xdt (2.1.1)
    Mono.Cecil (0.9.5.4)
    Mono.Web.Xdt (1.0.0)
    Nancy (1.1)
    Nancy.Authentication.Forms (1.1)
      Nancy (>= 1.1)
    Nancy.Authentication.Stateless (1.1)
      Nancy (>= 1.1)
    Nancy.Hosting.Aspnet (1.1)
      Nancy (>= 1.1)
    Nancy.Hosting.Self (1.1)
      Nancy (>= 1.1)
    Nancy.Serialization.JsonNet (1.1)
      Nancy (>= 1.1)
      Newtonsoft.Json
    Nancy.Testing (1.1)
      CsQuery (>= 1.3.3)
      Nancy (>= 1.1)
    Nancy.Viewengines.Razor (1.1)
      Microsoft.AspNet.Razor
      Microsoft.AspNet.Razor (>= 2.0.30506) - framework: >= net40
      Nancy (>= 1.1)
    Newtonsoft.Json (6.0.8)
    NuGet.CommandLine (2.8.3)
    Nuget.Core (2.8.3)
      Microsoft.Web.Xdt (>= 2.1.0)
    RavenDB.Client (2.5.2956)
      Microsoft.CompilerServices.AsyncTargetingPack
    RavenDB.Server (3.0.3599)
    SourceLink.Fake (0.4.2)
    SSH.NET (2013.4.7)
    System.Web.Razor.Unofficial (2.0.2)
    toastr (2.1.0)
      jQuery (>= 1.6.3)
    UnionArgParser (0.8.6)
    xunit (1.9.2)
    xunit.extensions (1.9.2)
      xunit (1.9.2)
    xunit.runners (1.9.2)<|MERGE_RESOLUTION|>--- conflicted
+++ resolved
@@ -35,11 +35,7 @@
       Microsoft.AspNet.Razor (>= 2.0.20710.0)
       Microsoft.AspNet.WebPages (>= 2.0.20710.0)
     Microsoft.AspNet.Razor (2.0.30506)
-<<<<<<< HEAD
-    Microsoft.AspNet.WebPages (2.0.30506.0)
-=======
     Microsoft.AspNet.WebPages (2.0.30506)
->>>>>>> f59b0ae8
       Microsoft.AspNet.Razor (>= 2.0.20710.0)
       Microsoft.Web.Infrastructure (>= 1.0.0.0)
     Microsoft.CompilerServices.AsyncTargetingPack (1.0.1)
