--- conflicted
+++ resolved
@@ -72,30 +72,26 @@
 													<a href="@(prefix)fake-fake5-modules.html">Modules</a>
 													<ul>
 														<li>
-<<<<<<< HEAD
 															<a href="@(prefix)apidocs/v5/index.html#Fake.Api">API</a>
-=======
-															<a href="@(prefix)apidocs/index.html#Fake.Azure">Azure</a>
-															<ul>
-																<li><a href="@(prefix)apidocs/fake-azure-cloudservices.html">CloudServices</a></li>
-																<li><a href="@(prefix)apidocs/fake-azure-emulators.html">Emulators</a></li>
-																<li><a href="@(prefix)apidocs/fake-azure-kudu.html">Kudu</a></li>
-																<li><a href="@(prefix)apidocs/fake-azure-webjobs.html">WebJobs</a></li>
-															</ul>
-														</li>
-														<li>
-															<a href="@(prefix)apidocs/index.html#Fake.Api">API</a>
->>>>>>> 869483a2
 															<ul>
 																<li><a href="@(prefix)api-slack.html">Slack</a></li>
-																<li><a href="@(prefix)apidocs/fake-api-github.html">GitHub</a></li>
-																<li><a href="@(prefix)apidocs/fake-api-hockeyapp.html">HockeyApp</a></li>
+																<li><a href="@(prefix)apidocs/v5/fake-api-github.html">GitHub</a></li>
+																<li><a href="@(prefix)apidocs/v5/fake-api-hockeyapp.html">HockeyApp</a></li>
+															</ul>
+														</li>
+														<li>
+															<a href="@(prefix)apidocs/v5/index.html#Fake.Azure">Azure</a>
+															<ul>
+																<li><a href="@(prefix)apidocs/v5/fake-azure-cloudservices.html">CloudServices</a></li>
+																<li><a href="@(prefix)apidocs/v5/fake-azure-emulators.html">Emulators</a></li>
+																<li><a href="@(prefix)apidocs/v5/fake-azure-kudu.html">Kudu</a></li>
+																<li><a href="@(prefix)apidocs/v5/fake-azure-webjobs.html">WebJobs</a></li>
 															</ul>
 														</li>
 														<li>
 															<a href="@(prefix)buildserver.html">BuildServer</a>
 															<ul>
-																<li><a href="@(prefix)apidocs/index.html#Fake.BuildServer">Api-Reference</a></li>
+																<li><a href="@(prefix)apidocs/v5/index.html#Fake.BuildServer">Api-Reference</a></li>
 															</ul>
 														</li>
 														<li>
@@ -116,16 +112,9 @@
 															</ul>
 														</li>
 														<li>
-															<a href="@(prefix)apidocs/index.html#Fake.Documentation">Documentation</a>
-															<ul>
-<<<<<<< HEAD
-																<li><a href="@(prefix)apidocs/v5/index.html#Fake.IO">FileSystem</a></li>
-																<li><a href="@(prefix)apidocs/v5/fake-io-changewatcher.html">Change Watcher</a></li>
-																<li><a href="@(prefix)apidocs/v5/fake-io-globbing-operators.html">Globbing</a></li>
-																<li><a href="@(prefix)apidocs/v5/fake-io-zip.html#Functions and values">Zip</a></li>
-=======
-																<li><a href="@(prefix)apidocs/fake-documentation-docfx.html">DocFx</a></li>
->>>>>>> 869483a2
+															<a href="@(prefix)apidocs/v5/index.html#Fake.Documentation">Documentation</a>
+															<ul>
+																<li><a href="@(prefix)apidocs/v5/fake-documentation-docfx.html">DocFx</a></li>
 															</ul>
 														</li>
 														<li>
@@ -145,19 +134,48 @@
 																<li><a href="@(prefix)apidocs/v5/fake-dotnet-paket.html">Paket</a></li>
 															</ul>
 														</li>
-<<<<<<< HEAD
+														<li>
+															<a href="@(prefix)apidocs/index.html#Fake.Installer">Installer</a>
+															<ul>
+																<li><a href="@(prefix)apidocs/fake-installer-innosetup.html">InnoSetup</a></li>
+															</ul>
+														</li>
+														<li>
+															<a href="@(prefix)apidocs/index.html#Fake.IO">IO</a>
+															<ul>
+																<li><a href="@(prefix)apidocs/v5/index.html#Fake.IO">FileSystem</a></li>
+																<li><a href="@(prefix)apidocs/v5/fake-io-changewatcher.html">Change Watcher</a></li>
+																<li><a href="@(prefix)apidocs/v5/fake-io-globbing-operators.html">Globbing</a></li>
+																<li><a href="@(prefix)apidocs/v5/fake-io-zip.html#Functions and values">Zip</a></li>
+															</ul>
+														</li>
+														<li>
+															<a href="@(prefix)apidocs/v5/index.html#Fake.JavaScript">JavaScript</a>
+															<ul>
+																<li><a href="@(prefix)apidocs/v5/fake-javascript-npm.html">Npm</a></li>
+																<li><a href="@(prefix)apidocs/v5/fake-javascript-yarn.html">Yarn</a></li>
+															</ul>
+														</li>
 														<li>
 															<a href="@(prefix)apidocs/v5/index.html#Fake.Net">Net</a>
-=======
-                                                        <li>
-															<a href="@(prefix)apidocs/index.html#Fake.Installer">Installer</a>
->>>>>>> 869483a2
-															<ul>
-																<li><a href="@(prefix)apidocs/fake-installer-innosetup.html">InnoSetup</a></li>
-															</ul>
-														</li>
-														<li>
-<<<<<<< HEAD
+															<ul>
+																<li><a href="@(prefix)net-http.html">Http</a></li>
+															</ul>
+														</li>
+														<li>
+															<a href="@(prefix)apidocs/v5/index.html#Fake.Sql">Sql</a>
+															<ul>
+																<li><a href="@(prefix)sql-dacpac.html">DacPac</a></li>
+															</ul>
+														</li>
+														<li>
+															<a href="@(prefix)apidocs/v5/index.html#Fake.Testing">Testing</a>
+															<ul>
+																<li><a href="@(prefix)testing-sonarqube.html">SonarQube</a></li>
+																<li><a href="@(prefix)testing-reportgenerator.html">ReportGenerator</a></li>
+															</ul>
+														</li>
+														<li>
 															<a href="@(prefix)apidocs/v5/index.html#Fake.Tools.Git">Tools</a>
 															<ul>
 																<li><a href="@(prefix)apidocs/v5/index.html#Fake.Tools.Git">Git</a></li>
@@ -166,80 +184,8 @@
 														</li>
 														<li>
 															<a href="@(prefix)apidocs/v5/index.html#Fake.Windows">Windows</a>
-=======
-															<a href="@(prefix)apidocs/index.html#Fake.IO">IO</a>
-															<ul>
-																<li><a href="@(prefix)apidocs/index.html#Fake.IO">FileSystem</a></li>
-																<li><a href="@(prefix)apidocs/fake-io-changewatcher.html">Change Watcher</a></li>
-																<li><a href="@(prefix)apidocs/fake-io-globbing-operators.html">Globbing</a></li>
-																<li><a href="@(prefix)apidocs/fake-io-zip.html#Functions and values">Zip</a></li>
-															</ul>
-														</li>
-														<li>
-															<a href="@(prefix)apidocs/index.html#Fake.JavaScript">JavaScript</a>
->>>>>>> 869483a2
-															<ul>
-																<li><a href="@(prefix)apidocs/fake-javascript-npm.html">Npm</a></li>
-																<li><a href="@(prefix)apidocs/fake-javascript-yarn.html">Yarn</a></li>
-															</ul>
-														</li>
-														<li>
-<<<<<<< HEAD
-															<a href="@(prefix)apidocs/v5/index.html#Fake.Testing">Testing</a>
-=======
-															<a href="@(prefix)apidocs/index.html#Fake.Net">Net</a>
->>>>>>> 869483a2
-															<ul>
-																<li><a href="@(prefix)net-http.html">Http</a></li>
-															</ul>
-														</li>
-														<li>
-															<a href="@(prefix)apidocs/index.html#Fake.Sql">Sql</a>
-															<ul>
-<<<<<<< HEAD
-																<li><a href="@(prefix)apidocs/v5/index.html#Fake.BuildServer">Api-Reference</a></li>
-															</ul>
-														</li>
-														<li>
-															<a href="@(prefix)apidocs/v5/index.html#Fake.Sql">Sql</a>
-=======
-																<li><a href="@(prefix)sql-dacpac.html">DacPac</a></li>
-															</ul>
-														</li>
-														<li>
-															<a href="@(prefix)apidocs/index.html#Fake.Testing">Testing</a>
->>>>>>> 869483a2
-															<ul>
-																<li><a href="@(prefix)testing-sonarqube.html">SonarQube</a></li>
-																<li><a href="@(prefix)testing-reportgenerator.html">ReportGenerator</a></li>
-															</ul>
-														</li>
-														<li>
-<<<<<<< HEAD
-															<a href="@(prefix)apidocs/v5/index.html#Fake.Azure">Azure</a>
-															<ul>
-																<li><a href="@(prefix)apidocs/v5/fake-azure-cloudservices.html">CloudServices</a></li>
-																<li><a href="@(prefix)apidocs/v5/fake-azure-emulators.html">Emulators</a></li>
-																<li><a href="@(prefix)apidocs/v5/fake-azure-kudu.html">Kudu</a></li>
-																<li><a href="@(prefix)apidocs/v5/fake-azure-webjobs.html">WebJobs</a></li>
-															</ul>
-														</li>
-														<li>
-															<a href="@(prefix)apidocs/v5/index.html#Fake.Documentation">Documentation</a>
-															<ul>
-																<li><a href="@(prefix)apidocs/v5/fake-documentation-docfx.html">DocFx</a></li>
-=======
-															<a href="@(prefix)apidocs/index.html#Fake.Tools.Git">Tools</a>
-															<ul>
-																<li><a href="@(prefix)apidocs/index.html#Fake.Tools.Git">Git</a></li>
-																<li><a href="@(prefix)fake-tools-pickles.html">Pickles</a></li>
-															</ul>
-														</li>
-														<li>
-															<a href="@(prefix)apidocs/index.html#Fake.Windows">Windows</a>
 															<ul>
 																<li><a href="@(prefix)windows-chocolatey.html">Chocolatey</a></li>
->>>>>>> 869483a2
 															</ul>
 														</li>
 														<li>
@@ -253,14 +199,6 @@
 																<li><a href="@(prefix)todo-deploy.html">Fake.Deploy</a></li>
 																<li><a href="@(prefix)todo-iis.html">?.?.IIS</a></li>
 																<li><a href="@(prefix)todo-vagrant.html">?.?.Vagrant</a></li>
-<<<<<<< HEAD
-															</ul>
-														</li>
-														<li>
-															<a href="@(prefix)apidocs/v5/legacy/index.html#Fake">Legacy / Not Migrated (2)</a>
-															<ul>
-=======
->>>>>>> 869483a2
 																<li><a href="@(prefix)todo-fxcop.html">DotNet.FxCop</a></li>
 																<li><a href="@(prefix)todo-fsc.html">DotNet.Fsc</a></li>
 																<li><a href="@(prefix)todo-canopy.html">DotNet.Testing.Canopy</a></li>
