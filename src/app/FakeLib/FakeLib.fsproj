﻿<?xml version="1.0" encoding="utf-8"?>
<Project ToolsVersion="4.0" DefaultTargets="Build" xmlns="http://schemas.microsoft.com/developer/msbuild/2003">
  <Import Project="$(MSBuildExtensionsPath)\$(MSBuildToolsVersion)\Microsoft.Common.props" Condition="Exists('$(MSBuildExtensionsPath)\$(MSBuildToolsVersion)\Microsoft.Common.props')" />
  <PropertyGroup>
    <Configuration Condition=" '$(Configuration)' == '' ">Debug</Configuration>
    <Platform Condition=" '$(Platform)' == '' ">AnyCPU</Platform>
    <ProjectGuid>{13D56521-772A-41DB-9772-1DA1A4AA8E3A}</ProjectGuid>
    <OutputType>Library</OutputType>
    <RootNamespace>FakeLib</RootNamespace>
    <TargetFrameworkVersion>v4.5</TargetFrameworkVersion>
    <AssemblyName>FakeLib</AssemblyName>
    <FileAlignment>512</FileAlignment>
    <Name>FakeLib</Name>
    <TargetFrameworkVersion>v4.5</TargetFrameworkVersion>
    <TargetFrameworkProfile />
  </PropertyGroup>
  <PropertyGroup Condition=" '$(Configuration)|$(Platform)' == 'Debug|AnyCPU' ">
    <DebugSymbols>true</DebugSymbols>
    <DebugType>full</DebugType>
    <Optimize>false</Optimize>
    <OutputPath>bin\Debug</OutputPath>
<<<<<<< HEAD
    <DefineConstants>TRACE;DEBUG;NET40;NO_DOTNETCORE_BOOTSTRAP</DefineConstants>
=======
    <DefineConstants>TRACE;DEBUG;NET45</DefineConstants>
>>>>>>> af1b29f2
    <ErrorReport>prompt</ErrorReport>
    <WarningLevel>3</WarningLevel>
    <DocumentationFile>
    </DocumentationFile>
    <OtherFlags>
    </OtherFlags>
    <StartWorkingDirectory>
    </StartWorkingDirectory>
  </PropertyGroup>
  <PropertyGroup Condition=" '$(Configuration)|$(Platform)' == 'Release|AnyCPU' ">
    <DebugType>pdbonly</DebugType>
    <Optimize>true</Optimize>
    <OutputPath>..\..\..\build\</OutputPath>
<<<<<<< HEAD
    <DefineConstants>TRACE;NET40;NO_DOTNETCORE_BOOTSTRAP</DefineConstants>
=======
    <DefineConstants>TRACE;NET45</DefineConstants>
>>>>>>> af1b29f2
    <ErrorReport>prompt</ErrorReport>
    <WarningLevel>3</WarningLevel>
    <DocumentationFile>..\..\..\build\FakeLib.XML</DocumentationFile>
  </PropertyGroup>
<<<<<<< HEAD
  <ItemGroup>
    <None Include="paket.references" />
    <Compile Include="..\..\..\paket-files\matthid\Yaaf.FSharp.Scripting\src\source\Yaaf.FSharp.Scripting\YaafFSharpScripting.fs">
      <Paket>True</Paket>
      <Link>paket-files/YaafFSharpScripting.fs</Link>
    </Compile>
    <Compile Include="AssemblyInfo.fs" />
    <Compile Include="..\Fake.Core.Context\Context.fs">
      <Link>Fake.Core.Context/Context.fs</Link>
    </Compile>
    <Compile Include="..\Fake.Runtime\LegacyApiHelper.fs">
      <Link>Fake.Runtime/LegacyApiHelper.fs</Link>
    </Compile>
    <Compile Include="..\Fake.Runtime\Environment.fs">
      <Link>Fake.Runtime/Environment.fs</Link>
    </Compile>
    <Compile Include="..\Fake.Runtime\Path.fs">
      <Link>Fake.Runtime/Path.fs</Link>
    </Compile>
    <Compile Include="..\Fake.Runtime\String.fs">
      <Link>Fake.Runtime/String.fs</Link>
    </Compile>
    <Compile Include="..\Fake.Runtime\Trace.fs">
      <Link>Fake.Runtime/Trace.fs</Link>
    </Compile>
    <Compile Include="..\Fake.Runtime\Runners.fs">
      <Link>Fake.Runtime\Runners.fs</Link>
    </Compile>
    <Compile Include="..\Fake.Runtime\CompileRunner.fs">
      <Link>Fake.Runtime\CompileRunner.fs</Link>
    </Compile>
    <Compile Include="..\Fake.Runtime\ScriptRunner.fs">
      <Link>Fake.Runtime/ScriptRunner.fs</Link>
    </Compile>
    <Compile Include="..\Fake.Runtime\HashGeneration.fs">
      <Link>Fake.Runtime/HashGeneration.fs</Link>
    </Compile>
    <Compile Include="..\Fake.Runtime\CoreCache.fs">
      <Link>Fake.Runtime/CoreCache.fs</Link>
    </Compile>
    <Compile Include="..\Fake.Runtime\FakeRuntime.fs">
      <Link>Fake.Runtime/FakeRuntime.fs</Link>
    </Compile>
    <Compile Include="..\Fake.Core.Environment\Environment.fs">
      <Link>Fake.Core.Environment/Environment.fs</Link>
    </Compile>
    <Compile Include="..\Fake.Core.String\String.fs">
      <Link>Fake.Core.String/String.fs</Link>
    </Compile>
    <Compile Include="..\Fake.Core.BuildServer\BuildServer.fs">
      <Link>Fake.Core.BuildServer/BuildServer.fs</Link>
    </Compile>
    <Compile Include="..\Fake.Core.Tracing\TraceListener.fs">
      <Link>Fake.Core.Tracing/TraceListener.fs</Link>
    </Compile>
    <Compile Include="..\Fake.Core.Tracing\Trace.fs">
      <Link>Fake.Core.Tracing/Trace.fs</Link>
    </Compile>
    <Compile Include="..\Fake.Core.Targets\Targets.fs">
      <Link>Fake.Core.Targets/Targets.fs</Link>
    </Compile>
    <Compile Include="..\Fake.Core.Targets\AdditionalSyntax.fs">
      <Link>Fake.Core.Targets/AdditionalSyntax.fs</Link>
    </Compile>
    <Compile Include="..\Fake.IO.FileSystem\Path.fs">
      <Link>Fake.IO.FileSystem/Path.fs</Link>
    </Compile>
    <Compile Include="..\Fake.IO.FileSystem\FileSystem.fs">
      <Link>Fake.IO.FileSystem/FileSystem.fs</Link>
    </Compile>
    <Compile Include="..\Fake.IO.FileSystem\FileUtils.fs">
      <Link>Fake.IO.FileSystem/FileUtils.fs</Link>
    </Compile>
    <Compile Include="..\Fake.DotNet.AssemblyInfoFile\AssemblyInfoFile.fs">
      <Link>Fake.DotNet.AssemblyInfoFile/AssemblyInfoFile.fs</Link>
    </Compile>
    <Compile Include="..\Fake.Core.SemVer\SemVer.fs">
      <Link>Fake.Core.SemVer/SemVer.fs</Link>
    </Compile>
    <Compile Include="..\Fake.Core.ReleaseNotes\ReleaseNotes.fs">
      <Link>Fake.Core.ReleaseNotes/ReleaseNotes.fs</Link>
    </Compile>
    <Compile Include="..\Fake.Core.Globbing\Globbing.fs">
      <Link>Fake.Core.Globbing/Globbing.fs</Link>
    </Compile>
    <Compile Include="..\Fake.Core.Globbing\GlobbingFileSystem.fs">
      <Link>Fake.Core.Globbing/GlobbingFileSystem.fs</Link>
    </Compile>
    <Compile Include="..\Fake.IO.Zip\Zip.fs">
      <Link>Fake.IO.Zip/Zip.fs</Link>
    </Compile>
    <Compile Include="..\Fake.Core.Process\GuardedAwaitObservable.fs">
      <Link>Fake.Core.Process/GuardedAwaitObservable.fs</Link>
    </Compile>
    <Compile Include="..\Fake.Core.Process\Process.fs">
      <Link>Fake.Core.Process/Process.fs</Link>
    </Compile>
    <Compile Include="..\Fake.DotNet.MsBuild\MsBuildLogger.fs">
      <Link>Fake.DotNet.MsBuild/MsBuildLogger.fs</Link>
    </Compile>
    <Compile Include="..\Fake.DotNet.MsBuild\MsBuild.fs">
      <Link>Fake.DotNet.MsBuild/MsBuild.fs</Link>
    </Compile>
    <Compile Include="..\Fake.Tools.ServiceControl\ServiceControl.fs">
      <Link>Fake.Tools.ServiceControl/ServiceControl.fs</Link>
    </Compile>
    <Compile Include="..\Fake.Tracing.NAntXml\NAntXmlTraceListener.fs">
      <Link>Fake.Tracing.NAntXml/NAntXmlTraceListener.fs</Link>
    </Compile>
    <Compile Include="..\Fake.DotNet.Cli\Dotnet.fs">
      <Link>Fake.DotNet.Cli/Dotnet.fs</Link>
    </Compile>
    <Compile Include="..\Fake.Testing.Common\TestingCommon.fs">
      <Link>Fake.Testing.Common/TestingCommon.fs</Link>
    </Compile>
    <Compile Include="..\Fake.DotNet.Testing.MSpec\MSpec.fs">
      <Link>Fake.DotNet.Testing.MSpec/MSpec.fs</Link>
    </Compile>
    <Compile Include="..\Fake.DotNet.Testing.XUnit2\XUnit2.fs">
      <Link>Fake.DotNet.Testing.XUnit2/XUnit2.fs</Link>
    </Compile>
    <Compile Include="..\Fake.DotNet.Testing.NUnit\Xml.fs">
      <Link>Fake.DotNet.Testing.NUnit/Xml.fs</Link>
    </Compile>
    <Compile Include="..\Fake.DotNet.Testing.NUnit\Common.fs">
      <Link>Fake.DotNet.Testing.NUnit/Common.fs</Link>
    </Compile>
    <Compile Include="..\Fake.DotNet.Testing.NUnit\Sequential.fs">
      <Link>Fake.DotNet.Testing.NUnit/Sequential.fs</Link>
    </Compile>
    <Compile Include="..\Fake.DotNet.Testing.NUnit\Parallel.fs">
      <Link>Fake.DotNet.Testing.NUnit/Parallel.fs</Link>
    </Compile>
    <Compile Include="..\Fake.DotNet.Testing.NUnit\NUnit3.fs">
      <Link>Fake.DotNet.Testing.NUnit/NUnit3.fs</Link>
    </Compile>
    <Compile Include="..\Fake.Core.Xml\Xml.fs">
      <Link>Fake.Core.Xml/Xml.fs</Link>
    </Compile>
    <Compile Include="..\Fake.Core.Tasks\TaskRunner.fs">
      <Link>Fake.Core.Tasks/TaskRunner.fs</Link>
    </Compile>
    <Compile Include="..\Fake.DotNet.NuGet\Restore.fs">
      <Link>Fake.DotNet.NuGet/Restore.fs</Link>
    </Compile>
    <Compile Include="..\Fake.DotNet.NuGet\NuGet.fs">
      <Link>Fake.DotNet.NuGet/NuGet.fs</Link>
    </Compile>
    <Compile Include="..\Fake.DotNet.NuGet\Update.fs">
      <Link>Fake.DotNet.NuGet/Update.fs</Link>
    </Compile>
    <Compile Include="..\Fake.DotNet.NuGet\Install.fs">
      <Link>Fake.DotNet.NuGet/Install.fs</Link>
    </Compile>
    <Compile Include="..\Fake.DotNet.NuGet\NuGetVersion.fs">
      <Link>Fake.DotNet.NuGet/NuGetVersion.fs</Link>
    </Compile>
    <Compile Include="..\Fake.Windows.Chocolatey\Chocolatey.fs">
      <Link>Fake.Windows.Chocolatey/Chocolatey.fs</Link>
    </Compile>
    <Compile Include="..\Fake.Tools.Git\CommandHelper.fs">
      <Link>Fake.Tools.Git/CommandHelper.fs</Link>
    </Compile>
    <Compile Include="..\Fake.Tools.Git\Sha1.fs">
      <Link>Fake.Tools.Git/Sha1.fs</Link>
    </Compile>
    <Compile Include="..\Fake.Tools.Git\Repository.fs">
      <Link>Fake.Tools.Git/Repository.fs</Link>
    </Compile>
    <Compile Include="..\Fake.Tools.Git\Submodule.fs">
      <Link>Fake.Tools.Git/Submodule.fs</Link>
    </Compile>
    <Compile Include="..\Fake.Tools.Git\Branches.fs">
      <Link>Fake.Tools.Git/Branches.fs</Link>
    </Compile>
    <Compile Include="..\Fake.Tools.Git\Reset.fs">
      <Link>Fake.Tools.Git/Reset.fs</Link>
    </Compile>
    <Compile Include="..\Fake.Tools.Git\Merge.fs">
      <Link>Fake.Tools.Git/Merge.fs</Link>
    </Compile>
    <Compile Include="..\Fake.Tools.Git\Stash.fs">
      <Link>Fake.Tools.Git/Stash.fs</Link>
    </Compile>
    <Compile Include="..\Fake.Tools.Git\SanityChecks.fs">
      <Link>Fake.Tools.Git/SanityChecks.fs</Link>
    </Compile>
    <Compile Include="..\Fake.Tools.Git\Information.fs">
      <Link>Fake.Tools.Git/Information.fs</Link>
    </Compile>
    <Compile Include="..\Fake.Tools.Git\FileStatus.fs">
      <Link>Fake.Tools.Git/FileStatus.fs</Link>
    </Compile>
    <Compile Include="..\Fake.Tools.Git\Rebase.fs">
      <Link>Fake.Tools.Git/Rebase.fs</Link>
    </Compile>
    <Compile Include="..\Fake.Tools.Git\CommitMessage.fs">
      <Link>Fake.Tools.Git/CommitMessage.fs</Link>
    </Compile>
    <Compile Include="..\Fake.Tools.Git\Staging.fs">
      <Link>Fake.Tools.Git/Staging.fs</Link>
    </Compile>
    <Compile Include="..\Fake.Tools.Git\Commit.fs">
      <Link>Fake.Tools.Git/Commit.fs</Link>
    </Compile>
    <Compile Include="UserInputHelper.fs" />
    <Compile Include="CSharpHelper.fs" />
    <Compile Include="EnvironmentHelper.fs" />
    <Compile Include="RegistryHelper.fs" />
    <Compile Include="FileSystemHelper.fs" />
    <Compile Include="StringHelper.fs" />
    <Compile Include="TemplateHelper.fs" />
    <Compile Include="CacheHelper.fs" />
    <Compile Include="XMLHelper.fs" />
    <Compile Include="REST.fs" />
    <Compile Include="BuildServerHelper.fs" />
    <Compile Include="TraceListener.fs" />
    <Compile Include="TeamCityHelper.fs" />
    <Compile Include="TeamCityRESTHelper.fs" />
    <Compile Include="TraceHelper.fs" />
    <Compile Include="ServiceControllerHelper.fs" />
    <Compile Include="ProcessHelper.fs" />
    <Compile Include="PsExecHelper.fs" />
    <Compile Include="BowerHelper.fs" />
    <Compile Include="YarnHelper.fs" />
    <Compile Include="AppVeyor.fs" />
    <Compile Include="BitbucketPipelines.fs" />
    <Compile Include="TaskRunnerHelper.fs" />
    <Compile Include="Globbing\Globbing.fs" />
    <Compile Include="Globbing\FileSystem.fs" />
    <Compile Include="FileHelper.fs" />
    <Compile Include="FileUtils.fs" />
    <Compile Include="FuchuHelper.fs" />
    <Compile Include="UnitTest\UnitTestCommon.fs" />
    <Compile Include="UnitTest\UnitTestHelper.fs" />
    <Compile Include="UnitTest\Expecto\Expecto.fs" />
    <Compile Include="UnitTest\NUnit\Xml.fs" />
    <Compile Include="UnitTest\NUnit\Common.fs" />
    <Compile Include="UnitTest\NUnit\Sequential.fs" />
    <Compile Include="UnitTest\NUnit\Parallel.fs" />
    <Compile Include="UnitTest\NUnit\NUnit3.fs" />
    <Compile Include="UnitTest\XUnit\XUnit.fs" />
    <Compile Include="UnitTest\XUnit\XUnitHelper.fs" />
    <Compile Include="UnitTest\XUnit\XUnit2.fs" />
    <Compile Include="UnitTest\XUnit\XUnit2Helper.fs" />
    <Compile Include="UnitTest\MSpecHelper.fs" />
    <Compile Include="UnitTest\MSTest.fs" />
    <Compile Include="UnitTest\ProcessTestRunner.fs" />
    <Compile Include="UnitTest\VSTest.fs" />
    <Compile Include="AssemblyInfoFile.fs" />
    <Compile Include="AssemblyInfoHelper.fs" />
    <Compile Include="FXCopHelper.fs" />
    <Compile Include="FSharpFormattingHelper.fs" />
    <Compile Include="NCoverHelper.fs" />
    <Compile Include="NDependHelper.fs" />
    <Compile Include="MsBuildLogger.fs" />
    <Compile Include="MSBuildHelper.fs" />
    <Compile Include="NpmHelper.fs" />
    <Compile Include="ArchiveHelper.fs" />
    <Compile Include="ZipHelper.fs" />
    <Compile Include="StrongNamingHelper.fs" />
    <Compile Include="GACHelper.fs" />
    <Compile Include="NGenHelper.fs" />
    <Compile Include="DocuHelper.fs" />
    <Compile Include="ILMergeHelper.fs" />
    <Compile Include="WiXHelper.fs" />
    <Compile Include="MSIHelper.fs" />
    <Compile Include="RegAsmHelper.fs" />
    <Compile Include="RestorePackageHelper.fs" />
    <Compile Include="VSSHelper.fs" />
    <Compile Include="DynamicsNavHelper.fs" />
    <Compile Include="DynamicsNavFile.fs" />
    <Compile Include="SSHHelper.fs" />
    <Compile Include="SCPHelper.fs" />
    <Compile Include="RoboCopyHelper.fs" />
    <Compile Include="XpkgHelper.fs" />
    <Compile Include="VersionHelper.fs" />
    <Compile Include="MSBuild\ProjectSystem.fs" />
    <Compile Include="MSBuild\SpecsRemovement.fs" />
    <Compile Include="Git\CommandHelper.fs" />
    <Compile Include="Git\Sha1.fs" />
    <Compile Include="Git\Repository.fs" />
    <Compile Include="Git\Submodule.fs" />
    <Compile Include="Git\Branches.fs" />
    <Compile Include="Git\Reset.fs" />
    <Compile Include="Git\Merge.fs" />
    <Compile Include="Git\Stash.fs" />
    <Compile Include="Git\SanityChecks.fs" />
    <Compile Include="Git\Information.fs" />
    <Compile Include="Git\FileStatus.fs" />
    <Compile Include="Git\Rebase.fs" />
    <Compile Include="Git\CommitMessage.fs" />
    <Compile Include="Git\Staging.fs" />
    <Compile Include="Git\Commit.fs" />
    <Compile Include="FSIHelper.fs" />
    <Compile Include="Boot.fs" />
    <Compile Include="MessageHelper.fs" />
    <Compile Include="HTMLHelpWorkShopHelper.fs" />
    <Compile Include="ConfigurationHelper.fs" />
    <Compile Include="TargetHelper.fs" />
    <Compile Include="AdditionalSyntax.fs" />
    <Compile Include="PermissionsHelper.fs" />
    <Compile Include="SpecFlowHelper.fs" />
    <Compile Include="OctoTools.fs" />
    <Compile Include="SignToolHelper.fs" />
    <Compile Include="MageHelper.fs" />
    <Compile Include="SemVerHelper.fs" />
    <Compile Include="ReleaseNotesHelper.fs" />
    <Compile Include="FixieHelper.fs" />
    <Compile Include="NuGet\NugetHelper.fs" />
    <Compile Include="NuGet\Update.fs" />
    <Compile Include="NuGet\Install.fs" />
    <Compile Include="NuGet\NugetVersion.fs" />
    <Compile Include="TestFlightHelper.fs" />
    <Compile Include="DotNetCLIHelper.fs" />
    <Compile Include="DotCover.fs" />
    <Compile Include="PaketHelper.fs" />
    <Compile Include="PaketTemplateHelper.fs" />
    <Compile Include="AzureHelper.fs" />
    <Compile Include="FtpHelper.fs" />
    <Compile Include="TypeScript.fs" />
    <Compile Include="OpenCoverHelper.fs" />
    <Compile Include="ReportGeneratorHelper.fs" />
    <Compile Include="RoundhouseHelper.fs" />
    <Compile Include="FscHelper.fs" />
    <Compile Include="CscHelper.fs" />
    <Compile Include="HipChatNotificationHelper.fs" />
    <Compile Include="XamarinHelper.fs" />
    <Compile Include="XDTHelper.fs" />
    <Compile Include="AzureWebJobs.fs" />
    <Compile Include="HockeyAppHelper.fs" />
    <Compile Include="AzureCloudServices.fs" />
    <Compile Include="Sxshelper.fs" />
    <Compile Include="Vb6helper.fs" />
    <Compile Include="AndroidPublisher.fs" />
    <Compile Include="ChangeWatcher.fs" />
    <Compile Include="CMake.fs" />
    <Compile Include="Sql.DacPac.fs" />
    <Compile Include="RaygunHelper.fs" />
    <Compile Include="SquirrelHelper.fs" />
    <Compile Include="XCopyHelper.fs" />
    <Compile Include="DynamicsCRMHelper.fs" />
    <Compile Include="Appcast.fs" />
    <Compile Include="PicklesHelper.fs" />
    <Compile Include="ChocoHelper.fs" />
    <Compile Include="SlackNotificationHelper.fs" />
    <Compile Include="SonarQubeHelper.fs" />
    <Compile Include="AzureKudu.fs" />
    <Compile Include="DocFxHelper.fs" />
    <Compile Include="GitVersionHelper.fs" />
    <Compile Include="Checksum.fs" />
    <None Include="Targets.fsx" />
    <None Include="app.config" />
    <Compile Include="ChangeLogHelper.fs" />
    <Compile Include="Office365ConnectorHelper.fs" />
  </ItemGroup>
  <ItemGroup>
    <Reference Include="ICSharpCode.SharpZipLib">
      <HintPath>..\..\..\lib\ICSharpCode.SharpZipLib.dll</HintPath>
    </Reference>
    <Reference Include="Microsoft.Build.Framework" />
    <Reference Include="mscorlib" />
    <Reference Include="System" />
    <Reference Include="System.Configuration" />
    <Reference Include="System.Runtime.Caching" />
    <Reference Include="System.ServiceProcess" />
    <Reference Include="System.Xml" />
    <Reference Include="System.Xml.Linq" />
    <Reference Include="System.Core" />
  </ItemGroup>
=======
>>>>>>> af1b29f2
  <PropertyGroup>
    <MinimumVisualStudioVersion Condition="'$(MinimumVisualStudioVersion)' == ''">11</MinimumVisualStudioVersion>
  </PropertyGroup>
  <Choose>
    <When Condition="'$(VisualStudioVersion)' != '11.0' and Exists('$(MSBuildExtensionsPath32)\Microsoft\VisualStudio\v$(VisualStudioVersion)\FSharp\Microsoft.FSharp.Targets')">
      <PropertyGroup>
        <FSharpTargetsPath>$(MSBuildExtensionsPath32)\Microsoft\VisualStudio\v$(VisualStudioVersion)\FSharp\Microsoft.FSharp.Targets</FSharpTargetsPath>
      </PropertyGroup>
    </When>
    <When Condition="$(TargetFSharpCoreVersion) &gt;= 4.3.0.0 AND $(TargetFSharpCoreVersion) &lt; 4.3.1.0 ">
      <PropertyGroup>
        <FSharpTargetsPath>$(MSBuildProgramFiles32)\Microsoft SDKs\F#\3.0\Framework\v4.0\Microsoft.FSharp.Targets</FSharpTargetsPath>
      </PropertyGroup>
    </When>
    <When Condition="$(TargetFSharpCoreVersion) &gt;= 4.3.1.0 AND $(TargetFSharpCoreVersion) &lt; 4.4.0.0 ">
      <PropertyGroup>
        <FSharpTargetsPath>$(MSBuildProgramFiles32)\Microsoft SDKs\F#\3.1\Framework\v4.0\Microsoft.FSharp.Targets</FSharpTargetsPath>
      </PropertyGroup>
    </When>
    <When Condition="$(TargetFSharpCoreVersion) &gt;= 4.4.0.0 AND $(TargetFSharpCoreVersion) &lt; 4.4.1.0 ">
      <PropertyGroup>
        <FSharpTargetsPath>$(MSBuildProgramFiles32)\Microsoft SDKs\F#\4.0\Framework\v4.0\Microsoft.FSharp.Targets</FSharpTargetsPath>
      </PropertyGroup>
    </When>
    <Otherwise>
      <PropertyGroup>
        <FSharpTargetsPath>$(MSBuildProgramFiles32)\Microsoft SDKs\F#\4.1\Framework\v4.0\Microsoft.FSharp.Targets</FSharpTargetsPath>
      </PropertyGroup>
    </Otherwise>
  </Choose>
  <Import Project="$(FSharpTargetsPath)" />
  <Choose>
    <When Condition="$(TargetFrameworkIdentifier) == '.NETStandard' And $(TargetFrameworkVersion) == 'v1.6'">
      <PropertyGroup>
        <__paket__FSharp_NET_Core_Sdk_targets>FSharp.NET.Core.Sdk</__paket__FSharp_NET_Core_Sdk_targets>
        <__paket__FSharp_NET_Current_Sdk_targets>FSharp.NET.Current.Sdk</__paket__FSharp_NET_Current_Sdk_targets>
        <__paket__FSharp_NET_Sdk_props>FSharp.NET.Sdk</__paket__FSharp_NET_Sdk_props>
      </PropertyGroup>
    </When>
  </Choose>
  <Import Project="..\..\..\packages\FSharp.NET.Sdk\build\$(__paket__FSharp_NET_Sdk_props).props" Condition="Exists('..\..\..\packages\FSharp.NET.Sdk\build\$(__paket__FSharp_NET_Sdk_props).props')" Label="Paket" />
  <Choose>
    <When Condition="$(TargetFrameworkIdentifier) == '.NETStandard' And $(TargetFrameworkVersion) == 'v1.6'">
      <PropertyGroup>
        <__paket__FSharp_Compiler_Tools_props>FSharp.Compiler.Tools</__paket__FSharp_Compiler_Tools_props>
      </PropertyGroup>
    </When>
  </Choose>
  <Import Project="..\..\..\packages\FSharp.Compiler.Tools\build\$(__paket__FSharp_Compiler_Tools_props).props" Condition="Exists('..\..\..\packages\FSharp.Compiler.Tools\build\$(__paket__FSharp_Compiler_Tools_props).props')" Label="Paket" />
  <!-- Hand-crafted reference to the renamed version of FCS. You must run build.cmd/build.sh first! -->
  <Choose>
    <When Condition="$(TargetFrameworkIdentifier) == '.NETFramework' And ($(TargetFrameworkVersion) == 'v4.5')">
      <ItemGroup>
        <Reference Include="FAKE.FSharp.Compiler.Service">
          <HintPath>..\..\..\packages\FSharp.Compiler.Service\lib\net45\FAKE.FSharp.Compiler.Service.dll</HintPath>
          <Private>True</Private>
          <Paket>False</Paket>
        </Reference>
      </ItemGroup>
    </When>
    <When Condition="$(TargetFrameworkIdentifier) == '.NETFramework' And ($(TargetFrameworkVersion) == 'v4.5' Or $(TargetFrameworkVersion) == 'v4.5.1' Or $(TargetFrameworkVersion) == 'v4.5.2' Or $(TargetFrameworkVersion) == 'v4.5.3' Or $(TargetFrameworkVersion) == 'v4.6' Or $(TargetFrameworkVersion) == 'v4.6.1')">
      <ItemGroup>
        <Reference Include="FAKE.FSharp.Compiler.Service">
          <HintPath>..\..\..\packages\FSharp.Compiler.Service\lib\net45\FAKE.FSharp.Compiler.Service.dll</HintPath>
          <Private>True</Private>
          <Paket>False</Paket>
        </Reference>
      </ItemGroup>
    </When>
  </Choose>
  <!-- Ordinary dependencies managed by Paket as usual -->
  <Choose>
    <When Condition="$(TargetFrameworkIdentifier) == '.NETFramework' And ($(TargetFrameworkVersion) == 'v4.0' Or $(TargetFrameworkVersion) == 'v4.5' Or $(TargetFrameworkVersion) == 'v4.5.1' Or $(TargetFrameworkVersion) == 'v4.5.2' Or $(TargetFrameworkVersion) == 'v4.5.3' Or $(TargetFrameworkVersion) == 'v4.6' Or $(TargetFrameworkVersion) == 'v4.6.1' Or $(TargetFrameworkVersion) == 'v4.6.2' Or $(TargetFrameworkVersion) == 'v4.6.3')">
      <ItemGroup>
        <Reference Include="Chessie">
          <HintPath>..\..\..\packages\Chessie\lib\net40\Chessie.dll</HintPath>
          <Private>True</Private>
          <Paket>True</Paket>
        </Reference>
      </ItemGroup>
    </When>
    <When Condition="($(TargetFrameworkIdentifier) == '.NETStandard' And $(TargetFrameworkVersion) == 'v1.6') Or ($(TargetFrameworkIdentifier) == '.NETCoreApp' And $(TargetFrameworkVersion) == 'v1.0')">
      <ItemGroup>
        <Reference Include="Chessie">
          <HintPath>..\..\..\packages\Chessie\lib\netstandard1.6\Chessie.dll</HintPath>
          <Private>True</Private>
          <Paket>True</Paket>
        </Reference>
      </ItemGroup>
    </When>
  </Choose>
  <Choose>
    <When Condition="$(TargetFrameworkIdentifier) == '.NETFramework' And ($(TargetFrameworkVersion) == 'v4.5' Or $(TargetFrameworkVersion) == 'v4.5.1' Or $(TargetFrameworkVersion) == 'v4.5.2' Or $(TargetFrameworkVersion) == 'v4.5.3' Or $(TargetFrameworkVersion) == 'v4.6' Or $(TargetFrameworkVersion) == 'v4.6.1' Or $(TargetFrameworkVersion) == 'v4.6.2' Or $(TargetFrameworkVersion) == 'v4.6.3')">
      <ItemGroup>
        <Reference Include="FSharp.Compiler.Service">
          <HintPath>..\..\..\packages\FSharp.Compiler.Service\lib\net45\FSharp.Compiler.Service.dll</HintPath>
          <Private>True</Private>
          <Paket>True</Paket>
        </Reference>
        <Reference Include="FSharp.Compiler.Service.MSBuild.v12">
          <HintPath>..\..\..\packages\FSharp.Compiler.Service\lib\net45\FSharp.Compiler.Service.MSBuild.v12.dll</HintPath>
          <Private>True</Private>
          <Paket>True</Paket>
        </Reference>
      </ItemGroup>
    </When>
    <When Condition="($(TargetFrameworkIdentifier) == '.NETStandard' And $(TargetFrameworkVersion) == 'v1.6') Or ($(TargetFrameworkIdentifier) == '.NETCoreApp' And $(TargetFrameworkVersion) == 'v1.0')">
      <ItemGroup>
        <Reference Include="FSharp.Compiler.Service">
          <HintPath>..\..\..\packages\FSharp.Compiler.Service\lib\netstandard1.6\FSharp.Compiler.Service.dll</HintPath>
          <Private>True</Private>
          <Paket>True</Paket>
        </Reference>
      </ItemGroup>
    </When>
  </Choose>
  <Choose>
    <When Condition="$(TargetFrameworkIdentifier) == '.NETFramework' And ($(TargetFrameworkVersion) == 'v2.0' Or $(TargetFrameworkVersion) == 'v3.0' Or $(TargetFrameworkVersion) == 'v3.5')">
      <ItemGroup>
        <Reference Include="FSharp.Core">
          <HintPath>..\..\..\packages\FSharp.Core\lib\net20\FSharp.Core.dll</HintPath>
          <Private>True</Private>
          <Paket>True</Paket>
        </Reference>
      </ItemGroup>
    </When>
    <When Condition="$(TargetFrameworkIdentifier) == '.NETFramework' And $(TargetFrameworkVersion) == 'v4.0'">
      <ItemGroup>
        <Reference Include="FSharp.Core">
          <HintPath>..\..\..\packages\FSharp.Core\lib\net40\FSharp.Core.dll</HintPath>
          <Private>True</Private>
          <Paket>True</Paket>
        </Reference>
      </ItemGroup>
    </When>
<<<<<<< HEAD
    <When Condition="$(TargetFrameworkIdentifier) == '.NETFramework' And ($(TargetFrameworkVersion) == 'v4.5' Or $(TargetFrameworkVersion) == 'v4.5.1' Or $(TargetFrameworkVersion) == 'v4.5.2' Or $(TargetFrameworkVersion) == 'v4.5.3' Or $(TargetFrameworkVersion) == 'v4.6' Or $(TargetFrameworkVersion) == 'v4.6.1' Or $(TargetFrameworkVersion) == 'v4.6.2' Or $(TargetFrameworkVersion) == 'v4.6.3')">
=======
    <When Condition="$(TargetFrameworkIdentifier) == '.NETFramework' And ($(TargetFrameworkVersion) == 'v4.5' Or $(TargetFrameworkVersion) == 'v4.5.1' Or $(TargetFrameworkVersion) == 'v4.5.2' Or $(TargetFrameworkVersion) == 'v4.5.3' Or $(TargetFrameworkVersion) == 'v4.6' Or $(TargetFrameworkVersion) == 'v4.6.1' Or $(TargetFrameworkVersion) == 'v4.6.2' Or $(TargetFrameworkVersion) == 'v4.6.3' Or $(TargetFrameworkVersion) == 'v4.7')">
>>>>>>> af1b29f2
      <ItemGroup>
        <Reference Include="FSharp.Core">
          <HintPath>..\..\..\packages\FSharp.Core\lib\net45\FSharp.Core.dll</HintPath>
          <Private>True</Private>
          <Paket>True</Paket>
        </Reference>
      </ItemGroup>
    </When>
<<<<<<< HEAD
    <When Condition="($(TargetFrameworkIdentifier) == '.NETStandard' And $(TargetFrameworkVersion) == 'v1.6') Or ($(TargetFrameworkIdentifier) == '.NETCoreApp' And $(TargetFrameworkVersion) == 'v1.0')">
=======
    <When Condition="($(TargetFrameworkIdentifier) == '.NETStandard' And ($(TargetFrameworkVersion) == 'v1.6' Or $(TargetFrameworkVersion) == 'v2.0')) Or ($(TargetFrameworkIdentifier) == '.NETCoreApp' And ($(TargetFrameworkVersion) == 'v1.0' Or $(TargetFrameworkVersion) == 'v1.1' Or $(TargetFrameworkVersion) == 'v2.0'))">
>>>>>>> af1b29f2
      <ItemGroup>
        <Reference Include="FSharp.Core">
          <HintPath>..\..\..\packages\FSharp.Core\lib\netstandard1.6\FSharp.Core.dll</HintPath>
          <Private>True</Private>
          <Paket>True</Paket>
        </Reference>
      </ItemGroup>
    </When>
    <When Condition="($(TargetFrameworkIdentifier) == 'MonoAndroid') Or ($(TargetFrameworkIdentifier) == 'MonoTouch') Or ($(TargetFrameworkIdentifier) == 'Xamarin.iOS')">
      <ItemGroup>
        <Reference Include="FSharp.Core">
          <HintPath>..\..\..\packages\FSharp.Core\lib\portable-net45+monoandroid10+monotouch10+xamarinios10\FSharp.Core.dll</HintPath>
          <Private>True</Private>
          <Paket>True</Paket>
        </Reference>
      </ItemGroup>
    </When>
    <When Condition="($(TargetFrameworkIdentifier) == '.NETCore') Or ($(TargetFrameworkIdentifier) == '.NETStandard' And ($(TargetFrameworkVersion) == 'v1.1' Or $(TargetFrameworkVersion) == 'v1.2' Or $(TargetFrameworkVersion) == 'v1.3' Or $(TargetFrameworkVersion) == 'v1.4' Or $(TargetFrameworkVersion) == 'v1.5')) Or ($(TargetFrameworkIdentifier) == 'Xamarin.Mac') Or ($(TargetFrameworkProfile) == 'Profile7') Or ($(TargetFrameworkProfile) == 'Profile44')">
      <ItemGroup>
        <Reference Include="FSharp.Core">
          <HintPath>..\..\..\packages\FSharp.Core\lib\portable-net45+netcore45\FSharp.Core.dll</HintPath>
          <Private>True</Private>
          <Paket>True</Paket>
        </Reference>
      </ItemGroup>
    </When>
    <When Condition="($(TargetFrameworkIdentifier) == '.NETStandard' And $(TargetFrameworkVersion) == 'v1.0') Or ($(TargetFrameworkIdentifier) == 'WindowsPhone' And ($(TargetFrameworkVersion) == 'v8.0' Or $(TargetFrameworkVersion) == 'v8.1')) Or ($(TargetFrameworkProfile) == 'Profile31') Or ($(TargetFrameworkProfile) == 'Profile49') Or ($(TargetFrameworkProfile) == 'Profile78')">
      <ItemGroup>
        <Reference Include="FSharp.Core">
          <HintPath>..\..\..\packages\FSharp.Core\lib\portable-net45+netcore45+wp8\FSharp.Core.dll</HintPath>
          <Private>True</Private>
          <Paket>True</Paket>
        </Reference>
      </ItemGroup>
    </When>
    <When Condition="($(TargetFrameworkIdentifier) == 'WindowsPhoneApp') Or ($(TargetFrameworkProfile) == 'Profile32') Or ($(TargetFrameworkProfile) == 'Profile84') Or ($(TargetFrameworkProfile) == 'Profile111') Or ($(TargetFrameworkProfile) == 'Profile151') Or ($(TargetFrameworkProfile) == 'Profile157') Or ($(TargetFrameworkProfile) == 'Profile259')">
      <ItemGroup>
        <Reference Include="FSharp.Core">
          <HintPath>..\..\..\packages\FSharp.Core\lib\portable-net45+netcore45+wpa81+wp8\FSharp.Core.dll</HintPath>
          <Private>True</Private>
          <Paket>True</Paket>
        </Reference>
      </ItemGroup>
    </When>
    <When Condition="($(TargetFrameworkIdentifier) == 'Silverlight' And $(TargetFrameworkVersion) == 'v5.0') Or ($(TargetFrameworkProfile) == 'Profile24') Or ($(TargetFrameworkProfile) == 'Profile47')">
      <ItemGroup>
        <Reference Include="FSharp.Core">
          <HintPath>..\..\..\packages\FSharp.Core\lib\portable-net45+sl5+netcore45\FSharp.Core.dll</HintPath>
          <Private>True</Private>
          <Paket>True</Paket>
        </Reference>
      </ItemGroup>
    </When>
  </Choose>
  <Choose>
    <When Condition="$(TargetFrameworkIdentifier) == '.NETFramework' And ($(TargetFrameworkVersion) == 'v4.0' Or $(TargetFrameworkVersion) == 'v4.5' Or $(TargetFrameworkVersion) == 'v4.5.1' Or $(TargetFrameworkVersion) == 'v4.5.2' Or $(TargetFrameworkVersion) == 'v4.5.3' Or $(TargetFrameworkVersion) == 'v4.6' Or $(TargetFrameworkVersion) == 'v4.6.1' Or $(TargetFrameworkVersion) == 'v4.6.2' Or $(TargetFrameworkVersion) == 'v4.6.3' Or $(TargetFrameworkVersion) == 'v4.7')">
      <ItemGroup>
        <Reference Include="HashLib">
          <HintPath>..\..\..\packages\HashLib\lib\net40\HashLib.dll</HintPath>
          <Private>True</Private>
          <Paket>True</Paket>
        </Reference>
      </ItemGroup>
    </When>
  </Choose>
  <Choose>
<<<<<<< HEAD
    <When Condition="($(TargetFrameworkIdentifier) == '.NETStandard' And ($(TargetFrameworkVersion) == 'v1.0' Or $(TargetFrameworkVersion) == 'v1.3' Or $(TargetFrameworkVersion) == 'v1.4' Or $(TargetFrameworkVersion) == 'v1.5' Or $(TargetFrameworkVersion) == 'v1.6')) Or ($(TargetFrameworkIdentifier) == 'WindowsPhone' And $(TargetFrameworkVersion) == 'v8.1')">
=======
    <When Condition="$(TargetFrameworkIdentifier) == '.NETStandard' And ($(TargetFrameworkVersion) == 'v1.0' Or $(TargetFrameworkVersion) == 'v1.3' Or $(TargetFrameworkVersion) == 'v1.4' Or $(TargetFrameworkVersion) == 'v1.5' Or $(TargetFrameworkVersion) == 'v1.6' Or $(TargetFrameworkVersion) == 'v2.0')">
>>>>>>> af1b29f2
      <ItemGroup>
        <Reference Include="Microsoft.CSharp">
          <HintPath>..\..\..\packages\Microsoft.CSharp\ref\netstandard1.0\Microsoft.CSharp.dll</HintPath>
          <Private>False</Private>
          <Paket>True</Paket>
        </Reference>
<<<<<<< HEAD
      </ItemGroup>
    </When>
    <When Condition="$(TargetFrameworkIdentifier) == '.NETStandard' And ($(TargetFrameworkVersion) == 'v1.3' Or $(TargetFrameworkVersion) == 'v1.4' Or $(TargetFrameworkVersion) == 'v1.5' Or $(TargetFrameworkVersion) == 'v1.6')">
      <ItemGroup>
        <Reference Include="Microsoft.CSharp">
          <HintPath>..\..\..\packages\Microsoft.CSharp\lib\netstandard1.3\Microsoft.CSharp.dll</HintPath>
          <Private>True</Private>
          <Paket>True</Paket>
        </Reference>
      </ItemGroup>
    </When>
  </Choose>
  <Choose>
    <When Condition="$(TargetFrameworkIdentifier) == '.NETStandard' And $(TargetFrameworkVersion) == 'v1.6'">
      <ItemGroup>
        <Reference Include="Microsoft.DiaSymReader">
          <HintPath>..\..\..\packages\Microsoft.DiaSymReader\lib\netstandard1.1\Microsoft.DiaSymReader.dll</HintPath>
          <Private>True</Private>
=======
        <Reference Include="Microsoft.CSharp">
          <HintPath>..\..\..\packages\Microsoft.CSharp\ref\netstandard1.0\Microsoft.CSharp.xml</HintPath>
          <Private>False</Private>
>>>>>>> af1b29f2
          <Paket>True</Paket>
        </Reference>
      </ItemGroup>
    </When>
<<<<<<< HEAD
  </Choose>
  <Choose>
    <When Condition="$(TargetFrameworkIdentifier) == '.NETStandard' And $(TargetFrameworkVersion) == 'v1.6'">
      <ItemGroup>
        <Reference Include="Microsoft.DiaSymReader.PortablePdb">
          <HintPath>..\..\..\packages\Microsoft.DiaSymReader.PortablePdb\lib\netstandard1.1\Microsoft.DiaSymReader.PortablePdb.dll</HintPath>
=======
    <When Condition="$(TargetFrameworkIdentifier) == '.NETStandard' And ($(TargetFrameworkVersion) == 'v1.3' Or $(TargetFrameworkVersion) == 'v1.4' Or $(TargetFrameworkVersion) == 'v1.5' Or $(TargetFrameworkVersion) == 'v1.6' Or $(TargetFrameworkVersion) == 'v2.0')">
      <ItemGroup>
        <Reference Include="Microsoft.CSharp">
          <HintPath>..\..\..\packages\Microsoft.CSharp\lib\netstandard1.3\Microsoft.CSharp.dll</HintPath>
>>>>>>> af1b29f2
          <Private>True</Private>
          <Paket>True</Paket>
        </Reference>
      </ItemGroup>
    </When>
  </Choose>
  <Choose>
<<<<<<< HEAD
    <When Condition="$(TargetFrameworkIdentifier) == '.NETFramework' And ($(TargetFrameworkVersion) == 'v4.0' Or $(TargetFrameworkVersion) == 'v4.5' Or $(TargetFrameworkVersion) == 'v4.5.1' Or $(TargetFrameworkVersion) == 'v4.5.2' Or $(TargetFrameworkVersion) == 'v4.5.3' Or $(TargetFrameworkVersion) == 'v4.6' Or $(TargetFrameworkVersion) == 'v4.6.1' Or $(TargetFrameworkVersion) == 'v4.6.2' Or $(TargetFrameworkVersion) == 'v4.6.3')">
=======
    <When Condition="$(TargetFrameworkIdentifier) == '.NETFramework' And ($(TargetFrameworkVersion) == 'v4.0' Or $(TargetFrameworkVersion) == 'v4.5' Or $(TargetFrameworkVersion) == 'v4.5.1' Or $(TargetFrameworkVersion) == 'v4.5.2' Or $(TargetFrameworkVersion) == 'v4.5.3' Or $(TargetFrameworkVersion) == 'v4.6' Or $(TargetFrameworkVersion) == 'v4.6.1' Or $(TargetFrameworkVersion) == 'v4.6.2' Or $(TargetFrameworkVersion) == 'v4.6.3' Or $(TargetFrameworkVersion) == 'v4.7')">
>>>>>>> af1b29f2
      <ItemGroup>
        <Reference Include="Microsoft.Web.XmlTransform">
          <HintPath>..\..\..\packages\Microsoft.Web.Xdt\lib\net40\Microsoft.Web.XmlTransform.dll</HintPath>
          <Private>True</Private>
          <Paket>True</Paket>
        </Reference>
      </ItemGroup>
    </When>
  </Choose>
  <Choose>
<<<<<<< HEAD
    <When Condition="$(TargetFrameworkIdentifier) == '.NETFramework' And ($(TargetFrameworkVersion) == 'v4.6' Or $(TargetFrameworkVersion) == 'v4.6.1' Or $(TargetFrameworkVersion) == 'v4.6.2' Or $(TargetFrameworkVersion) == 'v4.6.3')">
      <ItemGroup>
        <Reference Include="Microsoft.Win32.Primitives">
          <HintPath>..\..\..\packages\Microsoft.Win32.Primitives\lib\net46\Microsoft.Win32.Primitives.dll</HintPath>
=======
    <When Condition="$(TargetFrameworkIdentifier) == '.NETFramework' And ($(TargetFrameworkVersion) == 'v4.6' Or $(TargetFrameworkVersion) == 'v4.6.1' Or $(TargetFrameworkVersion) == 'v4.6.2' Or $(TargetFrameworkVersion) == 'v4.6.3' Or $(TargetFrameworkVersion) == 'v4.7')">
      <ItemGroup>
        <Reference Include="Microsoft.Win32.Primitives">
          <HintPath>..\..\..\packages\Microsoft.Win32.Primitives\lib\net46\Microsoft.Win32.Primitives.dll</HintPath>
          <Private>True</Private>
          <Paket>True</Paket>
        </Reference>
      </ItemGroup>
    </When>
    <When Condition="$(TargetFrameworkIdentifier) == '.NETStandard' And ($(TargetFrameworkVersion) == 'v1.3' Or $(TargetFrameworkVersion) == 'v1.4' Or $(TargetFrameworkVersion) == 'v1.5' Or $(TargetFrameworkVersion) == 'v1.6' Or $(TargetFrameworkVersion) == 'v2.0')">
      <ItemGroup>
        <Reference Include="Microsoft.Win32.Primitives">
          <HintPath>..\..\..\packages\Microsoft.Win32.Primitives\ref\netstandard1.3\Microsoft.Win32.Primitives.dll</HintPath>
          <Private>False</Private>
          <Paket>True</Paket>
        </Reference>
        <Reference Include="Microsoft.Win32.Primitives">
          <HintPath>..\..\..\packages\Microsoft.Win32.Primitives\ref\netstandard1.3\Microsoft.Win32.Primitives.xml</HintPath>
          <Private>False</Private>
          <Paket>True</Paket>
        </Reference>
      </ItemGroup>
    </When>
  </Choose>
  <Choose>
    <When Condition="$(TargetFrameworkIdentifier) == '.NETFramework' And ($(TargetFrameworkVersion) == 'v2.0' Or $(TargetFrameworkVersion) == 'v3.0')">
      <ItemGroup>
        <Reference Include="Mono.Cecil">
          <HintPath>..\..\..\packages\Mono.Cecil\lib\net20\Mono.Cecil.dll</HintPath>
          <Private>True</Private>
          <Paket>True</Paket>
        </Reference>
        <Reference Include="Mono.Cecil.Mdb">
          <HintPath>..\..\..\packages\Mono.Cecil\lib\net20\Mono.Cecil.Mdb.dll</HintPath>
>>>>>>> af1b29f2
          <Private>True</Private>
          <Paket>True</Paket>
        </Reference>
      </ItemGroup>
    </When>
    <When Condition="$(TargetFrameworkIdentifier) == '.NETStandard' And ($(TargetFrameworkVersion) == 'v1.3' Or $(TargetFrameworkVersion) == 'v1.4' Or $(TargetFrameworkVersion) == 'v1.5' Or $(TargetFrameworkVersion) == 'v1.6')">
      <ItemGroup>
        <Reference Include="Microsoft.Win32.Primitives">
          <HintPath>..\..\..\packages\Microsoft.Win32.Primitives\ref\netstandard1.3\Microsoft.Win32.Primitives.dll</HintPath>
          <Private>False</Private>
          <Paket>True</Paket>
        </Reference>
<<<<<<< HEAD
      </ItemGroup>
    </When>
  </Choose>
  <Choose>
    <When Condition="$(TargetFrameworkIdentifier) == '.NETStandard' And $(TargetFrameworkVersion) == 'v1.6'">
      <ItemGroup>
        <Reference Include="Microsoft.Win32.Registry">
          <HintPath>..\..\..\packages\Microsoft.Win32.Registry\ref\netstandard1.3\Microsoft.Win32.Registry.dll</HintPath>
          <Private>False</Private>
          <Paket>True</Paket>
        </Reference>
=======
>>>>>>> af1b29f2
      </ItemGroup>
    </When>
  </Choose>
  <Choose>
    <When Condition="$(TargetFrameworkIdentifier) == '.NETFramework' And $(TargetFrameworkVersion) == 'v3.5'">
      <ItemGroup>
        <Reference Include="Mono.Cecil">
          <HintPath>..\..\..\packages\Mono.Cecil\lib\net35\Mono.Cecil.dll</HintPath>
          <Private>True</Private>
          <Paket>True</Paket>
        </Reference>
        <Reference Include="Mono.Cecil.Mdb">
          <HintPath>..\..\..\packages\Mono.Cecil\lib\net35\Mono.Cecil.Mdb.dll</HintPath>
          <Private>True</Private>
          <Paket>True</Paket>
        </Reference>
        <Reference Include="Mono.Cecil.Pdb">
          <HintPath>..\..\..\packages\Mono.Cecil\lib\net35\Mono.Cecil.Pdb.dll</HintPath>
          <Private>True</Private>
          <Paket>True</Paket>
        </Reference>
        <Reference Include="Mono.Cecil.Rocks">
          <HintPath>..\..\..\packages\Mono.Cecil\lib\net35\Mono.Cecil.Rocks.dll</HintPath>
          <Private>True</Private>
          <Paket>True</Paket>
        </Reference>
      </ItemGroup>
    </When>
<<<<<<< HEAD
    <When Condition="$(TargetFrameworkIdentifier) == '.NETFramework' And ($(TargetFrameworkVersion) == 'v4.0' Or $(TargetFrameworkVersion) == 'v4.5' Or $(TargetFrameworkVersion) == 'v4.5.1' Or $(TargetFrameworkVersion) == 'v4.5.2' Or $(TargetFrameworkVersion) == 'v4.5.3' Or $(TargetFrameworkVersion) == 'v4.6' Or $(TargetFrameworkVersion) == 'v4.6.1' Or $(TargetFrameworkVersion) == 'v4.6.2' Or $(TargetFrameworkVersion) == 'v4.6.3')">
=======
    <When Condition="$(TargetFrameworkIdentifier) == '.NETFramework' And $(TargetFrameworkVersion) == 'v4.0'">
>>>>>>> af1b29f2
      <ItemGroup>
        <Reference Include="Mono.Cecil">
          <HintPath>..\..\..\packages\Mono.Cecil\lib\net40\Mono.Cecil.dll</HintPath>
          <Private>True</Private>
          <Paket>True</Paket>
        </Reference>
        <Reference Include="Mono.Cecil.Mdb">
          <HintPath>..\..\..\packages\Mono.Cecil\lib\net40\Mono.Cecil.Mdb.dll</HintPath>
          <Private>True</Private>
          <Paket>True</Paket>
        </Reference>
        <Reference Include="Mono.Cecil.Pdb">
          <HintPath>..\..\..\packages\Mono.Cecil\lib\net40\Mono.Cecil.Pdb.dll</HintPath>
          <Private>True</Private>
          <Paket>True</Paket>
        </Reference>
        <Reference Include="Mono.Cecil.Rocks">
          <HintPath>..\..\..\packages\Mono.Cecil\lib\net40\Mono.Cecil.Rocks.dll</HintPath>
          <Private>True</Private>
          <Paket>True</Paket>
        </Reference>
      </ItemGroup>
    </When>
<<<<<<< HEAD
    <When Condition="($(TargetFrameworkIdentifier) == '.NETStandard' And ($(TargetFrameworkVersion) == 'v1.3' Or $(TargetFrameworkVersion) == 'v1.4' Or $(TargetFrameworkVersion) == 'v1.5' Or $(TargetFrameworkVersion) == 'v1.6')) Or ($(TargetFrameworkIdentifier) == '.NETCoreApp' And $(TargetFrameworkVersion) == 'v1.0')">
      <ItemGroup>
        <Reference Include="Mono.Cecil">
          <HintPath>..\..\..\packages\Mono.Cecil\lib\netstandard1.3\Mono.Cecil.dll</HintPath>
=======
    <When Condition="$(TargetFrameworkIdentifier) == '.NETFramework' And ($(TargetFrameworkVersion) == 'v4.5' Or $(TargetFrameworkVersion) == 'v4.5.1' Or $(TargetFrameworkVersion) == 'v4.5.2' Or $(TargetFrameworkVersion) == 'v4.5.3' Or $(TargetFrameworkVersion) == 'v4.6' Or $(TargetFrameworkVersion) == 'v4.6.1' Or $(TargetFrameworkVersion) == 'v4.6.2' Or $(TargetFrameworkVersion) == 'v4.6.3' Or $(TargetFrameworkVersion) == 'v4.7')">
      <ItemGroup>
        <Reference Include="Mono.Cecil">
          <HintPath>..\..\..\packages\Mono.Cecil\lib\net45\Mono.Cecil.dll</HintPath>
          <Private>True</Private>
          <Paket>True</Paket>
        </Reference>
        <Reference Include="Mono.Cecil.Mdb">
          <HintPath>..\..\..\packages\Mono.Cecil\lib\net45\Mono.Cecil.Mdb.dll</HintPath>
          <Private>True</Private>
          <Paket>True</Paket>
        </Reference>
        <Reference Include="Mono.Cecil.Pdb">
          <HintPath>..\..\..\packages\Mono.Cecil\lib\net45\Mono.Cecil.Pdb.dll</HintPath>
>>>>>>> af1b29f2
          <Private>True</Private>
          <Paket>True</Paket>
        </Reference>
        <Reference Include="Mono.Cecil.Mdb">
          <HintPath>..\..\..\packages\Mono.Cecil\lib\netstandard1.3\Mono.Cecil.Mdb.dll</HintPath>
          <Private>True</Private>
          <Paket>True</Paket>
        </Reference>
<<<<<<< HEAD
        <Reference Include="Mono.Cecil.Pdb">
          <HintPath>..\..\..\packages\Mono.Cecil\lib\netstandard1.3\Mono.Cecil.Pdb.dll</HintPath>
=======
      </ItemGroup>
    </When>
    <When Condition="$(TargetFrameworkIdentifier) == 'Silverlight' And $(TargetFrameworkVersion) == 'v5.0'">
      <ItemGroup>
        <Reference Include="Mono.Cecil">
          <HintPath>..\..\..\packages\Mono.Cecil\lib\sl5\Mono.Cecil.dll</HintPath>
>>>>>>> af1b29f2
          <Private>True</Private>
          <Paket>True</Paket>
        </Reference>
        <Reference Include="Mono.Cecil.Rocks">
<<<<<<< HEAD
          <HintPath>..\..\..\packages\Mono.Cecil\lib\netstandard1.3\Mono.Cecil.Rocks.dll</HintPath>
=======
          <HintPath>..\..\..\packages\Mono.Cecil\lib\sl5\Mono.Cecil.Rocks.dll</HintPath>
>>>>>>> af1b29f2
          <Private>True</Private>
          <Paket>True</Paket>
        </Reference>
      </ItemGroup>
    </When>
  </Choose>
  <Choose>
    <When Condition="$(TargetFrameworkIdentifier) == '.NETFramework' And ($(TargetFrameworkVersion) == 'v4.0' Or $(TargetFrameworkVersion) == 'v4.5' Or $(TargetFrameworkVersion) == 'v4.5.1' Or $(TargetFrameworkVersion) == 'v4.5.2' Or $(TargetFrameworkVersion) == 'v4.5.3' Or $(TargetFrameworkVersion) == 'v4.6' Or $(TargetFrameworkVersion) == 'v4.6.1' Or $(TargetFrameworkVersion) == 'v4.6.2' Or $(TargetFrameworkVersion) == 'v4.6.3' Or $(TargetFrameworkVersion) == 'v4.7')">
      <ItemGroup>
        <Reference Include="Microsoft.Web.XmlTransform">
          <HintPath>..\..\..\packages\Mono.Web.Xdt\lib\Net40\Microsoft.Web.XmlTransform.dll</HintPath>
          <Private>True</Private>
          <Paket>True</Paket>
        </Reference>
      </ItemGroup>
    </When>
  </Choose>
  <Choose>
    <When Condition="$(TargetFrameworkIdentifier) == '.NETFramework' And ($(TargetFrameworkVersion) == 'v2.0' Or $(TargetFrameworkVersion) == 'v3.0')">
      <ItemGroup>
        <Reference Include="Newtonsoft.Json">
          <HintPath>..\..\..\packages\Newtonsoft.Json\lib\net20\Newtonsoft.Json.dll</HintPath>
          <Private>True</Private>
          <Paket>True</Paket>
        </Reference>
      </ItemGroup>
    </When>
    <When Condition="$(TargetFrameworkIdentifier) == '.NETFramework' And $(TargetFrameworkVersion) == 'v3.5'">
      <ItemGroup>
        <Reference Include="Newtonsoft.Json">
          <HintPath>..\..\..\packages\Newtonsoft.Json\lib\net35\Newtonsoft.Json.dll</HintPath>
          <Private>True</Private>
          <Paket>True</Paket>
        </Reference>
      </ItemGroup>
    </When>
    <When Condition="$(TargetFrameworkIdentifier) == '.NETFramework' And $(TargetFrameworkVersion) == 'v4.0'">
      <ItemGroup>
        <Reference Include="Newtonsoft.Json">
          <HintPath>..\..\..\packages\Newtonsoft.Json\lib\net40\Newtonsoft.Json.dll</HintPath>
          <Private>True</Private>
          <Paket>True</Paket>
        </Reference>
      </ItemGroup>
    </When>
    <When Condition="$(TargetFrameworkIdentifier) == '.NETFramework' And ($(TargetFrameworkVersion) == 'v4.5' Or $(TargetFrameworkVersion) == 'v4.5.1' Or $(TargetFrameworkVersion) == 'v4.5.2' Or $(TargetFrameworkVersion) == 'v4.5.3' Or $(TargetFrameworkVersion) == 'v4.6' Or $(TargetFrameworkVersion) == 'v4.6.1' Or $(TargetFrameworkVersion) == 'v4.6.2' Or $(TargetFrameworkVersion) == 'v4.6.3' Or $(TargetFrameworkVersion) == 'v4.7')">
      <ItemGroup>
        <Reference Include="Newtonsoft.Json">
          <HintPath>..\..\..\packages\Newtonsoft.Json\lib\net45\Newtonsoft.Json.dll</HintPath>
          <Private>True</Private>
          <Paket>True</Paket>
        </Reference>
      </ItemGroup>
    </When>
    <When Condition="($(TargetFrameworkIdentifier) == 'WindowsPhoneApp') Or ($(TargetFrameworkIdentifier) == '.NETStandard' And ($(TargetFrameworkVersion) == 'v1.0' Or $(TargetFrameworkVersion) == 'v1.1' Or $(TargetFrameworkVersion) == 'v1.2')) Or ($(TargetFrameworkIdentifier) == 'WindowsPhone' And ($(TargetFrameworkVersion) == 'v8.0' Or $(TargetFrameworkVersion) == 'v8.1')) Or ($(TargetFrameworkProfile) == 'Profile49') Or ($(TargetFrameworkProfile) == 'Profile84')">
      <ItemGroup>
        <Reference Include="Newtonsoft.Json">
          <HintPath>..\..\..\packages\Newtonsoft.Json\lib\netstandard1.0\Newtonsoft.Json.dll</HintPath>
          <Private>True</Private>
          <Paket>True</Paket>
        </Reference>
      </ItemGroup>
    </When>
<<<<<<< HEAD
    <When Condition="($(TargetFrameworkIdentifier) == '.NETStandard' And ($(TargetFrameworkVersion) == 'v1.3' Or $(TargetFrameworkVersion) == 'v1.4' Or $(TargetFrameworkVersion) == 'v1.5' Or $(TargetFrameworkVersion) == 'v1.6')) Or ($(TargetFrameworkIdentifier) == '.NETCoreApp' And $(TargetFrameworkVersion) == 'v1.0')">
=======
    <When Condition="($(TargetFrameworkIdentifier) == '.NETStandard' And ($(TargetFrameworkVersion) == 'v1.3' Or $(TargetFrameworkVersion) == 'v1.4' Or $(TargetFrameworkVersion) == 'v1.5' Or $(TargetFrameworkVersion) == 'v1.6' Or $(TargetFrameworkVersion) == 'v2.0')) Or ($(TargetFrameworkIdentifier) == '.NETCoreApp' And ($(TargetFrameworkVersion) == 'v1.0' Or $(TargetFrameworkVersion) == 'v1.1' Or $(TargetFrameworkVersion) == 'v2.0'))">
>>>>>>> af1b29f2
      <ItemGroup>
        <Reference Include="Newtonsoft.Json">
          <HintPath>..\..\..\packages\Newtonsoft.Json\lib\netstandard1.3\Newtonsoft.Json.dll</HintPath>
          <Private>True</Private>
          <Paket>True</Paket>
        </Reference>
      </ItemGroup>
    </When>
    <When Condition="($(TargetFrameworkIdentifier) == 'Silverlight' And $(TargetFrameworkVersion) == 'v5.0') Or ($(TargetFrameworkProfile) == 'Profile5') Or ($(TargetFrameworkProfile) == 'Profile6') Or ($(TargetFrameworkProfile) == 'Profile14') Or ($(TargetFrameworkProfile) == 'Profile19') Or ($(TargetFrameworkProfile) == 'Profile24') Or ($(TargetFrameworkProfile) == 'Profile37') Or ($(TargetFrameworkProfile) == 'Profile42') Or ($(TargetFrameworkProfile) == 'Profile47') Or ($(TargetFrameworkProfile) == 'Profile92') Or ($(TargetFrameworkProfile) == 'Profile102') Or ($(TargetFrameworkProfile) == 'Profile136') Or ($(TargetFrameworkProfile) == 'Profile147') Or ($(TargetFrameworkProfile) == 'Profile158') Or ($(TargetFrameworkProfile) == 'Profile225') Or ($(TargetFrameworkProfile) == 'Profile240') Or ($(TargetFrameworkProfile) == 'Profile255') Or ($(TargetFrameworkProfile) == 'Profile328') Or ($(TargetFrameworkProfile) == 'Profile336') Or ($(TargetFrameworkProfile) == 'Profile344')">
      <ItemGroup>
        <Reference Include="Newtonsoft.Json">
          <HintPath>..\..\..\packages\Newtonsoft.Json\lib\portable-net40+sl5+win8+wpa81+wp8\Newtonsoft.Json.dll</HintPath>
          <Private>True</Private>
          <Paket>True</Paket>
        </Reference>
      </ItemGroup>
    </When>
    <When Condition="($(TargetFrameworkIdentifier) == '.NETCore') Or ($(TargetFrameworkIdentifier) == 'MonoAndroid') Or ($(TargetFrameworkIdentifier) == 'MonoTouch') Or ($(TargetFrameworkIdentifier) == 'Xamarin.iOS') Or ($(TargetFrameworkIdentifier) == 'Xamarin.Mac') Or ($(TargetFrameworkProfile) == 'Profile7') Or ($(TargetFrameworkProfile) == 'Profile31') Or ($(TargetFrameworkProfile) == 'Profile32') Or ($(TargetFrameworkProfile) == 'Profile44') Or ($(TargetFrameworkProfile) == 'Profile78') Or ($(TargetFrameworkProfile) == 'Profile111') Or ($(TargetFrameworkProfile) == 'Profile151') Or ($(TargetFrameworkProfile) == 'Profile157') Or ($(TargetFrameworkProfile) == 'Profile259')">
      <ItemGroup>
        <Reference Include="Newtonsoft.Json">
          <HintPath>..\..\..\packages\Newtonsoft.Json\lib\portable-net45+win8+wpa81+wp8\Newtonsoft.Json.dll</HintPath>
          <Private>True</Private>
          <Paket>True</Paket>
        </Reference>
      </ItemGroup>
    </When>
  </Choose>
  <Choose>
    <When Condition="$(TargetFrameworkIdentifier) == '.NETFramework' And ($(TargetFrameworkVersion) == 'v4.0' Or $(TargetFrameworkVersion) == 'v4.5' Or $(TargetFrameworkVersion) == 'v4.5.1' Or $(TargetFrameworkVersion) == 'v4.5.2' Or $(TargetFrameworkVersion) == 'v4.5.3' Or $(TargetFrameworkVersion) == 'v4.6' Or $(TargetFrameworkVersion) == 'v4.6.1' Or $(TargetFrameworkVersion) == 'v4.6.2' Or $(TargetFrameworkVersion) == 'v4.6.3' Or $(TargetFrameworkVersion) == 'v4.7')">
      <ItemGroup>
        <Reference Include="NuGet.Core">
          <HintPath>..\..\..\packages\NuGet.Core\lib\net40-Client\NuGet.Core.dll</HintPath>
          <Private>True</Private>
          <Paket>True</Paket>
        </Reference>
      </ItemGroup>
    </When>
  </Choose>
  <Choose>
<<<<<<< HEAD
    <When Condition="$(TargetFrameworkIdentifier) == '.NETFramework' And ($(TargetFrameworkVersion) == 'v4.5' Or $(TargetFrameworkVersion) == 'v4.5.1' Or $(TargetFrameworkVersion) == 'v4.5.2' Or $(TargetFrameworkVersion) == 'v4.5.3' Or $(TargetFrameworkVersion) == 'v4.6' Or $(TargetFrameworkVersion) == 'v4.6.1' Or $(TargetFrameworkVersion) == 'v4.6.2' Or $(TargetFrameworkVersion) == 'v4.6.3')">
      <ItemGroup>
        <Reference Include="Paket.Core">
          <HintPath>..\..\..\packages\Paket.Core\lib\net45\Paket.Core.dll</HintPath>
          <Private>True</Private>
          <Paket>True</Paket>
        </Reference>
      </ItemGroup>
    </When>
    <When Condition="($(TargetFrameworkIdentifier) == '.NETStandard' And $(TargetFrameworkVersion) == 'v1.6') Or ($(TargetFrameworkIdentifier) == '.NETCoreApp' And $(TargetFrameworkVersion) == 'v1.0')">
      <ItemGroup>
        <Reference Include="Paket.Core">
          <HintPath>..\..\..\packages\Paket.Core\lib\netstandard1.6\Paket.Core.dll</HintPath>
=======
    <When Condition="$(TargetFrameworkIdentifier) == '.NETFramework' And ($(TargetFrameworkVersion) == 'v4.6' Or $(TargetFrameworkVersion) == 'v4.6.1' Or $(TargetFrameworkVersion) == 'v4.6.2')">
      <ItemGroup>
        <Reference Include="System.AppContext">
          <HintPath>..\..\..\packages\System.AppContext\lib\net46\System.AppContext.dll</HintPath>
>>>>>>> af1b29f2
          <Private>True</Private>
          <Paket>True</Paket>
        </Reference>
      </ItemGroup>
    </When>
<<<<<<< HEAD
  </Choose>
  <Choose>
    <When Condition="$(TargetFrameworkIdentifier) == '.NETFramework' And ($(TargetFrameworkVersion) == 'v4.6' Or $(TargetFrameworkVersion) == 'v4.6.1' Or $(TargetFrameworkVersion) == 'v4.6.2')">
      <ItemGroup>
        <Reference Include="System.AppContext">
          <HintPath>..\..\..\packages\System.AppContext\lib\net46\System.AppContext.dll</HintPath>
=======
    <When Condition="$(TargetFrameworkIdentifier) == '.NETFramework' And ($(TargetFrameworkVersion) == 'v4.6.3' Or $(TargetFrameworkVersion) == 'v4.7')">
      <ItemGroup>
        <Reference Include="System.AppContext">
          <HintPath>..\..\..\packages\System.AppContext\lib\net463\System.AppContext.dll</HintPath>
>>>>>>> af1b29f2
          <Private>True</Private>
          <Paket>True</Paket>
        </Reference>
      </ItemGroup>
    </When>
<<<<<<< HEAD
    <When Condition="$(TargetFrameworkIdentifier) == '.NETFramework' And $(TargetFrameworkVersion) == 'v4.6.3'">
      <ItemGroup>
        <Reference Include="System.AppContext">
          <HintPath>..\..\..\packages\System.AppContext\lib\net463\System.AppContext.dll</HintPath>
          <Private>True</Private>
=======
    <When Condition="$(TargetFrameworkIdentifier) == '.NETStandard' And ($(TargetFrameworkVersion) == 'v1.6' Or $(TargetFrameworkVersion) == 'v2.0')">
      <ItemGroup>
        <Reference Include="_">
          <HintPath>..\..\..\packages\System.AppContext\ref\netstandard\_._</HintPath>
          <Private>False</Private>
>>>>>>> af1b29f2
          <Paket>True</Paket>
        </Reference>
      </ItemGroup>
    </When>
    <When Condition="$(TargetFrameworkIdentifier) == '.NETStandard' And ($(TargetFrameworkVersion) == 'v1.3' Or $(TargetFrameworkVersion) == 'v1.4' Or $(TargetFrameworkVersion) == 'v1.5')">
      <ItemGroup>
        <Reference Include="System.AppContext">
          <HintPath>..\..\..\packages\System.AppContext\ref\netstandard1.3\System.AppContext.dll</HintPath>
          <Private>False</Private>
          <Paket>True</Paket>
        </Reference>
<<<<<<< HEAD
      </ItemGroup>
    </When>
    <When Condition="$(TargetFrameworkIdentifier) == '.NETStandard' And $(TargetFrameworkVersion) == 'v1.6'">
=======
        <Reference Include="System.AppContext">
          <HintPath>..\..\..\packages\System.AppContext\ref\netstandard1.3\System.AppContext.xml</HintPath>
          <Private>False</Private>
          <Paket>True</Paket>
        </Reference>
      </ItemGroup>
    </When>
    <When Condition="$(TargetFrameworkIdentifier) == '.NETStandard' And ($(TargetFrameworkVersion) == 'v1.6' Or $(TargetFrameworkVersion) == 'v2.0')">
>>>>>>> af1b29f2
      <ItemGroup>
        <Reference Include="System.AppContext">
          <HintPath>..\..\..\packages\System.AppContext\lib\netstandard1.6\System.AppContext.dll</HintPath>
          <Private>True</Private>
          <Paket>True</Paket>
        </Reference>
      </ItemGroup>
    </When>
  </Choose>
  <Choose>
<<<<<<< HEAD
    <When Condition="($(TargetFrameworkIdentifier) == '.NETStandard' And ($(TargetFrameworkVersion) == 'v1.3' Or $(TargetFrameworkVersion) == 'v1.4' Or $(TargetFrameworkVersion) == 'v1.5' Or $(TargetFrameworkVersion) == 'v1.6')) Or ($(TargetFrameworkIdentifier) == '.NETFramework' And ($(TargetFrameworkVersion) == 'v4.5' Or $(TargetFrameworkVersion) == 'v4.5.1' Or $(TargetFrameworkVersion) == 'v4.5.2' Or $(TargetFrameworkVersion) == 'v4.5.3' Or $(TargetFrameworkVersion) == 'v4.6' Or $(TargetFrameworkVersion) == 'v4.6.1' Or $(TargetFrameworkVersion) == 'v4.6.2' Or $(TargetFrameworkVersion) == 'v4.6.3'))">
=======
    <When Condition="($(TargetFrameworkIdentifier) == '.NETStandard' And ($(TargetFrameworkVersion) == 'v1.3' Or $(TargetFrameworkVersion) == 'v1.4' Or $(TargetFrameworkVersion) == 'v1.5' Or $(TargetFrameworkVersion) == 'v1.6' Or $(TargetFrameworkVersion) == 'v2.0')) Or ($(TargetFrameworkIdentifier) == '.NETFramework' And ($(TargetFrameworkVersion) == 'v4.5' Or $(TargetFrameworkVersion) == 'v4.5.1' Or $(TargetFrameworkVersion) == 'v4.5.2' Or $(TargetFrameworkVersion) == 'v4.5.3' Or $(TargetFrameworkVersion) == 'v4.6' Or $(TargetFrameworkVersion) == 'v4.6.1' Or $(TargetFrameworkVersion) == 'v4.6.2' Or $(TargetFrameworkVersion) == 'v4.6.3' Or $(TargetFrameworkVersion) == 'v4.7'))">
>>>>>>> af1b29f2
      <ItemGroup>
        <Reference Include="System.Buffers">
          <HintPath>..\..\..\packages\System.Buffers\lib\netstandard1.1\System.Buffers.dll</HintPath>
          <Private>True</Private>
          <Paket>True</Paket>
        </Reference>
      </ItemGroup>
    </When>
  </Choose>
  <Choose>
    <When Condition="$(TargetFrameworkIdentifier) == '.NETStandard' And ($(TargetFrameworkVersion) == 'v1.0' Or $(TargetFrameworkVersion) == 'v1.1' Or $(TargetFrameworkVersion) == 'v1.2')">
      <ItemGroup>
        <Reference Include="System.Collections">
          <HintPath>..\..\..\packages\System.Collections\ref\netstandard1.0\System.Collections.dll</HintPath>
          <Private>False</Private>
          <Paket>True</Paket>
        </Reference>
<<<<<<< HEAD
      </ItemGroup>
    </When>
    <When Condition="$(TargetFrameworkIdentifier) == '.NETStandard' And ($(TargetFrameworkVersion) == 'v1.3' Or $(TargetFrameworkVersion) == 'v1.4' Or $(TargetFrameworkVersion) == 'v1.5' Or $(TargetFrameworkVersion) == 'v1.6')">
=======
        <Reference Include="System.Collections">
          <HintPath>..\..\..\packages\System.Collections\ref\netstandard1.0\System.Collections.xml</HintPath>
          <Private>False</Private>
          <Paket>True</Paket>
        </Reference>
      </ItemGroup>
    </When>
    <When Condition="$(TargetFrameworkIdentifier) == '.NETStandard' And ($(TargetFrameworkVersion) == 'v1.3' Or $(TargetFrameworkVersion) == 'v1.4' Or $(TargetFrameworkVersion) == 'v1.5' Or $(TargetFrameworkVersion) == 'v1.6' Or $(TargetFrameworkVersion) == 'v2.0')">
>>>>>>> af1b29f2
      <ItemGroup>
        <Reference Include="System.Collections">
          <HintPath>..\..\..\packages\System.Collections\ref\netstandard1.3\System.Collections.dll</HintPath>
          <Private>False</Private>
          <Paket>True</Paket>
        </Reference>
<<<<<<< HEAD
=======
        <Reference Include="System.Collections">
          <HintPath>..\..\..\packages\System.Collections\ref\netstandard1.3\System.Collections.xml</HintPath>
          <Private>False</Private>
          <Paket>True</Paket>
        </Reference>
>>>>>>> af1b29f2
      </ItemGroup>
    </When>
  </Choose>
  <Choose>
<<<<<<< HEAD
    <When Condition="$(TargetFrameworkIdentifier) == '.NETStandard' And ($(TargetFrameworkVersion) == 'v1.3' Or $(TargetFrameworkVersion) == 'v1.4' Or $(TargetFrameworkVersion) == 'v1.5' Or $(TargetFrameworkVersion) == 'v1.6')">
=======
    <When Condition="$(TargetFrameworkIdentifier) == '.NETStandard' And ($(TargetFrameworkVersion) == 'v1.1' Or $(TargetFrameworkVersion) == 'v1.2')">
      <ItemGroup>
        <Reference Include="System.Collections.Concurrent">
          <HintPath>..\..\..\packages\System.Collections.Concurrent\ref\netstandard1.1\System.Collections.Concurrent.dll</HintPath>
          <Private>False</Private>
          <Paket>True</Paket>
        </Reference>
        <Reference Include="System.Collections.Concurrent">
          <HintPath>..\..\..\packages\System.Collections.Concurrent\ref\netstandard1.1\System.Collections.Concurrent.xml</HintPath>
          <Private>False</Private>
          <Paket>True</Paket>
        </Reference>
      </ItemGroup>
    </When>
    <When Condition="$(TargetFrameworkIdentifier) == '.NETStandard' And ($(TargetFrameworkVersion) == 'v1.3' Or $(TargetFrameworkVersion) == 'v1.4' Or $(TargetFrameworkVersion) == 'v1.5' Or $(TargetFrameworkVersion) == 'v1.6' Or $(TargetFrameworkVersion) == 'v2.0')">
>>>>>>> af1b29f2
      <ItemGroup>
        <Reference Include="System.Collections.Concurrent">
          <HintPath>..\..\..\packages\System.Collections.Concurrent\lib\netstandard1.3\System.Collections.Concurrent.dll</HintPath>
          <Private>True</Private>
          <Paket>True</Paket>
        </Reference>
      </ItemGroup>
    </When>
<<<<<<< HEAD
  </Choose>
  <Choose>
    <When Condition="($(TargetFrameworkIdentifier) == '.NETStandard' And ($(TargetFrameworkVersion) == 'v1.0' Or $(TargetFrameworkVersion) == 'v1.1' Or $(TargetFrameworkVersion) == 'v1.2' Or $(TargetFrameworkVersion) == 'v1.3' Or $(TargetFrameworkVersion) == 'v1.4' Or $(TargetFrameworkVersion) == 'v1.5' Or $(TargetFrameworkVersion) == 'v1.6')) Or ($(TargetFrameworkIdentifier) == '.NETFramework' And ($(TargetFrameworkVersion) == 'v4.5' Or $(TargetFrameworkVersion) == 'v4.5.1' Or $(TargetFrameworkVersion) == 'v4.5.2' Or $(TargetFrameworkVersion) == 'v4.5.3' Or $(TargetFrameworkVersion) == 'v4.6' Or $(TargetFrameworkVersion) == 'v4.6.1' Or $(TargetFrameworkVersion) == 'v4.6.2' Or $(TargetFrameworkVersion) == 'v4.6.3'))">
      <ItemGroup>
        <Reference Include="System.Collections.Immutable">
          <HintPath>..\..\..\packages\System.Collections.Immutable\lib\netstandard1.0\System.Collections.Immutable.dll</HintPath>
          <Private>True</Private>
=======
    <When Condition="$(TargetFrameworkIdentifier) == '.NETStandard' And ($(TargetFrameworkVersion) == 'v1.3' Or $(TargetFrameworkVersion) == 'v1.4' Or $(TargetFrameworkVersion) == 'v1.5' Or $(TargetFrameworkVersion) == 'v1.6' Or $(TargetFrameworkVersion) == 'v2.0')">
      <ItemGroup>
        <Reference Include="System.Collections.Concurrent">
          <HintPath>..\..\..\packages\System.Collections.Concurrent\ref\netstandard1.3\System.Collections.Concurrent.dll</HintPath>
          <Private>False</Private>
          <Paket>True</Paket>
        </Reference>
        <Reference Include="System.Collections.Concurrent">
          <HintPath>..\..\..\packages\System.Collections.Concurrent\ref\netstandard1.3\System.Collections.Concurrent.xml</HintPath>
          <Private>False</Private>
>>>>>>> af1b29f2
          <Paket>True</Paket>
        </Reference>
      </ItemGroup>
    </When>
  </Choose>
  <Choose>
<<<<<<< HEAD
    <When Condition="$(TargetFrameworkIdentifier) == '.NETStandard' And ($(TargetFrameworkVersion) == 'v1.5' Or $(TargetFrameworkVersion) == 'v1.6')">
=======
    <When Condition="$(TargetFrameworkIdentifier) == '.NETStandard' And ($(TargetFrameworkVersion) == 'v1.3' Or $(TargetFrameworkVersion) == 'v1.4' Or $(TargetFrameworkVersion) == 'v1.5' Or $(TargetFrameworkVersion) == 'v1.6' Or $(TargetFrameworkVersion) == 'v2.0')">
>>>>>>> af1b29f2
      <ItemGroup>
        <Reference Include="System.Collections.NonGeneric">
          <HintPath>..\..\..\packages\System.Collections.NonGeneric\lib\netstandard1.3\System.Collections.NonGeneric.dll</HintPath>
          <Private>True</Private>
          <Paket>True</Paket>
        </Reference>
      </ItemGroup>
    </When>
<<<<<<< HEAD
  </Choose>
  <Choose>
    <When Condition="$(TargetFrameworkIdentifier) == '.NETStandard' And ($(TargetFrameworkVersion) == 'v1.5' Or $(TargetFrameworkVersion) == 'v1.6')">
=======
    <When Condition="$(TargetFrameworkIdentifier) == '.NETStandard' And ($(TargetFrameworkVersion) == 'v1.3' Or $(TargetFrameworkVersion) == 'v1.4' Or $(TargetFrameworkVersion) == 'v1.5' Or $(TargetFrameworkVersion) == 'v1.6' Or $(TargetFrameworkVersion) == 'v2.0')">
      <ItemGroup>
        <Reference Include="System.Collections.NonGeneric">
          <HintPath>..\..\..\packages\System.Collections.NonGeneric\ref\netstandard1.3\System.Collections.NonGeneric.dll</HintPath>
          <Private>False</Private>
          <Paket>True</Paket>
        </Reference>
        <Reference Include="System.Collections.NonGeneric">
          <HintPath>..\..\..\packages\System.Collections.NonGeneric\ref\netstandard1.3\System.Collections.NonGeneric.xml</HintPath>
          <Private>False</Private>
          <Paket>True</Paket>
        </Reference>
      </ItemGroup>
    </When>
  </Choose>
  <Choose>
    <When Condition="$(TargetFrameworkIdentifier) == '.NETStandard' And ($(TargetFrameworkVersion) == 'v1.5' Or $(TargetFrameworkVersion) == 'v1.6' Or $(TargetFrameworkVersion) == 'v2.0')">
>>>>>>> af1b29f2
      <ItemGroup>
        <Reference Include="System.Collections.Specialized">
          <HintPath>..\..\..\packages\System.Collections.Specialized\lib\netstandard1.3\System.Collections.Specialized.dll</HintPath>
          <Private>True</Private>
          <Paket>True</Paket>
        </Reference>
      </ItemGroup>
    </When>
<<<<<<< HEAD
  </Choose>
  <Choose>
    <When Condition="($(TargetFrameworkIdentifier) == '.NETStandard' And ($(TargetFrameworkVersion) == 'v1.0' Or $(TargetFrameworkVersion) == 'v1.5' Or $(TargetFrameworkVersion) == 'v1.6')) Or ($(TargetFrameworkIdentifier) == 'WindowsPhone' And $(TargetFrameworkVersion) == 'v8.1')">
=======
    <When Condition="$(TargetFrameworkIdentifier) == '.NETStandard' And ($(TargetFrameworkVersion) == 'v1.5' Or $(TargetFrameworkVersion) == 'v1.6' Or $(TargetFrameworkVersion) == 'v2.0')">
      <ItemGroup>
        <Reference Include="System.Collections.Specialized">
          <HintPath>..\..\..\packages\System.Collections.Specialized\ref\netstandard1.3\System.Collections.Specialized.dll</HintPath>
          <Private>False</Private>
          <Paket>True</Paket>
        </Reference>
        <Reference Include="System.Collections.Specialized">
          <HintPath>..\..\..\packages\System.Collections.Specialized\ref\netstandard1.3\System.Collections.Specialized.xml</HintPath>
          <Private>False</Private>
          <Paket>True</Paket>
        </Reference>
      </ItemGroup>
    </When>
  </Choose>
  <Choose>
    <When Condition="$(TargetFrameworkIdentifier) == '.NETStandard' And ($(TargetFrameworkVersion) == 'v1.0' Or $(TargetFrameworkVersion) == 'v1.5' Or $(TargetFrameworkVersion) == 'v1.6' Or $(TargetFrameworkVersion) == 'v2.0')">
>>>>>>> af1b29f2
      <ItemGroup>
        <Reference Include="System.ComponentModel">
          <HintPath>..\..\..\packages\System.ComponentModel\ref\netstandard1.0\System.ComponentModel.dll</HintPath>
          <Private>False</Private>
          <Paket>True</Paket>
        </Reference>
<<<<<<< HEAD
      </ItemGroup>
    </When>
    <When Condition="$(TargetFrameworkIdentifier) == '.NETStandard' And ($(TargetFrameworkVersion) == 'v1.5' Or $(TargetFrameworkVersion) == 'v1.6')">
=======
        <Reference Include="System.ComponentModel">
          <HintPath>..\..\..\packages\System.ComponentModel\ref\netstandard1.0\System.ComponentModel.xml</HintPath>
          <Private>False</Private>
          <Paket>True</Paket>
        </Reference>
      </ItemGroup>
    </When>
    <When Condition="$(TargetFrameworkIdentifier) == '.NETStandard' And ($(TargetFrameworkVersion) == 'v1.5' Or $(TargetFrameworkVersion) == 'v1.6' Or $(TargetFrameworkVersion) == 'v2.0')">
>>>>>>> af1b29f2
      <ItemGroup>
        <Reference Include="System.ComponentModel">
          <HintPath>..\..\..\packages\System.ComponentModel\lib\netstandard1.3\System.ComponentModel.dll</HintPath>
          <Private>True</Private>
          <Paket>True</Paket>
        </Reference>
      </ItemGroup>
    </When>
  </Choose>
  <Choose>
<<<<<<< HEAD
    <When Condition="($(TargetFrameworkIdentifier) == '.NETStandard' And ($(TargetFrameworkVersion) == 'v1.0' Or $(TargetFrameworkVersion) == 'v1.5' Or $(TargetFrameworkVersion) == 'v1.6')) Or ($(TargetFrameworkIdentifier) == 'WindowsPhone' And ($(TargetFrameworkVersion) == 'v8.0' Or $(TargetFrameworkVersion) == 'v8.1'))">
=======
    <When Condition="($(TargetFrameworkIdentifier) == '.NETStandard' And ($(TargetFrameworkVersion) == 'v1.0' Or $(TargetFrameworkVersion) == 'v1.5' Or $(TargetFrameworkVersion) == 'v1.6' Or $(TargetFrameworkVersion) == 'v2.0')) Or ($(TargetFrameworkIdentifier) == 'WindowsPhone' And ($(TargetFrameworkVersion) == 'v8.0' Or $(TargetFrameworkVersion) == 'v8.1'))">
>>>>>>> af1b29f2
      <ItemGroup>
        <Reference Include="System.ComponentModel.Primitives">
          <HintPath>..\..\..\packages\System.ComponentModel.Primitives\lib\netstandard1.0\System.ComponentModel.Primitives.dll</HintPath>
          <Private>True</Private>
          <Paket>True</Paket>
        </Reference>
      </ItemGroup>
    </When>
<<<<<<< HEAD
=======
    <When Condition="$(TargetFrameworkIdentifier) == '.NETStandard' And ($(TargetFrameworkVersion) == 'v1.0' Or $(TargetFrameworkVersion) == 'v1.5' Or $(TargetFrameworkVersion) == 'v1.6' Or $(TargetFrameworkVersion) == 'v2.0')">
      <ItemGroup>
        <Reference Include="System.ComponentModel.Primitives">
          <HintPath>..\..\..\packages\System.ComponentModel.Primitives\ref\netstandard1.0\System.ComponentModel.Primitives.dll</HintPath>
          <Private>False</Private>
          <Paket>True</Paket>
        </Reference>
        <Reference Include="System.ComponentModel.Primitives">
          <HintPath>..\..\..\packages\System.ComponentModel.Primitives\ref\netstandard1.0\System.ComponentModel.Primitives.xml</HintPath>
          <Private>False</Private>
          <Paket>True</Paket>
        </Reference>
      </ItemGroup>
    </When>
>>>>>>> af1b29f2
  </Choose>
  <Choose>
    <When Condition="($(TargetFrameworkIdentifier) == '.NETStandard' And ($(TargetFrameworkVersion) == 'v1.0' Or $(TargetFrameworkVersion) == 'v1.3' Or $(TargetFrameworkVersion) == 'v1.4')) Or ($(TargetFrameworkIdentifier) == 'WindowsPhone' And ($(TargetFrameworkVersion) == 'v8.0' Or $(TargetFrameworkVersion) == 'v8.1'))">
      <ItemGroup>
        <Reference Include="System.ComponentModel.TypeConverter">
          <HintPath>..\..\..\packages\System.ComponentModel.TypeConverter\lib\netstandard1.0\System.ComponentModel.TypeConverter.dll</HintPath>
          <Private>True</Private>
          <Paket>True</Paket>
        </Reference>
      </ItemGroup>
    </When>
<<<<<<< HEAD
    <When Condition="$(TargetFrameworkIdentifier) == '.NETStandard' And ($(TargetFrameworkVersion) == 'v1.5' Or $(TargetFrameworkVersion) == 'v1.6')">
=======
    <When Condition="$(TargetFrameworkIdentifier) == '.NETStandard' And ($(TargetFrameworkVersion) == 'v1.0' Or $(TargetFrameworkVersion) == 'v1.3' Or $(TargetFrameworkVersion) == 'v1.4')">
      <ItemGroup>
        <Reference Include="System.ComponentModel.TypeConverter">
          <HintPath>..\..\..\packages\System.ComponentModel.TypeConverter\ref\netstandard1.0\System.ComponentModel.TypeConverter.dll</HintPath>
          <Private>False</Private>
          <Paket>True</Paket>
        </Reference>
        <Reference Include="System.ComponentModel.TypeConverter">
          <HintPath>..\..\..\packages\System.ComponentModel.TypeConverter\ref\netstandard1.0\System.ComponentModel.TypeConverter.xml</HintPath>
          <Private>False</Private>
          <Paket>True</Paket>
        </Reference>
      </ItemGroup>
    </When>
    <When Condition="$(TargetFrameworkIdentifier) == '.NETStandard' And ($(TargetFrameworkVersion) == 'v1.5' Or $(TargetFrameworkVersion) == 'v1.6' Or $(TargetFrameworkVersion) == 'v2.0')">
>>>>>>> af1b29f2
      <ItemGroup>
        <Reference Include="System.ComponentModel.TypeConverter">
          <HintPath>..\..\..\packages\System.ComponentModel.TypeConverter\lib\netstandard1.5\System.ComponentModel.TypeConverter.dll</HintPath>
          <Private>True</Private>
          <Paket>True</Paket>
        </Reference>
      </ItemGroup>
    </When>
<<<<<<< HEAD
  </Choose>
  <Choose>
    <When Condition="$(TargetFrameworkIdentifier) == '.NETFramework' And ($(TargetFrameworkVersion) == 'v4.6' Or $(TargetFrameworkVersion) == 'v4.6.1' Or $(TargetFrameworkVersion) == 'v4.6.2' Or $(TargetFrameworkVersion) == 'v4.6.3')">
=======
    <When Condition="$(TargetFrameworkIdentifier) == '.NETStandard' And ($(TargetFrameworkVersion) == 'v1.5' Or $(TargetFrameworkVersion) == 'v1.6' Or $(TargetFrameworkVersion) == 'v2.0')">
      <ItemGroup>
        <Reference Include="System.ComponentModel.TypeConverter">
          <HintPath>..\..\..\packages\System.ComponentModel.TypeConverter\ref\netstandard1.5\System.ComponentModel.TypeConverter.dll</HintPath>
          <Private>False</Private>
          <Paket>True</Paket>
        </Reference>
        <Reference Include="System.ComponentModel.TypeConverter">
          <HintPath>..\..\..\packages\System.ComponentModel.TypeConverter\ref\netstandard1.5\System.ComponentModel.TypeConverter.xml</HintPath>
          <Private>False</Private>
          <Paket>True</Paket>
        </Reference>
      </ItemGroup>
    </When>
  </Choose>
  <Choose>
    <When Condition="$(TargetFrameworkIdentifier) == '.NETFramework' And ($(TargetFrameworkVersion) == 'v4.6' Or $(TargetFrameworkVersion) == 'v4.6.1' Or $(TargetFrameworkVersion) == 'v4.6.2' Or $(TargetFrameworkVersion) == 'v4.6.3' Or $(TargetFrameworkVersion) == 'v4.7')">
>>>>>>> af1b29f2
      <ItemGroup>
        <Reference Include="System.Console">
          <HintPath>..\..\..\packages\System.Console\lib\net46\System.Console.dll</HintPath>
          <Private>True</Private>
          <Paket>True</Paket>
        </Reference>
      </ItemGroup>
    </When>
<<<<<<< HEAD
    <When Condition="$(TargetFrameworkIdentifier) == '.NETStandard' And ($(TargetFrameworkVersion) == 'v1.3' Or $(TargetFrameworkVersion) == 'v1.4' Or $(TargetFrameworkVersion) == 'v1.5' Or $(TargetFrameworkVersion) == 'v1.6')">
=======
    <When Condition="$(TargetFrameworkIdentifier) == '.NETStandard' And ($(TargetFrameworkVersion) == 'v1.3' Or $(TargetFrameworkVersion) == 'v1.4' Or $(TargetFrameworkVersion) == 'v1.5' Or $(TargetFrameworkVersion) == 'v1.6' Or $(TargetFrameworkVersion) == 'v2.0')">
>>>>>>> af1b29f2
      <ItemGroup>
        <Reference Include="System.Console">
          <HintPath>..\..\..\packages\System.Console\ref\netstandard1.3\System.Console.dll</HintPath>
          <Private>False</Private>
          <Paket>True</Paket>
        </Reference>
<<<<<<< HEAD
=======
        <Reference Include="System.Console">
          <HintPath>..\..\..\packages\System.Console\ref\netstandard1.3\System.Console.xml</HintPath>
          <Private>False</Private>
          <Paket>True</Paket>
        </Reference>
>>>>>>> af1b29f2
      </ItemGroup>
    </When>
  </Choose>
  <Choose>
    <When Condition="$(TargetFrameworkIdentifier) == '.NETStandard' And ($(TargetFrameworkVersion) == 'v1.0' Or $(TargetFrameworkVersion) == 'v1.1' Or $(TargetFrameworkVersion) == 'v1.2')">
      <ItemGroup>
        <Reference Include="System.Diagnostics.Debug">
          <HintPath>..\..\..\packages\System.Diagnostics.Debug\ref\netstandard1.0\System.Diagnostics.Debug.dll</HintPath>
          <Private>False</Private>
          <Paket>True</Paket>
        </Reference>
<<<<<<< HEAD
      </ItemGroup>
    </When>
    <When Condition="$(TargetFrameworkIdentifier) == '.NETStandard' And ($(TargetFrameworkVersion) == 'v1.3' Or $(TargetFrameworkVersion) == 'v1.4' Or $(TargetFrameworkVersion) == 'v1.5' Or $(TargetFrameworkVersion) == 'v1.6')">
=======
        <Reference Include="System.Diagnostics.Debug">
          <HintPath>..\..\..\packages\System.Diagnostics.Debug\ref\netstandard1.0\System.Diagnostics.Debug.xml</HintPath>
          <Private>False</Private>
          <Paket>True</Paket>
        </Reference>
      </ItemGroup>
    </When>
    <When Condition="$(TargetFrameworkIdentifier) == '.NETStandard' And ($(TargetFrameworkVersion) == 'v1.3' Or $(TargetFrameworkVersion) == 'v1.4' Or $(TargetFrameworkVersion) == 'v1.5' Or $(TargetFrameworkVersion) == 'v1.6' Or $(TargetFrameworkVersion) == 'v2.0')">
>>>>>>> af1b29f2
      <ItemGroup>
        <Reference Include="System.Diagnostics.Debug">
          <HintPath>..\..\..\packages\System.Diagnostics.Debug\ref\netstandard1.3\System.Diagnostics.Debug.dll</HintPath>
          <Private>False</Private>
          <Paket>True</Paket>
        </Reference>
<<<<<<< HEAD
=======
        <Reference Include="System.Diagnostics.Debug">
          <HintPath>..\..\..\packages\System.Diagnostics.Debug\ref\netstandard1.3\System.Diagnostics.Debug.xml</HintPath>
          <Private>False</Private>
          <Paket>True</Paket>
        </Reference>
>>>>>>> af1b29f2
      </ItemGroup>
    </When>
  </Choose>
  <Choose>
<<<<<<< HEAD
    <When Condition="$(TargetFrameworkIdentifier) == '.NETFramework' And ($(TargetFrameworkVersion) == 'v4.6' Or $(TargetFrameworkVersion) == 'v4.6.1' Or $(TargetFrameworkVersion) == 'v4.6.2' Or $(TargetFrameworkVersion) == 'v4.6.3')">
=======
    <When Condition="$(TargetFrameworkIdentifier) == '.NETFramework' And ($(TargetFrameworkVersion) == 'v4.6' Or $(TargetFrameworkVersion) == 'v4.6.1' Or $(TargetFrameworkVersion) == 'v4.6.2' Or $(TargetFrameworkVersion) == 'v4.6.3' Or $(TargetFrameworkVersion) == 'v4.7')">
>>>>>>> af1b29f2
      <ItemGroup>
        <Reference Include="System.Diagnostics.DiagnosticSource">
          <HintPath>..\..\..\packages\System.Diagnostics.DiagnosticSource\lib\net46\System.Diagnostics.DiagnosticSource.dll</HintPath>
          <Private>True</Private>
          <Paket>True</Paket>
        </Reference>
      </ItemGroup>
    </When>
<<<<<<< HEAD
    <When Condition="$(TargetFrameworkIdentifier) == '.NETFramework' And ($(TargetFrameworkVersion) == 'v4.5.2' Or $(TargetFrameworkVersion) == 'v4.5.3')">
=======
    <When Condition="$(TargetFrameworkIdentifier) == '.NETFramework' And ($(TargetFrameworkVersion) == 'v4.5' Or $(TargetFrameworkVersion) == 'v4.5.1' Or $(TargetFrameworkVersion) == 'v4.5.2' Or $(TargetFrameworkVersion) == 'v4.5.3')">
>>>>>>> af1b29f2
      <ItemGroup>
        <Reference Include="System.Diagnostics.DiagnosticSource">
          <HintPath>..\..\..\packages\System.Diagnostics.DiagnosticSource\lib\netstandard1.1\System.Diagnostics.DiagnosticSource.dll</HintPath>
          <Private>True</Private>
          <Paket>True</Paket>
        </Reference>
      </ItemGroup>
    </When>
<<<<<<< HEAD
    <When Condition="$(TargetFrameworkIdentifier) == '.NETStandard' And ($(TargetFrameworkVersion) == 'v1.3' Or $(TargetFrameworkVersion) == 'v1.6')">
=======
    <When Condition="$(TargetFrameworkIdentifier) == '.NETStandard' And ($(TargetFrameworkVersion) == 'v1.3' Or $(TargetFrameworkVersion) == 'v1.6' Or $(TargetFrameworkVersion) == 'v2.0')">
>>>>>>> af1b29f2
      <ItemGroup>
        <Reference Include="System.Diagnostics.DiagnosticSource">
          <HintPath>..\..\..\packages\System.Diagnostics.DiagnosticSource\lib\netstandard1.3\System.Diagnostics.DiagnosticSource.dll</HintPath>
          <Private>True</Private>
          <Paket>True</Paket>
        </Reference>
      </ItemGroup>
    </When>
  </Choose>
  <Choose>
<<<<<<< HEAD
    <When Condition="$(TargetFrameworkIdentifier) == '.NETStandard' And $(TargetFrameworkVersion) == 'v1.6'">
      <ItemGroup>
        <Reference Include="System.Diagnostics.FileVersionInfo">
          <HintPath>..\..\..\packages\System.Diagnostics.FileVersionInfo\ref\netstandard1.3\System.Diagnostics.FileVersionInfo.dll</HintPath>
          <Private>False</Private>
          <Paket>True</Paket>
        </Reference>
      </ItemGroup>
    </When>
  </Choose>
  <Choose>
    <When Condition="$(TargetFrameworkIdentifier) == '.NETStandard' And $(TargetFrameworkVersion) == 'v1.6'">
      <ItemGroup>
        <Reference Include="System.Diagnostics.Process">
          <HintPath>..\..\..\packages\System.Diagnostics.Process\ref\netstandard1.4\System.Diagnostics.Process.dll</HintPath>
=======
    <When Condition="$(TargetFrameworkIdentifier) == '.NETStandard' And ($(TargetFrameworkVersion) == 'v1.0' Or $(TargetFrameworkVersion) == 'v1.1' Or $(TargetFrameworkVersion) == 'v1.2' Or $(TargetFrameworkVersion) == 'v1.3' Or $(TargetFrameworkVersion) == 'v1.4' Or $(TargetFrameworkVersion) == 'v1.5' Or $(TargetFrameworkVersion) == 'v1.6' Or $(TargetFrameworkVersion) == 'v2.0')">
      <ItemGroup>
        <Reference Include="System.Diagnostics.Tools">
          <HintPath>..\..\..\packages\System.Diagnostics.Tools\ref\netstandard1.0\System.Diagnostics.Tools.dll</HintPath>
          <Private>False</Private>
          <Paket>True</Paket>
        </Reference>
        <Reference Include="System.Diagnostics.Tools">
          <HintPath>..\..\..\packages\System.Diagnostics.Tools\ref\netstandard1.0\System.Diagnostics.Tools.xml</HintPath>
>>>>>>> af1b29f2
          <Private>False</Private>
          <Paket>True</Paket>
        </Reference>
      </ItemGroup>
    </When>
  </Choose>
  <Choose>
<<<<<<< HEAD
    <When Condition="$(TargetFrameworkIdentifier) == '.NETStandard' And ($(TargetFrameworkVersion) == 'v1.3' Or $(TargetFrameworkVersion) == 'v1.4' Or $(TargetFrameworkVersion) == 'v1.5' Or $(TargetFrameworkVersion) == 'v1.6')">
      <ItemGroup>
        <Reference Include="System.Diagnostics.TraceSource">
          <HintPath>..\..\..\packages\System.Diagnostics.TraceSource\ref\netstandard1.3\System.Diagnostics.TraceSource.dll</HintPath>
          <Private>False</Private>
          <Paket>True</Paket>
        </Reference>
      </ItemGroup>
    </When>
  </Choose>
  <Choose>
    <When Condition="$(TargetFrameworkIdentifier) == '.NETFramework' And ($(TargetFrameworkVersion) == 'v4.6.2' Or $(TargetFrameworkVersion) == 'v4.6.3')">
=======
    <When Condition="$(TargetFrameworkIdentifier) == '.NETFramework' And ($(TargetFrameworkVersion) == 'v4.6.2' Or $(TargetFrameworkVersion) == 'v4.6.3' Or $(TargetFrameworkVersion) == 'v4.7')">
>>>>>>> af1b29f2
      <ItemGroup>
        <Reference Include="System.Diagnostics.Tracing">
          <HintPath>..\..\..\packages\System.Diagnostics.Tracing\lib\net462\System.Diagnostics.Tracing.dll</HintPath>
          <Private>True</Private>
          <Paket>True</Paket>
        </Reference>
      </ItemGroup>
    </When>
    <When Condition="$(TargetFrameworkIdentifier) == '.NETStandard' And $(TargetFrameworkVersion) == 'v1.1'">
      <ItemGroup>
        <Reference Include="System.Diagnostics.Tracing">
          <HintPath>..\..\..\packages\System.Diagnostics.Tracing\ref\netstandard1.1\System.Diagnostics.Tracing.dll</HintPath>
          <Private>False</Private>
          <Paket>True</Paket>
        </Reference>
<<<<<<< HEAD
=======
        <Reference Include="System.Diagnostics.Tracing">
          <HintPath>..\..\..\packages\System.Diagnostics.Tracing\ref\netstandard1.1\System.Diagnostics.Tracing.xml</HintPath>
          <Private>False</Private>
          <Paket>True</Paket>
        </Reference>
>>>>>>> af1b29f2
      </ItemGroup>
    </When>
    <When Condition="$(TargetFrameworkIdentifier) == '.NETStandard' And $(TargetFrameworkVersion) == 'v1.2'">
      <ItemGroup>
        <Reference Include="System.Diagnostics.Tracing">
          <HintPath>..\..\..\packages\System.Diagnostics.Tracing\ref\netstandard1.2\System.Diagnostics.Tracing.dll</HintPath>
          <Private>False</Private>
          <Paket>True</Paket>
        </Reference>
<<<<<<< HEAD
=======
        <Reference Include="System.Diagnostics.Tracing">
          <HintPath>..\..\..\packages\System.Diagnostics.Tracing\ref\netstandard1.2\System.Diagnostics.Tracing.xml</HintPath>
          <Private>False</Private>
          <Paket>True</Paket>
        </Reference>
>>>>>>> af1b29f2
      </ItemGroup>
    </When>
    <When Condition="$(TargetFrameworkIdentifier) == '.NETStandard' And ($(TargetFrameworkVersion) == 'v1.3' Or $(TargetFrameworkVersion) == 'v1.4')">
      <ItemGroup>
        <Reference Include="System.Diagnostics.Tracing">
          <HintPath>..\..\..\packages\System.Diagnostics.Tracing\ref\netstandard1.3\System.Diagnostics.Tracing.dll</HintPath>
          <Private>False</Private>
          <Paket>True</Paket>
        </Reference>
<<<<<<< HEAD
      </ItemGroup>
    </When>
    <When Condition="$(TargetFrameworkIdentifier) == '.NETStandard' And ($(TargetFrameworkVersion) == 'v1.5' Or $(TargetFrameworkVersion) == 'v1.6')">
=======
        <Reference Include="System.Diagnostics.Tracing">
          <HintPath>..\..\..\packages\System.Diagnostics.Tracing\ref\netstandard1.3\System.Diagnostics.Tracing.xml</HintPath>
          <Private>False</Private>
          <Paket>True</Paket>
        </Reference>
      </ItemGroup>
    </When>
    <When Condition="$(TargetFrameworkIdentifier) == '.NETStandard' And ($(TargetFrameworkVersion) == 'v1.5' Or $(TargetFrameworkVersion) == 'v1.6' Or $(TargetFrameworkVersion) == 'v2.0')">
>>>>>>> af1b29f2
      <ItemGroup>
        <Reference Include="System.Diagnostics.Tracing">
          <HintPath>..\..\..\packages\System.Diagnostics.Tracing\ref\netstandard1.5\System.Diagnostics.Tracing.dll</HintPath>
          <Private>False</Private>
          <Paket>True</Paket>
        </Reference>
<<<<<<< HEAD
=======
        <Reference Include="System.Diagnostics.Tracing">
          <HintPath>..\..\..\packages\System.Diagnostics.Tracing\ref\netstandard1.5\System.Diagnostics.Tracing.xml</HintPath>
          <Private>False</Private>
          <Paket>True</Paket>
        </Reference>
>>>>>>> af1b29f2
      </ItemGroup>
    </When>
  </Choose>
  <Choose>
<<<<<<< HEAD
    <When Condition="($(TargetFrameworkIdentifier) == '.NETStandard' And $(TargetFrameworkVersion) == 'v1.0') Or ($(TargetFrameworkIdentifier) == 'WindowsPhone' And $(TargetFrameworkVersion) == 'v8.1')">
=======
    <When Condition="$(TargetFrameworkIdentifier) == '.NETStandard' And $(TargetFrameworkVersion) == 'v1.0'">
>>>>>>> af1b29f2
      <ItemGroup>
        <Reference Include="System.Dynamic.Runtime">
          <HintPath>..\..\..\packages\System.Dynamic.Runtime\ref\netstandard1.0\System.Dynamic.Runtime.dll</HintPath>
          <Private>False</Private>
          <Paket>True</Paket>
        </Reference>
<<<<<<< HEAD
      </ItemGroup>
    </When>
    <When Condition="$(TargetFrameworkIdentifier) == '.NETStandard' And ($(TargetFrameworkVersion) == 'v1.3' Or $(TargetFrameworkVersion) == 'v1.4' Or $(TargetFrameworkVersion) == 'v1.5' Or $(TargetFrameworkVersion) == 'v1.6')">
=======
        <Reference Include="System.Dynamic.Runtime">
          <HintPath>..\..\..\packages\System.Dynamic.Runtime\ref\netstandard1.0\System.Dynamic.Runtime.xml</HintPath>
          <Private>False</Private>
          <Paket>True</Paket>
        </Reference>
      </ItemGroup>
    </When>
    <When Condition="$(TargetFrameworkIdentifier) == '.NETStandard' And ($(TargetFrameworkVersion) == 'v1.3' Or $(TargetFrameworkVersion) == 'v1.4' Or $(TargetFrameworkVersion) == 'v1.5' Or $(TargetFrameworkVersion) == 'v1.6' Or $(TargetFrameworkVersion) == 'v2.0')">
>>>>>>> af1b29f2
      <ItemGroup>
        <Reference Include="System.Dynamic.Runtime">
          <HintPath>..\..\..\packages\System.Dynamic.Runtime\lib\netstandard1.3\System.Dynamic.Runtime.dll</HintPath>
          <Private>True</Private>
          <Paket>True</Paket>
        </Reference>
      </ItemGroup>
    </When>
<<<<<<< HEAD
=======
    <When Condition="$(TargetFrameworkIdentifier) == '.NETStandard' And ($(TargetFrameworkVersion) == 'v1.3' Or $(TargetFrameworkVersion) == 'v1.4' Or $(TargetFrameworkVersion) == 'v1.5' Or $(TargetFrameworkVersion) == 'v1.6' Or $(TargetFrameworkVersion) == 'v2.0')">
      <ItemGroup>
        <Reference Include="System.Dynamic.Runtime">
          <HintPath>..\..\..\packages\System.Dynamic.Runtime\ref\netstandard1.3\System.Dynamic.Runtime.dll</HintPath>
          <Private>False</Private>
          <Paket>True</Paket>
        </Reference>
        <Reference Include="System.Dynamic.Runtime">
          <HintPath>..\..\..\packages\System.Dynamic.Runtime\ref\netstandard1.3\System.Dynamic.Runtime.xml</HintPath>
          <Private>False</Private>
          <Paket>True</Paket>
        </Reference>
      </ItemGroup>
    </When>
>>>>>>> af1b29f2
  </Choose>
  <Choose>
    <When Condition="$(TargetFrameworkIdentifier) == '.NETStandard' And ($(TargetFrameworkVersion) == 'v1.0' Or $(TargetFrameworkVersion) == 'v1.1' Or $(TargetFrameworkVersion) == 'v1.2')">
      <ItemGroup>
        <Reference Include="System.Globalization">
          <HintPath>..\..\..\packages\System.Globalization\ref\netstandard1.0\System.Globalization.dll</HintPath>
          <Private>False</Private>
          <Paket>True</Paket>
        </Reference>
<<<<<<< HEAD
      </ItemGroup>
    </When>
    <When Condition="$(TargetFrameworkIdentifier) == '.NETStandard' And ($(TargetFrameworkVersion) == 'v1.3' Or $(TargetFrameworkVersion) == 'v1.4' Or $(TargetFrameworkVersion) == 'v1.5' Or $(TargetFrameworkVersion) == 'v1.6')">
=======
        <Reference Include="System.Globalization">
          <HintPath>..\..\..\packages\System.Globalization\ref\netstandard1.0\System.Globalization.xml</HintPath>
          <Private>False</Private>
          <Paket>True</Paket>
        </Reference>
      </ItemGroup>
    </When>
    <When Condition="$(TargetFrameworkIdentifier) == '.NETStandard' And ($(TargetFrameworkVersion) == 'v1.3' Or $(TargetFrameworkVersion) == 'v1.4' Or $(TargetFrameworkVersion) == 'v1.5' Or $(TargetFrameworkVersion) == 'v1.6' Or $(TargetFrameworkVersion) == 'v2.0')">
>>>>>>> af1b29f2
      <ItemGroup>
        <Reference Include="System.Globalization">
          <HintPath>..\..\..\packages\System.Globalization\ref\netstandard1.3\System.Globalization.dll</HintPath>
          <Private>False</Private>
          <Paket>True</Paket>
        </Reference>
<<<<<<< HEAD
=======
        <Reference Include="System.Globalization">
          <HintPath>..\..\..\packages\System.Globalization\ref\netstandard1.3\System.Globalization.xml</HintPath>
          <Private>False</Private>
          <Paket>True</Paket>
        </Reference>
>>>>>>> af1b29f2
      </ItemGroup>
    </When>
  </Choose>
  <Choose>
<<<<<<< HEAD
    <When Condition="$(TargetFrameworkIdentifier) == '.NETFramework' And ($(TargetFrameworkVersion) == 'v4.6' Or $(TargetFrameworkVersion) == 'v4.6.1' Or $(TargetFrameworkVersion) == 'v4.6.2' Or $(TargetFrameworkVersion) == 'v4.6.3')">
=======
    <When Condition="$(TargetFrameworkIdentifier) == '.NETFramework' And ($(TargetFrameworkVersion) == 'v4.6' Or $(TargetFrameworkVersion) == 'v4.6.1' Or $(TargetFrameworkVersion) == 'v4.6.2' Or $(TargetFrameworkVersion) == 'v4.6.3' Or $(TargetFrameworkVersion) == 'v4.7')">
>>>>>>> af1b29f2
      <ItemGroup>
        <Reference Include="System.Globalization.Calendars">
          <HintPath>..\..\..\packages\System.Globalization.Calendars\lib\net46\System.Globalization.Calendars.dll</HintPath>
          <Private>True</Private>
          <Paket>True</Paket>
        </Reference>
      </ItemGroup>
    </When>
<<<<<<< HEAD
    <When Condition="$(TargetFrameworkIdentifier) == '.NETStandard' And ($(TargetFrameworkVersion) == 'v1.3' Or $(TargetFrameworkVersion) == 'v1.4' Or $(TargetFrameworkVersion) == 'v1.5' Or $(TargetFrameworkVersion) == 'v1.6')">
=======
    <When Condition="$(TargetFrameworkIdentifier) == '.NETStandard' And ($(TargetFrameworkVersion) == 'v1.3' Or $(TargetFrameworkVersion) == 'v1.4' Or $(TargetFrameworkVersion) == 'v1.5' Or $(TargetFrameworkVersion) == 'v1.6' Or $(TargetFrameworkVersion) == 'v2.0')">
>>>>>>> af1b29f2
      <ItemGroup>
        <Reference Include="System.Globalization.Calendars">
          <HintPath>..\..\..\packages\System.Globalization.Calendars\ref\netstandard1.3\System.Globalization.Calendars.dll</HintPath>
          <Private>False</Private>
          <Paket>True</Paket>
        </Reference>
<<<<<<< HEAD
=======
        <Reference Include="System.Globalization.Calendars">
          <HintPath>..\..\..\packages\System.Globalization.Calendars\ref\netstandard1.3\System.Globalization.Calendars.xml</HintPath>
          <Private>False</Private>
          <Paket>True</Paket>
        </Reference>
>>>>>>> af1b29f2
      </ItemGroup>
    </When>
  </Choose>
  <Choose>
<<<<<<< HEAD
    <When Condition="$(TargetFrameworkIdentifier) == '.NETFramework' And ($(TargetFrameworkVersion) == 'v4.6' Or $(TargetFrameworkVersion) == 'v4.6.1' Or $(TargetFrameworkVersion) == 'v4.6.2' Or $(TargetFrameworkVersion) == 'v4.6.3')">
=======
    <When Condition="$(TargetFrameworkIdentifier) == '.NETFramework' And ($(TargetFrameworkVersion) == 'v4.6' Or $(TargetFrameworkVersion) == 'v4.6.1' Or $(TargetFrameworkVersion) == 'v4.6.2' Or $(TargetFrameworkVersion) == 'v4.6.3' Or $(TargetFrameworkVersion) == 'v4.7')">
>>>>>>> af1b29f2
      <ItemGroup>
        <Reference Include="System.Globalization.Extensions">
          <HintPath>..\..\..\packages\System.Globalization.Extensions\lib\net46\System.Globalization.Extensions.dll</HintPath>
          <Private>True</Private>
          <Paket>True</Paket>
        </Reference>
      </ItemGroup>
    </When>
<<<<<<< HEAD
    <When Condition="$(TargetFrameworkIdentifier) == '.NETStandard' And ($(TargetFrameworkVersion) == 'v1.5' Or $(TargetFrameworkVersion) == 'v1.6')">
=======
    <When Condition="$(TargetFrameworkIdentifier) == '.NETStandard' And ($(TargetFrameworkVersion) == 'v1.5' Or $(TargetFrameworkVersion) == 'v1.6' Or $(TargetFrameworkVersion) == 'v2.0')">
>>>>>>> af1b29f2
      <ItemGroup>
        <Reference Include="System.Globalization.Extensions">
          <HintPath>..\..\..\packages\System.Globalization.Extensions\ref\netstandard1.3\System.Globalization.Extensions.dll</HintPath>
          <Private>False</Private>
          <Paket>True</Paket>
        </Reference>
<<<<<<< HEAD
=======
        <Reference Include="System.Globalization.Extensions">
          <HintPath>..\..\..\packages\System.Globalization.Extensions\ref\netstandard1.3\System.Globalization.Extensions.xml</HintPath>
          <Private>False</Private>
          <Paket>True</Paket>
        </Reference>
>>>>>>> af1b29f2
      </ItemGroup>
    </When>
  </Choose>
  <Choose>
<<<<<<< HEAD
    <When Condition="$(TargetFrameworkIdentifier) == '.NETFramework' And ($(TargetFrameworkVersion) == 'v4.6.2' Or $(TargetFrameworkVersion) == 'v4.6.3')">
=======
    <When Condition="$(TargetFrameworkIdentifier) == '.NETFramework' And ($(TargetFrameworkVersion) == 'v4.6.2' Or $(TargetFrameworkVersion) == 'v4.6.3' Or $(TargetFrameworkVersion) == 'v4.7')">
>>>>>>> af1b29f2
      <ItemGroup>
        <Reference Include="System.IO">
          <HintPath>..\..\..\packages\System.IO\lib\net462\System.IO.dll</HintPath>
          <Private>True</Private>
          <Paket>True</Paket>
        </Reference>
      </ItemGroup>
    </When>
    <When Condition="$(TargetFrameworkIdentifier) == '.NETStandard' And ($(TargetFrameworkVersion) == 'v1.0' Or $(TargetFrameworkVersion) == 'v1.1' Or $(TargetFrameworkVersion) == 'v1.2')">
      <ItemGroup>
        <Reference Include="System.IO">
          <HintPath>..\..\..\packages\System.IO\ref\netstandard1.0\System.IO.dll</HintPath>
          <Private>False</Private>
          <Paket>True</Paket>
        </Reference>
<<<<<<< HEAD
=======
        <Reference Include="System.IO">
          <HintPath>..\..\..\packages\System.IO\ref\netstandard1.0\System.IO.xml</HintPath>
          <Private>False</Private>
          <Paket>True</Paket>
        </Reference>
>>>>>>> af1b29f2
      </ItemGroup>
    </When>
    <When Condition="$(TargetFrameworkIdentifier) == '.NETStandard' And ($(TargetFrameworkVersion) == 'v1.3' Or $(TargetFrameworkVersion) == 'v1.4')">
      <ItemGroup>
        <Reference Include="System.IO">
          <HintPath>..\..\..\packages\System.IO\ref\netstandard1.3\System.IO.dll</HintPath>
          <Private>False</Private>
          <Paket>True</Paket>
        </Reference>
<<<<<<< HEAD
      </ItemGroup>
    </When>
    <When Condition="$(TargetFrameworkIdentifier) == '.NETStandard' And ($(TargetFrameworkVersion) == 'v1.5' Or $(TargetFrameworkVersion) == 'v1.6')">
=======
        <Reference Include="System.IO">
          <HintPath>..\..\..\packages\System.IO\ref\netstandard1.3\System.IO.xml</HintPath>
          <Private>False</Private>
          <Paket>True</Paket>
        </Reference>
      </ItemGroup>
    </When>
    <When Condition="$(TargetFrameworkIdentifier) == '.NETStandard' And ($(TargetFrameworkVersion) == 'v1.5' Or $(TargetFrameworkVersion) == 'v1.6' Or $(TargetFrameworkVersion) == 'v2.0')">
>>>>>>> af1b29f2
      <ItemGroup>
        <Reference Include="System.IO">
          <HintPath>..\..\..\packages\System.IO\ref\netstandard1.5\System.IO.dll</HintPath>
          <Private>False</Private>
          <Paket>True</Paket>
        </Reference>
<<<<<<< HEAD
=======
        <Reference Include="System.IO">
          <HintPath>..\..\..\packages\System.IO\ref\netstandard1.5\System.IO.xml</HintPath>
          <Private>False</Private>
          <Paket>True</Paket>
        </Reference>
>>>>>>> af1b29f2
      </ItemGroup>
    </When>
  </Choose>
  <Choose>
    <When Condition="$(TargetFrameworkIdentifier) == '.NETFramework' And ($(TargetFrameworkVersion) == 'v4.5' Or $(TargetFrameworkVersion) == 'v4.5.1' Or $(TargetFrameworkVersion) == 'v4.5.2' Or $(TargetFrameworkVersion) == 'v4.5.3')">
      <ItemGroup>
        <Reference Include="System.IO.Compression">
          <Paket>True</Paket>
        </Reference>
      </ItemGroup>
    </When>
<<<<<<< HEAD
    <When Condition="$(TargetFrameworkIdentifier) == '.NETFramework' And ($(TargetFrameworkVersion) == 'v4.6' Or $(TargetFrameworkVersion) == 'v4.6.1' Or $(TargetFrameworkVersion) == 'v4.6.2' Or $(TargetFrameworkVersion) == 'v4.6.3')">
=======
    <When Condition="$(TargetFrameworkIdentifier) == '.NETFramework' And ($(TargetFrameworkVersion) == 'v4.6' Or $(TargetFrameworkVersion) == 'v4.6.1' Or $(TargetFrameworkVersion) == 'v4.6.2' Or $(TargetFrameworkVersion) == 'v4.6.3' Or $(TargetFrameworkVersion) == 'v4.7')">
>>>>>>> af1b29f2
      <ItemGroup>
        <Reference Include="System.IO.Compression">
          <HintPath>..\..\..\packages\System.IO.Compression\lib\net46\System.IO.Compression.dll</HintPath>
          <Private>True</Private>
          <Paket>True</Paket>
        </Reference>
      </ItemGroup>
    </When>
    <When Condition="$(TargetFrameworkIdentifier) == '.NETStandard' And ($(TargetFrameworkVersion) == 'v1.1' Or $(TargetFrameworkVersion) == 'v1.2')">
      <ItemGroup>
        <Reference Include="System.IO.Compression">
          <HintPath>..\..\..\packages\System.IO.Compression\ref\netstandard1.1\System.IO.Compression.dll</HintPath>
          <Private>False</Private>
          <Paket>True</Paket>
        </Reference>
<<<<<<< HEAD
      </ItemGroup>
    </When>
    <When Condition="$(TargetFrameworkIdentifier) == '.NETStandard' And ($(TargetFrameworkVersion) == 'v1.3' Or $(TargetFrameworkVersion) == 'v1.4' Or $(TargetFrameworkVersion) == 'v1.5' Or $(TargetFrameworkVersion) == 'v1.6')">
=======
        <Reference Include="System.IO.Compression">
          <HintPath>..\..\..\packages\System.IO.Compression\ref\netstandard1.1\System.IO.Compression.xml</HintPath>
          <Private>False</Private>
          <Paket>True</Paket>
        </Reference>
      </ItemGroup>
    </When>
    <When Condition="$(TargetFrameworkIdentifier) == '.NETStandard' And ($(TargetFrameworkVersion) == 'v1.3' Or $(TargetFrameworkVersion) == 'v1.4' Or $(TargetFrameworkVersion) == 'v1.5' Or $(TargetFrameworkVersion) == 'v1.6' Or $(TargetFrameworkVersion) == 'v2.0')">
>>>>>>> af1b29f2
      <ItemGroup>
        <Reference Include="System.IO.Compression">
          <HintPath>..\..\..\packages\System.IO.Compression\ref\netstandard1.3\System.IO.Compression.dll</HintPath>
          <Private>False</Private>
          <Paket>True</Paket>
        </Reference>
<<<<<<< HEAD
=======
        <Reference Include="System.IO.Compression">
          <HintPath>..\..\..\packages\System.IO.Compression\ref\netstandard1.3\System.IO.Compression.xml</HintPath>
          <Private>False</Private>
          <Paket>True</Paket>
        </Reference>
>>>>>>> af1b29f2
      </ItemGroup>
    </When>
  </Choose>
  <Choose>
<<<<<<< HEAD
    <When Condition="$(TargetFrameworkIdentifier) == '.NETFramework' And ($(TargetFrameworkVersion) == 'v4.6' Or $(TargetFrameworkVersion) == 'v4.6.1' Or $(TargetFrameworkVersion) == 'v4.6.2' Or $(TargetFrameworkVersion) == 'v4.6.3')">
=======
    <When Condition="$(TargetFrameworkIdentifier) == '.NETFramework' And ($(TargetFrameworkVersion) == 'v4.6' Or $(TargetFrameworkVersion) == 'v4.6.1' Or $(TargetFrameworkVersion) == 'v4.6.2' Or $(TargetFrameworkVersion) == 'v4.6.3' Or $(TargetFrameworkVersion) == 'v4.7')">
>>>>>>> af1b29f2
      <ItemGroup>
        <Reference Include="System.IO.Compression.FileSystem">
          <Paket>True</Paket>
        </Reference>
        <Reference Include="System.IO.Compression.ZipFile">
          <HintPath>..\..\..\packages\System.IO.Compression.ZipFile\lib\net46\System.IO.Compression.ZipFile.dll</HintPath>
          <Private>True</Private>
          <Paket>True</Paket>
        </Reference>
      </ItemGroup>
    </When>
<<<<<<< HEAD
    <When Condition="$(TargetFrameworkIdentifier) == '.NETStandard' And ($(TargetFrameworkVersion) == 'v1.3' Or $(TargetFrameworkVersion) == 'v1.4' Or $(TargetFrameworkVersion) == 'v1.5' Or $(TargetFrameworkVersion) == 'v1.6')">
=======
    <When Condition="$(TargetFrameworkIdentifier) == '.NETStandard' And ($(TargetFrameworkVersion) == 'v1.3' Or $(TargetFrameworkVersion) == 'v1.4' Or $(TargetFrameworkVersion) == 'v1.5' Or $(TargetFrameworkVersion) == 'v1.6' Or $(TargetFrameworkVersion) == 'v2.0')">
>>>>>>> af1b29f2
      <ItemGroup>
        <Reference Include="System.IO.Compression.ZipFile">
          <HintPath>..\..\..\packages\System.IO.Compression.ZipFile\lib\netstandard1.3\System.IO.Compression.ZipFile.dll</HintPath>
          <Private>True</Private>
          <Paket>True</Paket>
        </Reference>
      </ItemGroup>
    </When>
<<<<<<< HEAD
  </Choose>
  <Choose>
    <When Condition="$(TargetFrameworkIdentifier) == '.NETFramework' And ($(TargetFrameworkVersion) == 'v4.6' Or $(TargetFrameworkVersion) == 'v4.6.1' Or $(TargetFrameworkVersion) == 'v4.6.2' Or $(TargetFrameworkVersion) == 'v4.6.3')">
=======
    <When Condition="$(TargetFrameworkIdentifier) == '.NETStandard' And ($(TargetFrameworkVersion) == 'v1.3' Or $(TargetFrameworkVersion) == 'v1.4' Or $(TargetFrameworkVersion) == 'v1.5' Or $(TargetFrameworkVersion) == 'v1.6' Or $(TargetFrameworkVersion) == 'v2.0')">
      <ItemGroup>
        <Reference Include="System.IO.Compression.ZipFile">
          <HintPath>..\..\..\packages\System.IO.Compression.ZipFile\ref\netstandard1.3\System.IO.Compression.ZipFile.dll</HintPath>
          <Private>False</Private>
          <Paket>True</Paket>
        </Reference>
        <Reference Include="System.IO.Compression.ZipFile">
          <HintPath>..\..\..\packages\System.IO.Compression.ZipFile\ref\netstandard1.3\System.IO.Compression.ZipFile.xml</HintPath>
          <Private>False</Private>
          <Paket>True</Paket>
        </Reference>
      </ItemGroup>
    </When>
  </Choose>
  <Choose>
    <When Condition="$(TargetFrameworkIdentifier) == '.NETFramework' And ($(TargetFrameworkVersion) == 'v4.6' Or $(TargetFrameworkVersion) == 'v4.6.1' Or $(TargetFrameworkVersion) == 'v4.6.2' Or $(TargetFrameworkVersion) == 'v4.6.3' Or $(TargetFrameworkVersion) == 'v4.7')">
>>>>>>> af1b29f2
      <ItemGroup>
        <Reference Include="System.IO.FileSystem">
          <HintPath>..\..\..\packages\System.IO.FileSystem\lib\net46\System.IO.FileSystem.dll</HintPath>
          <Private>True</Private>
          <Paket>True</Paket>
        </Reference>
      </ItemGroup>
    </When>
<<<<<<< HEAD
    <When Condition="$(TargetFrameworkIdentifier) == '.NETStandard' And ($(TargetFrameworkVersion) == 'v1.3' Or $(TargetFrameworkVersion) == 'v1.4' Or $(TargetFrameworkVersion) == 'v1.5' Or $(TargetFrameworkVersion) == 'v1.6')">
=======
    <When Condition="$(TargetFrameworkIdentifier) == '.NETStandard' And ($(TargetFrameworkVersion) == 'v1.3' Or $(TargetFrameworkVersion) == 'v1.4' Or $(TargetFrameworkVersion) == 'v1.5' Or $(TargetFrameworkVersion) == 'v1.6' Or $(TargetFrameworkVersion) == 'v2.0')">
>>>>>>> af1b29f2
      <ItemGroup>
        <Reference Include="System.IO.FileSystem">
          <HintPath>..\..\..\packages\System.IO.FileSystem\ref\netstandard1.3\System.IO.FileSystem.dll</HintPath>
          <Private>False</Private>
          <Paket>True</Paket>
        </Reference>
<<<<<<< HEAD
=======
        <Reference Include="System.IO.FileSystem">
          <HintPath>..\..\..\packages\System.IO.FileSystem\ref\netstandard1.3\System.IO.FileSystem.xml</HintPath>
          <Private>False</Private>
          <Paket>True</Paket>
        </Reference>
>>>>>>> af1b29f2
      </ItemGroup>
    </When>
  </Choose>
  <Choose>
<<<<<<< HEAD
    <When Condition="$(TargetFrameworkIdentifier) == '.NETFramework' And ($(TargetFrameworkVersion) == 'v4.6' Or $(TargetFrameworkVersion) == 'v4.6.1' Or $(TargetFrameworkVersion) == 'v4.6.2' Or $(TargetFrameworkVersion) == 'v4.6.3')">
=======
    <When Condition="$(TargetFrameworkIdentifier) == '.NETFramework' And ($(TargetFrameworkVersion) == 'v4.6' Or $(TargetFrameworkVersion) == 'v4.6.1' Or $(TargetFrameworkVersion) == 'v4.6.2' Or $(TargetFrameworkVersion) == 'v4.6.3' Or $(TargetFrameworkVersion) == 'v4.7')">
>>>>>>> af1b29f2
      <ItemGroup>
        <Reference Include="System.IO.FileSystem.Primitives">
          <HintPath>..\..\..\packages\System.IO.FileSystem.Primitives\lib\net46\System.IO.FileSystem.Primitives.dll</HintPath>
          <Private>True</Private>
          <Paket>True</Paket>
        </Reference>
      </ItemGroup>
    </When>
<<<<<<< HEAD
    <When Condition="$(TargetFrameworkIdentifier) == '.NETStandard' And ($(TargetFrameworkVersion) == 'v1.3' Or $(TargetFrameworkVersion) == 'v1.4' Or $(TargetFrameworkVersion) == 'v1.5' Or $(TargetFrameworkVersion) == 'v1.6')">
=======
    <When Condition="$(TargetFrameworkIdentifier) == '.NETStandard' And ($(TargetFrameworkVersion) == 'v1.3' Or $(TargetFrameworkVersion) == 'v1.4' Or $(TargetFrameworkVersion) == 'v1.5' Or $(TargetFrameworkVersion) == 'v1.6' Or $(TargetFrameworkVersion) == 'v2.0')">
>>>>>>> af1b29f2
      <ItemGroup>
        <Reference Include="System.IO.FileSystem.Primitives">
          <HintPath>..\..\..\packages\System.IO.FileSystem.Primitives\lib\netstandard1.3\System.IO.FileSystem.Primitives.dll</HintPath>
          <Private>True</Private>
          <Paket>True</Paket>
        </Reference>
      </ItemGroup>
    </When>
<<<<<<< HEAD
  </Choose>
  <Choose>
    <When Condition="$(TargetFrameworkIdentifier) == '.NETFramework' And $(TargetFrameworkVersion) == 'v4.6.3'">
=======
    <When Condition="$(TargetFrameworkIdentifier) == '.NETStandard' And ($(TargetFrameworkVersion) == 'v1.3' Or $(TargetFrameworkVersion) == 'v1.4' Or $(TargetFrameworkVersion) == 'v1.5' Or $(TargetFrameworkVersion) == 'v1.6' Or $(TargetFrameworkVersion) == 'v2.0')">
      <ItemGroup>
        <Reference Include="System.IO.FileSystem.Primitives">
          <HintPath>..\..\..\packages\System.IO.FileSystem.Primitives\ref\netstandard1.3\System.IO.FileSystem.Primitives.dll</HintPath>
          <Private>False</Private>
          <Paket>True</Paket>
        </Reference>
        <Reference Include="System.IO.FileSystem.Primitives">
          <HintPath>..\..\..\packages\System.IO.FileSystem.Primitives\ref\netstandard1.3\System.IO.FileSystem.Primitives.xml</HintPath>
          <Private>False</Private>
          <Paket>True</Paket>
        </Reference>
      </ItemGroup>
    </When>
  </Choose>
  <Choose>
    <When Condition="$(TargetFrameworkIdentifier) == '.NETFramework' And ($(TargetFrameworkVersion) == 'v4.6.3' Or $(TargetFrameworkVersion) == 'v4.7')">
>>>>>>> af1b29f2
      <ItemGroup>
        <Reference Include="System.Linq">
          <HintPath>..\..\..\packages\System.Linq\lib\net463\System.Linq.dll</HintPath>
          <Private>True</Private>
          <Paket>True</Paket>
        </Reference>
      </ItemGroup>
    </When>
<<<<<<< HEAD
    <When Condition="$(TargetFrameworkIdentifier) == '.NETStandard' And $(TargetFrameworkVersion) == 'v1.6'">
=======
    <When Condition="$(TargetFrameworkIdentifier) == '.NETStandard' And ($(TargetFrameworkVersion) == 'v1.0' Or $(TargetFrameworkVersion) == 'v1.1' Or $(TargetFrameworkVersion) == 'v1.2' Or $(TargetFrameworkVersion) == 'v1.3' Or $(TargetFrameworkVersion) == 'v1.4' Or $(TargetFrameworkVersion) == 'v1.5')">
      <ItemGroup>
        <Reference Include="System.Linq">
          <HintPath>..\..\..\packages\System.Linq\ref\netstandard1.0\System.Linq.dll</HintPath>
          <Private>False</Private>
          <Paket>True</Paket>
        </Reference>
        <Reference Include="System.Linq">
          <HintPath>..\..\..\packages\System.Linq\ref\netstandard1.0\System.Linq.xml</HintPath>
          <Private>False</Private>
          <Paket>True</Paket>
        </Reference>
      </ItemGroup>
    </When>
    <When Condition="$(TargetFrameworkIdentifier) == '.NETStandard' And ($(TargetFrameworkVersion) == 'v1.6' Or $(TargetFrameworkVersion) == 'v2.0')">
>>>>>>> af1b29f2
      <ItemGroup>
        <Reference Include="System.Linq">
          <HintPath>..\..\..\packages\System.Linq\lib\netstandard1.6\System.Linq.dll</HintPath>
          <Private>True</Private>
          <Paket>True</Paket>
        </Reference>
      </ItemGroup>
    </When>
<<<<<<< HEAD
  </Choose>
  <Choose>
    <When Condition="$(TargetFrameworkIdentifier) == '.NETFramework' And $(TargetFrameworkVersion) == 'v4.6.3'">
=======
    <When Condition="$(TargetFrameworkIdentifier) == '.NETStandard' And ($(TargetFrameworkVersion) == 'v1.6' Or $(TargetFrameworkVersion) == 'v2.0')">
      <ItemGroup>
        <Reference Include="System.Linq">
          <HintPath>..\..\..\packages\System.Linq\ref\netstandard1.6\System.Linq.dll</HintPath>
          <Private>False</Private>
          <Paket>True</Paket>
        </Reference>
        <Reference Include="System.Linq">
          <HintPath>..\..\..\packages\System.Linq\ref\netstandard1.6\System.Linq.xml</HintPath>
          <Private>False</Private>
          <Paket>True</Paket>
        </Reference>
      </ItemGroup>
    </When>
  </Choose>
  <Choose>
    <When Condition="$(TargetFrameworkIdentifier) == '.NETFramework' And ($(TargetFrameworkVersion) == 'v4.6.3' Or $(TargetFrameworkVersion) == 'v4.7')">
>>>>>>> af1b29f2
      <ItemGroup>
        <Reference Include="System.Linq.Expressions">
          <HintPath>..\..\..\packages\System.Linq.Expressions\lib\net463\System.Linq.Expressions.dll</HintPath>
          <Private>True</Private>
          <Paket>True</Paket>
        </Reference>
      </ItemGroup>
    </When>
<<<<<<< HEAD
    <When Condition="$(TargetFrameworkIdentifier) == '.NETStandard' And ($(TargetFrameworkVersion) == 'v1.1' Or $(TargetFrameworkVersion) == 'v1.2')">
=======
    <When Condition="$(TargetFrameworkIdentifier) == '.NETStandard' And ($(TargetFrameworkVersion) == 'v1.0' Or $(TargetFrameworkVersion) == 'v1.1' Or $(TargetFrameworkVersion) == 'v1.2')">
>>>>>>> af1b29f2
      <ItemGroup>
        <Reference Include="System.Linq.Expressions">
          <HintPath>..\..\..\packages\System.Linq.Expressions\ref\netstandard1.0\System.Linq.Expressions.dll</HintPath>
          <Private>False</Private>
          <Paket>True</Paket>
        </Reference>
<<<<<<< HEAD
=======
        <Reference Include="System.Linq.Expressions">
          <HintPath>..\..\..\packages\System.Linq.Expressions\ref\netstandard1.0\System.Linq.Expressions.xml</HintPath>
          <Private>False</Private>
          <Paket>True</Paket>
        </Reference>
>>>>>>> af1b29f2
      </ItemGroup>
    </When>
    <When Condition="$(TargetFrameworkIdentifier) == '.NETStandard' And ($(TargetFrameworkVersion) == 'v1.3' Or $(TargetFrameworkVersion) == 'v1.4' Or $(TargetFrameworkVersion) == 'v1.5')">
      <ItemGroup>
        <Reference Include="System.Linq.Expressions">
          <HintPath>..\..\..\packages\System.Linq.Expressions\ref\netstandard1.3\System.Linq.Expressions.dll</HintPath>
          <Private>False</Private>
          <Paket>True</Paket>
        </Reference>
<<<<<<< HEAD
      </ItemGroup>
    </When>
    <When Condition="$(TargetFrameworkIdentifier) == '.NETStandard' And $(TargetFrameworkVersion) == 'v1.6'">
=======
        <Reference Include="System.Linq.Expressions">
          <HintPath>..\..\..\packages\System.Linq.Expressions\ref\netstandard1.3\System.Linq.Expressions.xml</HintPath>
          <Private>False</Private>
          <Paket>True</Paket>
        </Reference>
      </ItemGroup>
    </When>
    <When Condition="$(TargetFrameworkIdentifier) == '.NETStandard' And ($(TargetFrameworkVersion) == 'v1.6' Or $(TargetFrameworkVersion) == 'v2.0')">
>>>>>>> af1b29f2
      <ItemGroup>
        <Reference Include="System.Linq.Expressions">
          <HintPath>..\..\..\packages\System.Linq.Expressions\lib\netstandard1.6\System.Linq.Expressions.dll</HintPath>
          <Private>True</Private>
          <Paket>True</Paket>
        </Reference>
      </ItemGroup>
    </When>
<<<<<<< HEAD
  </Choose>
  <Choose>
    <When Condition="$(TargetFrameworkIdentifier) == '.NETStandard' And $(TargetFrameworkVersion) == 'v1.6'">
=======
    <When Condition="$(TargetFrameworkIdentifier) == '.NETStandard' And ($(TargetFrameworkVersion) == 'v1.6' Or $(TargetFrameworkVersion) == 'v2.0')">
      <ItemGroup>
        <Reference Include="System.Linq.Expressions">
          <HintPath>..\..\..\packages\System.Linq.Expressions\ref\netstandard1.6\System.Linq.Expressions.dll</HintPath>
          <Private>False</Private>
          <Paket>True</Paket>
        </Reference>
        <Reference Include="System.Linq.Expressions">
          <HintPath>..\..\..\packages\System.Linq.Expressions\ref\netstandard1.6\System.Linq.Expressions.xml</HintPath>
          <Private>False</Private>
          <Paket>True</Paket>
        </Reference>
      </ItemGroup>
    </When>
  </Choose>
  <Choose>
    <When Condition="$(TargetFrameworkIdentifier) == '.NETStandard' And ($(TargetFrameworkVersion) == 'v1.6' Or $(TargetFrameworkVersion) == 'v2.0')">
      <ItemGroup>
        <Reference Include="System.Linq.Queryable">
          <HintPath>..\..\..\packages\System.Linq.Queryable\ref\netstandard1.0\System.Linq.Queryable.dll</HintPath>
          <Private>False</Private>
          <Paket>True</Paket>
        </Reference>
        <Reference Include="System.Linq.Queryable">
          <HintPath>..\..\..\packages\System.Linq.Queryable\ref\netstandard1.0\System.Linq.Queryable.xml</HintPath>
          <Private>False</Private>
          <Paket>True</Paket>
        </Reference>
      </ItemGroup>
    </When>
    <When Condition="$(TargetFrameworkIdentifier) == '.NETStandard' And ($(TargetFrameworkVersion) == 'v1.6' Or $(TargetFrameworkVersion) == 'v2.0')">
>>>>>>> af1b29f2
      <ItemGroup>
        <Reference Include="System.Linq.Queryable">
          <HintPath>..\..\..\packages\System.Linq.Queryable\lib\netstandard1.3\System.Linq.Queryable.dll</HintPath>
          <Private>True</Private>
          <Paket>True</Paket>
        </Reference>
      </ItemGroup>
    </When>
  </Choose>
  <Choose>
<<<<<<< HEAD
    <When Condition="$(TargetFrameworkIdentifier) == '.NETFramework' And ($(TargetFrameworkVersion) == 'v4.5.2' Or $(TargetFrameworkVersion) == 'v4.5.3')">
=======
    <When Condition="$(TargetFrameworkIdentifier) == '.NETFramework' And ($(TargetFrameworkVersion) == 'v4.5' Or $(TargetFrameworkVersion) == 'v4.5.1' Or $(TargetFrameworkVersion) == 'v4.5.2' Or $(TargetFrameworkVersion) == 'v4.5.3')">
>>>>>>> af1b29f2
      <ItemGroup>
        <Reference Include="System.Net.Http">
          <Paket>True</Paket>
        </Reference>
      </ItemGroup>
    </When>
<<<<<<< HEAD
    <When Condition="$(TargetFrameworkIdentifier) == '.NETFramework' And ($(TargetFrameworkVersion) == 'v4.6' Or $(TargetFrameworkVersion) == 'v4.6.1' Or $(TargetFrameworkVersion) == 'v4.6.2' Or $(TargetFrameworkVersion) == 'v4.6.3')">
=======
    <When Condition="$(TargetFrameworkIdentifier) == '.NETFramework' And ($(TargetFrameworkVersion) == 'v4.6' Or $(TargetFrameworkVersion) == 'v4.6.1' Or $(TargetFrameworkVersion) == 'v4.6.2' Or $(TargetFrameworkVersion) == 'v4.6.3' Or $(TargetFrameworkVersion) == 'v4.7')">
>>>>>>> af1b29f2
      <ItemGroup>
        <Reference Include="System.Net.Http">
          <HintPath>..\..\..\packages\System.Net.Http\lib\net46\System.Net.Http.dll</HintPath>
          <Private>True</Private>
          <Paket>True</Paket>
        </Reference>
      </ItemGroup>
    </When>
    <When Condition="$(TargetFrameworkIdentifier) == '.NETStandard' And ($(TargetFrameworkVersion) == 'v1.1' Or $(TargetFrameworkVersion) == 'v1.2')">
      <ItemGroup>
        <Reference Include="System.Net.Http">
          <HintPath>..\..\..\packages\System.Net.Http\ref\netstandard1.1\System.Net.Http.dll</HintPath>
          <Private>False</Private>
          <Paket>True</Paket>
        </Reference>
<<<<<<< HEAD
      </ItemGroup>
    </When>
    <When Condition="$(TargetFrameworkIdentifier) == '.NETStandard' And ($(TargetFrameworkVersion) == 'v1.3' Or $(TargetFrameworkVersion) == 'v1.4' Or $(TargetFrameworkVersion) == 'v1.5' Or $(TargetFrameworkVersion) == 'v1.6')">
=======
        <Reference Include="System.Net.Http">
          <HintPath>..\..\..\packages\System.Net.Http\ref\netstandard1.1\System.Net.Http.xml</HintPath>
          <Private>False</Private>
          <Paket>True</Paket>
        </Reference>
      </ItemGroup>
    </When>
    <When Condition="$(TargetFrameworkIdentifier) == '.NETStandard' And ($(TargetFrameworkVersion) == 'v1.3' Or $(TargetFrameworkVersion) == 'v1.4' Or $(TargetFrameworkVersion) == 'v1.5' Or $(TargetFrameworkVersion) == 'v1.6' Or $(TargetFrameworkVersion) == 'v2.0')">
>>>>>>> af1b29f2
      <ItemGroup>
        <Reference Include="System.Net.Http">
          <HintPath>..\..\..\packages\System.Net.Http\ref\netstandard1.3\System.Net.Http.dll</HintPath>
          <Private>False</Private>
          <Paket>True</Paket>
        </Reference>
<<<<<<< HEAD
=======
        <Reference Include="System.Net.Http">
          <HintPath>..\..\..\packages\System.Net.Http\ref\netstandard1.3\System.Net.Http.xml</HintPath>
          <Private>False</Private>
          <Paket>True</Paket>
        </Reference>
>>>>>>> af1b29f2
      </ItemGroup>
    </When>
  </Choose>
  <Choose>
<<<<<<< HEAD
=======
    <When Condition="$(TargetFrameworkIdentifier) == '.NETStandard' And $(TargetFrameworkVersion) == 'v1.0'">
      <ItemGroup>
        <Reference Include="System.Net.Primitives">
          <HintPath>..\..\..\packages\System.Net.Primitives\ref\netstandard1.0\System.Net.Primitives.dll</HintPath>
          <Private>False</Private>
          <Paket>True</Paket>
        </Reference>
        <Reference Include="System.Net.Primitives">
          <HintPath>..\..\..\packages\System.Net.Primitives\ref\netstandard1.0\System.Net.Primitives.xml</HintPath>
          <Private>False</Private>
          <Paket>True</Paket>
        </Reference>
      </ItemGroup>
    </When>
>>>>>>> af1b29f2
    <When Condition="$(TargetFrameworkIdentifier) == '.NETStandard' And ($(TargetFrameworkVersion) == 'v1.1' Or $(TargetFrameworkVersion) == 'v1.2')">
      <ItemGroup>
        <Reference Include="System.Net.Primitives">
          <HintPath>..\..\..\packages\System.Net.Primitives\ref\netstandard1.1\System.Net.Primitives.dll</HintPath>
          <Private>False</Private>
          <Paket>True</Paket>
        </Reference>
<<<<<<< HEAD
      </ItemGroup>
    </When>
    <When Condition="$(TargetFrameworkIdentifier) == '.NETStandard' And ($(TargetFrameworkVersion) == 'v1.3' Or $(TargetFrameworkVersion) == 'v1.4' Or $(TargetFrameworkVersion) == 'v1.5' Or $(TargetFrameworkVersion) == 'v1.6')">
=======
        <Reference Include="System.Net.Primitives">
          <HintPath>..\..\..\packages\System.Net.Primitives\ref\netstandard1.1\System.Net.Primitives.xml</HintPath>
          <Private>False</Private>
          <Paket>True</Paket>
        </Reference>
      </ItemGroup>
    </When>
    <When Condition="$(TargetFrameworkIdentifier) == '.NETStandard' And ($(TargetFrameworkVersion) == 'v1.3' Or $(TargetFrameworkVersion) == 'v1.4' Or $(TargetFrameworkVersion) == 'v1.5' Or $(TargetFrameworkVersion) == 'v1.6' Or $(TargetFrameworkVersion) == 'v2.0')">
>>>>>>> af1b29f2
      <ItemGroup>
        <Reference Include="System.Net.Primitives">
          <HintPath>..\..\..\packages\System.Net.Primitives\ref\netstandard1.3\System.Net.Primitives.dll</HintPath>
          <Private>False</Private>
          <Paket>True</Paket>
        </Reference>
<<<<<<< HEAD
=======
        <Reference Include="System.Net.Primitives">
          <HintPath>..\..\..\packages\System.Net.Primitives\ref\netstandard1.3\System.Net.Primitives.xml</HintPath>
          <Private>False</Private>
          <Paket>True</Paket>
        </Reference>
>>>>>>> af1b29f2
      </ItemGroup>
    </When>
  </Choose>
  <Choose>
<<<<<<< HEAD
    <When Condition="$(TargetFrameworkIdentifier) == '.NETFramework' And ($(TargetFrameworkVersion) == 'v4.6' Or $(TargetFrameworkVersion) == 'v4.6.1' Or $(TargetFrameworkVersion) == 'v4.6.2' Or $(TargetFrameworkVersion) == 'v4.6.3')">
=======
    <When Condition="$(TargetFrameworkIdentifier) == '.NETStandard' And ($(TargetFrameworkVersion) == 'v1.3' Or $(TargetFrameworkVersion) == 'v1.4' Or $(TargetFrameworkVersion) == 'v1.5' Or $(TargetFrameworkVersion) == 'v1.6' Or $(TargetFrameworkVersion) == 'v2.0')">
      <ItemGroup>
        <Reference Include="System.Net.Requests">
          <HintPath>..\..\..\packages\System.Net.Requests\ref\netstandard1.3\System.Net.Requests.dll</HintPath>
          <Private>False</Private>
          <Paket>True</Paket>
        </Reference>
        <Reference Include="System.Net.Requests">
          <HintPath>..\..\..\packages\System.Net.Requests\ref\netstandard1.3\System.Net.Requests.xml</HintPath>
          <Private>False</Private>
          <Paket>True</Paket>
        </Reference>
      </ItemGroup>
    </When>
  </Choose>
  <Choose>
    <When Condition="$(TargetFrameworkIdentifier) == '.NETFramework' And ($(TargetFrameworkVersion) == 'v4.6' Or $(TargetFrameworkVersion) == 'v4.6.1' Or $(TargetFrameworkVersion) == 'v4.6.2' Or $(TargetFrameworkVersion) == 'v4.6.3' Or $(TargetFrameworkVersion) == 'v4.7')">
>>>>>>> af1b29f2
      <ItemGroup>
        <Reference Include="System.Net.Sockets">
          <HintPath>..\..\..\packages\System.Net.Sockets\lib\net46\System.Net.Sockets.dll</HintPath>
          <Private>True</Private>
          <Paket>True</Paket>
        </Reference>
      </ItemGroup>
    </When>
<<<<<<< HEAD
    <When Condition="$(TargetFrameworkIdentifier) == '.NETStandard' And ($(TargetFrameworkVersion) == 'v1.3' Or $(TargetFrameworkVersion) == 'v1.4' Or $(TargetFrameworkVersion) == 'v1.5' Or $(TargetFrameworkVersion) == 'v1.6')">
=======
    <When Condition="$(TargetFrameworkIdentifier) == '.NETStandard' And ($(TargetFrameworkVersion) == 'v1.3' Or $(TargetFrameworkVersion) == 'v1.4' Or $(TargetFrameworkVersion) == 'v1.5' Or $(TargetFrameworkVersion) == 'v1.6' Or $(TargetFrameworkVersion) == 'v2.0')">
>>>>>>> af1b29f2
      <ItemGroup>
        <Reference Include="System.Net.Sockets">
          <HintPath>..\..\..\packages\System.Net.Sockets\ref\netstandard1.3\System.Net.Sockets.dll</HintPath>
          <Private>False</Private>
          <Paket>True</Paket>
        </Reference>
<<<<<<< HEAD
=======
        <Reference Include="System.Net.Sockets">
          <HintPath>..\..\..\packages\System.Net.Sockets\ref\netstandard1.3\System.Net.Sockets.xml</HintPath>
          <Private>False</Private>
          <Paket>True</Paket>
        </Reference>
>>>>>>> af1b29f2
      </ItemGroup>
    </When>
  </Choose>
  <Choose>
<<<<<<< HEAD
    <When Condition="$(TargetFrameworkIdentifier) == '.NETStandard' And $(TargetFrameworkVersion) == 'v1.6'">
=======
    <When Condition="$(TargetFrameworkIdentifier) == '.NETStandard' And ($(TargetFrameworkVersion) == 'v1.3' Or $(TargetFrameworkVersion) == 'v1.4' Or $(TargetFrameworkVersion) == 'v1.5' Or $(TargetFrameworkVersion) == 'v1.6' Or $(TargetFrameworkVersion) == 'v2.0')">
>>>>>>> af1b29f2
      <ItemGroup>
        <Reference Include="System.Net.WebHeaderCollection">
          <HintPath>..\..\..\packages\System.Net.WebHeaderCollection\lib\netstandard1.3\System.Net.WebHeaderCollection.dll</HintPath>
          <Private>True</Private>
          <Paket>True</Paket>
        </Reference>
      </ItemGroup>
    </When>
<<<<<<< HEAD
  </Choose>
  <Choose>
    <When Condition="$(TargetFrameworkIdentifier) == '.NETStandard' And ($(TargetFrameworkVersion) == 'v1.3' Or $(TargetFrameworkVersion) == 'v1.4' Or $(TargetFrameworkVersion) == 'v1.5' Or $(TargetFrameworkVersion) == 'v1.6')">
=======
    <When Condition="$(TargetFrameworkIdentifier) == '.NETStandard' And ($(TargetFrameworkVersion) == 'v1.3' Or $(TargetFrameworkVersion) == 'v1.4' Or $(TargetFrameworkVersion) == 'v1.5' Or $(TargetFrameworkVersion) == 'v1.6' Or $(TargetFrameworkVersion) == 'v2.0')">
      <ItemGroup>
        <Reference Include="System.Net.WebHeaderCollection">
          <HintPath>..\..\..\packages\System.Net.WebHeaderCollection\ref\netstandard1.3\System.Net.WebHeaderCollection.dll</HintPath>
          <Private>False</Private>
          <Paket>True</Paket>
        </Reference>
        <Reference Include="System.Net.WebHeaderCollection">
          <HintPath>..\..\..\packages\System.Net.WebHeaderCollection\ref\netstandard1.3\System.Net.WebHeaderCollection.xml</HintPath>
          <Private>False</Private>
          <Paket>True</Paket>
        </Reference>
      </ItemGroup>
    </When>
  </Choose>
  <Choose>
    <When Condition="$(TargetFrameworkIdentifier) == '.NETStandard' And ($(TargetFrameworkVersion) == 'v1.0' Or $(TargetFrameworkVersion) == 'v1.1' Or $(TargetFrameworkVersion) == 'v1.2')">
      <ItemGroup>
        <Reference Include="System.ObjectModel">
          <HintPath>..\..\..\packages\System.ObjectModel\ref\netstandard1.0\System.ObjectModel.dll</HintPath>
          <Private>False</Private>
          <Paket>True</Paket>
        </Reference>
        <Reference Include="System.ObjectModel">
          <HintPath>..\..\..\packages\System.ObjectModel\ref\netstandard1.0\System.ObjectModel.xml</HintPath>
          <Private>False</Private>
          <Paket>True</Paket>
        </Reference>
      </ItemGroup>
    </When>
    <When Condition="$(TargetFrameworkIdentifier) == '.NETStandard' And ($(TargetFrameworkVersion) == 'v1.3' Or $(TargetFrameworkVersion) == 'v1.4' Or $(TargetFrameworkVersion) == 'v1.5' Or $(TargetFrameworkVersion) == 'v1.6' Or $(TargetFrameworkVersion) == 'v2.0')">
>>>>>>> af1b29f2
      <ItemGroup>
        <Reference Include="System.ObjectModel">
          <HintPath>..\..\..\packages\System.ObjectModel\lib\netstandard1.3\System.ObjectModel.dll</HintPath>
          <Private>True</Private>
          <Paket>True</Paket>
        </Reference>
      </ItemGroup>
    </When>
<<<<<<< HEAD
  </Choose>
  <Choose>
    <When Condition="$(TargetFrameworkIdentifier) == '.NETFramework' And ($(TargetFrameworkVersion) == 'v4.6.2' Or $(TargetFrameworkVersion) == 'v4.6.3')">
=======
    <When Condition="$(TargetFrameworkIdentifier) == '.NETStandard' And ($(TargetFrameworkVersion) == 'v1.3' Or $(TargetFrameworkVersion) == 'v1.4' Or $(TargetFrameworkVersion) == 'v1.5' Or $(TargetFrameworkVersion) == 'v1.6' Or $(TargetFrameworkVersion) == 'v2.0')">
      <ItemGroup>
        <Reference Include="System.ObjectModel">
          <HintPath>..\..\..\packages\System.ObjectModel\ref\netstandard1.3\System.ObjectModel.dll</HintPath>
          <Private>False</Private>
          <Paket>True</Paket>
        </Reference>
        <Reference Include="System.ObjectModel">
          <HintPath>..\..\..\packages\System.ObjectModel\ref\netstandard1.3\System.ObjectModel.xml</HintPath>
          <Private>False</Private>
          <Paket>True</Paket>
        </Reference>
      </ItemGroup>
    </When>
  </Choose>
  <Choose>
    <When Condition="$(TargetFrameworkIdentifier) == '.NETFramework' And ($(TargetFrameworkVersion) == 'v4.6.2' Or $(TargetFrameworkVersion) == 'v4.6.3' Or $(TargetFrameworkVersion) == 'v4.7')">
>>>>>>> af1b29f2
      <ItemGroup>
        <Reference Include="System.Reflection">
          <HintPath>..\..\..\packages\System.Reflection\lib\net462\System.Reflection.dll</HintPath>
          <Private>True</Private>
          <Paket>True</Paket>
        </Reference>
      </ItemGroup>
    </When>
    <When Condition="$(TargetFrameworkIdentifier) == '.NETStandard' And ($(TargetFrameworkVersion) == 'v1.0' Or $(TargetFrameworkVersion) == 'v1.1' Or $(TargetFrameworkVersion) == 'v1.2')">
      <ItemGroup>
        <Reference Include="System.Reflection">
          <HintPath>..\..\..\packages\System.Reflection\ref\netstandard1.0\System.Reflection.dll</HintPath>
          <Private>False</Private>
          <Paket>True</Paket>
        </Reference>
<<<<<<< HEAD
=======
        <Reference Include="System.Reflection">
          <HintPath>..\..\..\packages\System.Reflection\ref\netstandard1.0\System.Reflection.xml</HintPath>
          <Private>False</Private>
          <Paket>True</Paket>
        </Reference>
>>>>>>> af1b29f2
      </ItemGroup>
    </When>
    <When Condition="$(TargetFrameworkIdentifier) == '.NETStandard' And ($(TargetFrameworkVersion) == 'v1.3' Or $(TargetFrameworkVersion) == 'v1.4')">
      <ItemGroup>
        <Reference Include="System.Reflection">
          <HintPath>..\..\..\packages\System.Reflection\ref\netstandard1.3\System.Reflection.dll</HintPath>
          <Private>False</Private>
          <Paket>True</Paket>
        </Reference>
<<<<<<< HEAD
      </ItemGroup>
    </When>
    <When Condition="$(TargetFrameworkIdentifier) == '.NETStandard' And ($(TargetFrameworkVersion) == 'v1.5' Or $(TargetFrameworkVersion) == 'v1.6')">
=======
        <Reference Include="System.Reflection">
          <HintPath>..\..\..\packages\System.Reflection\ref\netstandard1.3\System.Reflection.xml</HintPath>
          <Private>False</Private>
          <Paket>True</Paket>
        </Reference>
      </ItemGroup>
    </When>
    <When Condition="$(TargetFrameworkIdentifier) == '.NETStandard' And ($(TargetFrameworkVersion) == 'v1.5' Or $(TargetFrameworkVersion) == 'v1.6' Or $(TargetFrameworkVersion) == 'v2.0')">
>>>>>>> af1b29f2
      <ItemGroup>
        <Reference Include="System.Reflection">
          <HintPath>..\..\..\packages\System.Reflection\ref\netstandard1.5\System.Reflection.dll</HintPath>
          <Private>False</Private>
          <Paket>True</Paket>
        </Reference>
<<<<<<< HEAD
=======
        <Reference Include="System.Reflection">
          <HintPath>..\..\..\packages\System.Reflection\ref\netstandard1.5\System.Reflection.xml</HintPath>
          <Private>False</Private>
          <Paket>True</Paket>
        </Reference>
>>>>>>> af1b29f2
      </ItemGroup>
    </When>
  </Choose>
  <Choose>
<<<<<<< HEAD
    <When Condition="$(TargetFrameworkIdentifier) == '.NETStandard' And ($(TargetFrameworkVersion) == 'v1.3' Or $(TargetFrameworkVersion) == 'v1.4' Or $(TargetFrameworkVersion) == 'v1.5' Or $(TargetFrameworkVersion) == 'v1.6')">
=======
    <When Condition="$(TargetFrameworkIdentifier) == '.NETStandard' And ($(TargetFrameworkVersion) == 'v1.3' Or $(TargetFrameworkVersion) == 'v1.4' Or $(TargetFrameworkVersion) == 'v1.5' Or $(TargetFrameworkVersion) == 'v1.6' Or $(TargetFrameworkVersion) == 'v2.0')">
      <ItemGroup>
        <Reference Include="System.Reflection.Emit">
          <HintPath>..\..\..\packages\System.Reflection.Emit\ref\netstandard1.1\System.Reflection.Emit.dll</HintPath>
          <Private>False</Private>
          <Paket>True</Paket>
        </Reference>
        <Reference Include="System.Reflection.Emit">
          <HintPath>..\..\..\packages\System.Reflection.Emit\ref\netstandard1.1\System.Reflection.Emit.xml</HintPath>
          <Private>False</Private>
          <Paket>True</Paket>
        </Reference>
      </ItemGroup>
    </When>
    <When Condition="$(TargetFrameworkIdentifier) == '.NETStandard' And ($(TargetFrameworkVersion) == 'v1.3' Or $(TargetFrameworkVersion) == 'v1.4' Or $(TargetFrameworkVersion) == 'v1.5' Or $(TargetFrameworkVersion) == 'v1.6' Or $(TargetFrameworkVersion) == 'v2.0')">
>>>>>>> af1b29f2
      <ItemGroup>
        <Reference Include="System.Reflection.Emit">
          <HintPath>..\..\..\packages\System.Reflection.Emit\lib\netstandard1.3\System.Reflection.Emit.dll</HintPath>
          <Private>True</Private>
          <Paket>True</Paket>
        </Reference>
      </ItemGroup>
    </When>
  </Choose>
  <Choose>
<<<<<<< HEAD
    <When Condition="$(TargetFrameworkIdentifier) == '.NETStandard' And ($(TargetFrameworkVersion) == 'v1.3' Or $(TargetFrameworkVersion) == 'v1.4' Or $(TargetFrameworkVersion) == 'v1.5' Or $(TargetFrameworkVersion) == 'v1.6')">
=======
    <When Condition="$(TargetFrameworkIdentifier) == '.NETStandard' And ($(TargetFrameworkVersion) == 'v1.3' Or $(TargetFrameworkVersion) == 'v1.4' Or $(TargetFrameworkVersion) == 'v1.5' Or $(TargetFrameworkVersion) == 'v1.6' Or $(TargetFrameworkVersion) == 'v2.0')">
      <ItemGroup>
        <Reference Include="System.Reflection.Emit.ILGeneration">
          <HintPath>..\..\..\packages\System.Reflection.Emit.ILGeneration\ref\netstandard1.0\System.Reflection.Emit.ILGeneration.dll</HintPath>
          <Private>False</Private>
          <Paket>True</Paket>
        </Reference>
        <Reference Include="System.Reflection.Emit.ILGeneration">
          <HintPath>..\..\..\packages\System.Reflection.Emit.ILGeneration\ref\netstandard1.0\System.Reflection.Emit.ILGeneration.xml</HintPath>
          <Private>False</Private>
          <Paket>True</Paket>
        </Reference>
      </ItemGroup>
    </When>
    <When Condition="$(TargetFrameworkIdentifier) == '.NETStandard' And ($(TargetFrameworkVersion) == 'v1.3' Or $(TargetFrameworkVersion) == 'v1.4' Or $(TargetFrameworkVersion) == 'v1.5' Or $(TargetFrameworkVersion) == 'v1.6' Or $(TargetFrameworkVersion) == 'v2.0')">
>>>>>>> af1b29f2
      <ItemGroup>
        <Reference Include="System.Reflection.Emit.ILGeneration">
          <HintPath>..\..\..\packages\System.Reflection.Emit.ILGeneration\lib\netstandard1.3\System.Reflection.Emit.ILGeneration.dll</HintPath>
          <Private>True</Private>
          <Paket>True</Paket>
        </Reference>
      </ItemGroup>
    </When>
  </Choose>
  <Choose>
<<<<<<< HEAD
    <When Condition="$(TargetFrameworkIdentifier) == '.NETStandard' And $(TargetFrameworkVersion) == 'v1.6'">
=======
    <When Condition="$(TargetFrameworkIdentifier) == '.NETStandard' And ($(TargetFrameworkVersion) == 'v1.6' Or $(TargetFrameworkVersion) == 'v2.0')">
      <ItemGroup>
        <Reference Include="System.Reflection.Emit.Lightweight">
          <HintPath>..\..\..\packages\System.Reflection.Emit.Lightweight\ref\netstandard1.0\System.Reflection.Emit.Lightweight.dll</HintPath>
          <Private>False</Private>
          <Paket>True</Paket>
        </Reference>
        <Reference Include="System.Reflection.Emit.Lightweight">
          <HintPath>..\..\..\packages\System.Reflection.Emit.Lightweight\ref\netstandard1.0\System.Reflection.Emit.Lightweight.xml</HintPath>
          <Private>False</Private>
          <Paket>True</Paket>
        </Reference>
      </ItemGroup>
    </When>
    <When Condition="$(TargetFrameworkIdentifier) == '.NETStandard' And ($(TargetFrameworkVersion) == 'v1.6' Or $(TargetFrameworkVersion) == 'v2.0')">
>>>>>>> af1b29f2
      <ItemGroup>
        <Reference Include="System.Reflection.Emit.Lightweight">
          <HintPath>..\..\..\packages\System.Reflection.Emit.Lightweight\lib\netstandard1.3\System.Reflection.Emit.Lightweight.dll</HintPath>
          <Private>True</Private>
          <Paket>True</Paket>
        </Reference>
      </ItemGroup>
    </When>
  </Choose>
  <Choose>
<<<<<<< HEAD
    <When Condition="($(TargetFrameworkIdentifier) == '.NETStandard' And ($(TargetFrameworkVersion) == 'v1.1' Or $(TargetFrameworkVersion) == 'v1.2' Or $(TargetFrameworkVersion) == 'v1.3' Or $(TargetFrameworkVersion) == 'v1.4' Or $(TargetFrameworkVersion) == 'v1.5' Or $(TargetFrameworkVersion) == 'v1.6')) Or ($(TargetFrameworkIdentifier) == '.NETFramework' And ($(TargetFrameworkVersion) == 'v4.5' Or $(TargetFrameworkVersion) == 'v4.5.1' Or $(TargetFrameworkVersion) == 'v4.5.2' Or $(TargetFrameworkVersion) == 'v4.5.3' Or $(TargetFrameworkVersion) == 'v4.6' Or $(TargetFrameworkVersion) == 'v4.6.1' Or $(TargetFrameworkVersion) == 'v4.6.2' Or $(TargetFrameworkVersion) == 'v4.6.3'))">
      <ItemGroup>
        <Reference Include="System.Reflection.Metadata">
          <HintPath>..\..\..\packages\System.Reflection.Metadata\lib\netstandard1.1\System.Reflection.Metadata.dll</HintPath>
          <Private>True</Private>
=======
    <When Condition="$(TargetFrameworkIdentifier) == '.NETStandard' And ($(TargetFrameworkVersion) == 'v1.0' Or $(TargetFrameworkVersion) == 'v1.1' Or $(TargetFrameworkVersion) == 'v1.2' Or $(TargetFrameworkVersion) == 'v1.3' Or $(TargetFrameworkVersion) == 'v1.4' Or $(TargetFrameworkVersion) == 'v1.5' Or $(TargetFrameworkVersion) == 'v1.6' Or $(TargetFrameworkVersion) == 'v2.0')">
      <ItemGroup>
        <Reference Include="System.Reflection.Extensions">
          <HintPath>..\..\..\packages\System.Reflection.Extensions\ref\netstandard1.0\System.Reflection.Extensions.dll</HintPath>
          <Private>False</Private>
          <Paket>True</Paket>
        </Reference>
        <Reference Include="System.Reflection.Extensions">
          <HintPath>..\..\..\packages\System.Reflection.Extensions\ref\netstandard1.0\System.Reflection.Extensions.xml</HintPath>
          <Private>False</Private>
          <Paket>True</Paket>
        </Reference>
      </ItemGroup>
    </When>
  </Choose>
  <Choose>
    <When Condition="$(TargetFrameworkIdentifier) == '.NETStandard' And ($(TargetFrameworkVersion) == 'v1.0' Or $(TargetFrameworkVersion) == 'v1.1' Or $(TargetFrameworkVersion) == 'v1.2' Or $(TargetFrameworkVersion) == 'v1.3' Or $(TargetFrameworkVersion) == 'v1.4' Or $(TargetFrameworkVersion) == 'v1.5' Or $(TargetFrameworkVersion) == 'v1.6' Or $(TargetFrameworkVersion) == 'v2.0')">
      <ItemGroup>
        <Reference Include="System.Reflection.Primitives">
          <HintPath>..\..\..\packages\System.Reflection.Primitives\ref\netstandard1.0\System.Reflection.Primitives.dll</HintPath>
          <Private>False</Private>
          <Paket>True</Paket>
        </Reference>
        <Reference Include="System.Reflection.Primitives">
          <HintPath>..\..\..\packages\System.Reflection.Primitives\ref\netstandard1.0\System.Reflection.Primitives.xml</HintPath>
          <Private>False</Private>
>>>>>>> af1b29f2
          <Paket>True</Paket>
        </Reference>
      </ItemGroup>
    </When>
  </Choose>
  <Choose>
    <When Condition="$(TargetFrameworkIdentifier) == '.NETFramework' And ($(TargetFrameworkVersion) == 'v4.6' Or $(TargetFrameworkVersion) == 'v4.6.1')">
      <ItemGroup>
        <Reference Include="System.Reflection.TypeExtensions">
          <HintPath>..\..\..\packages\System.Reflection.TypeExtensions\lib\net46\System.Reflection.TypeExtensions.dll</HintPath>
          <Private>True</Private>
          <Paket>True</Paket>
        </Reference>
      </ItemGroup>
    </When>
<<<<<<< HEAD
    <When Condition="$(TargetFrameworkIdentifier) == '.NETFramework' And ($(TargetFrameworkVersion) == 'v4.6.2' Or $(TargetFrameworkVersion) == 'v4.6.3')">
=======
    <When Condition="$(TargetFrameworkIdentifier) == '.NETFramework' And ($(TargetFrameworkVersion) == 'v4.6.2' Or $(TargetFrameworkVersion) == 'v4.6.3' Or $(TargetFrameworkVersion) == 'v4.7')">
>>>>>>> af1b29f2
      <ItemGroup>
        <Reference Include="System.Reflection.TypeExtensions">
          <HintPath>..\..\..\packages\System.Reflection.TypeExtensions\lib\net462\System.Reflection.TypeExtensions.dll</HintPath>
          <Private>True</Private>
          <Paket>True</Paket>
        </Reference>
      </ItemGroup>
    </When>
    <When Condition="$(TargetFrameworkIdentifier) == '.NETStandard' And ($(TargetFrameworkVersion) == 'v1.3' Or $(TargetFrameworkVersion) == 'v1.4')">
      <ItemGroup>
        <Reference Include="System.Reflection.TypeExtensions">
          <HintPath>..\..\..\packages\System.Reflection.TypeExtensions\ref\netstandard1.3\System.Reflection.TypeExtensions.dll</HintPath>
          <Private>False</Private>
          <Paket>True</Paket>
        </Reference>
<<<<<<< HEAD
      </ItemGroup>
    </When>
    <When Condition="$(TargetFrameworkIdentifier) == '.NETStandard' And ($(TargetFrameworkVersion) == 'v1.5' Or $(TargetFrameworkVersion) == 'v1.6')">
=======
        <Reference Include="System.Reflection.TypeExtensions">
          <HintPath>..\..\..\packages\System.Reflection.TypeExtensions\ref\netstandard1.3\System.Reflection.TypeExtensions.xml</HintPath>
          <Private>False</Private>
          <Paket>True</Paket>
        </Reference>
      </ItemGroup>
    </When>
    <When Condition="$(TargetFrameworkIdentifier) == '.NETStandard' And ($(TargetFrameworkVersion) == 'v1.5' Or $(TargetFrameworkVersion) == 'v1.6' Or $(TargetFrameworkVersion) == 'v2.0')">
>>>>>>> af1b29f2
      <ItemGroup>
        <Reference Include="System.Reflection.TypeExtensions">
          <HintPath>..\..\..\packages\System.Reflection.TypeExtensions\lib\netstandard1.5\System.Reflection.TypeExtensions.dll</HintPath>
          <Private>True</Private>
          <Paket>True</Paket>
        </Reference>
      </ItemGroup>
    </When>
<<<<<<< HEAD
=======
    <When Condition="$(TargetFrameworkIdentifier) == '.NETStandard' And ($(TargetFrameworkVersion) == 'v1.5' Or $(TargetFrameworkVersion) == 'v1.6' Or $(TargetFrameworkVersion) == 'v2.0')">
      <ItemGroup>
        <Reference Include="System.Reflection.TypeExtensions">
          <HintPath>..\..\..\packages\System.Reflection.TypeExtensions\ref\netstandard1.5\System.Reflection.TypeExtensions.dll</HintPath>
          <Private>False</Private>
          <Paket>True</Paket>
        </Reference>
        <Reference Include="System.Reflection.TypeExtensions">
          <HintPath>..\..\..\packages\System.Reflection.TypeExtensions\ref\netstandard1.5\System.Reflection.TypeExtensions.xml</HintPath>
          <Private>False</Private>
          <Paket>True</Paket>
        </Reference>
      </ItemGroup>
    </When>
  </Choose>
  <Choose>
    <When Condition="$(TargetFrameworkIdentifier) == '.NETStandard' And ($(TargetFrameworkVersion) == 'v1.0' Or $(TargetFrameworkVersion) == 'v1.1' Or $(TargetFrameworkVersion) == 'v1.2' Or $(TargetFrameworkVersion) == 'v1.3' Or $(TargetFrameworkVersion) == 'v1.4' Or $(TargetFrameworkVersion) == 'v1.5' Or $(TargetFrameworkVersion) == 'v1.6' Or $(TargetFrameworkVersion) == 'v2.0')">
      <ItemGroup>
        <Reference Include="System.Resources.ResourceManager">
          <HintPath>..\..\..\packages\System.Resources.ResourceManager\ref\netstandard1.0\System.Resources.ResourceManager.dll</HintPath>
          <Private>False</Private>
          <Paket>True</Paket>
        </Reference>
        <Reference Include="System.Resources.ResourceManager">
          <HintPath>..\..\..\packages\System.Resources.ResourceManager\ref\netstandard1.0\System.Resources.ResourceManager.xml</HintPath>
          <Private>False</Private>
          <Paket>True</Paket>
        </Reference>
      </ItemGroup>
    </When>
>>>>>>> af1b29f2
  </Choose>
  <Choose>
    <When Condition="$(TargetFrameworkIdentifier) == '.NETFramework' And ($(TargetFrameworkVersion) == 'v4.5' Or $(TargetFrameworkVersion) == 'v4.5.1' Or $(TargetFrameworkVersion) == 'v4.5.2' Or $(TargetFrameworkVersion) == 'v4.5.3' Or $(TargetFrameworkVersion) == 'v4.6' Or $(TargetFrameworkVersion) == 'v4.6.1')">
      <ItemGroup>
        <Reference Include="System.ComponentModel.Composition">
          <Paket>True</Paket>
        </Reference>
      </ItemGroup>
    </When>
<<<<<<< HEAD
    <When Condition="$(TargetFrameworkIdentifier) == '.NETFramework' And ($(TargetFrameworkVersion) == 'v4.6.2' Or $(TargetFrameworkVersion) == 'v4.6.3')">
=======
    <When Condition="$(TargetFrameworkIdentifier) == '.NETFramework' And ($(TargetFrameworkVersion) == 'v4.6.2' Or $(TargetFrameworkVersion) == 'v4.6.3' Or $(TargetFrameworkVersion) == 'v4.7')">
>>>>>>> af1b29f2
      <ItemGroup>
        <Reference Include="System.ComponentModel.Composition">
          <Paket>True</Paket>
        </Reference>
        <Reference Include="System.Runtime">
          <HintPath>..\..\..\packages\System.Runtime\lib\net462\System.Runtime.dll</HintPath>
          <Private>True</Private>
          <Paket>True</Paket>
        </Reference>
      </ItemGroup>
    </When>
    <When Condition="$(TargetFrameworkIdentifier) == '.NETStandard' And ($(TargetFrameworkVersion) == 'v1.0' Or $(TargetFrameworkVersion) == 'v1.1')">
      <ItemGroup>
        <Reference Include="System.Runtime">
          <HintPath>..\..\..\packages\System.Runtime\ref\netstandard1.0\System.Runtime.dll</HintPath>
          <Private>False</Private>
          <Paket>True</Paket>
        </Reference>
<<<<<<< HEAD
=======
        <Reference Include="System.Runtime">
          <HintPath>..\..\..\packages\System.Runtime\ref\netstandard1.0\System.Runtime.xml</HintPath>
          <Private>False</Private>
          <Paket>True</Paket>
        </Reference>
>>>>>>> af1b29f2
      </ItemGroup>
    </When>
    <When Condition="$(TargetFrameworkIdentifier) == '.NETStandard' And $(TargetFrameworkVersion) == 'v1.2'">
      <ItemGroup>
        <Reference Include="System.Runtime">
          <HintPath>..\..\..\packages\System.Runtime\ref\netstandard1.2\System.Runtime.dll</HintPath>
          <Private>False</Private>
          <Paket>True</Paket>
        </Reference>
<<<<<<< HEAD
=======
        <Reference Include="System.Runtime">
          <HintPath>..\..\..\packages\System.Runtime\ref\netstandard1.2\System.Runtime.xml</HintPath>
          <Private>False</Private>
          <Paket>True</Paket>
        </Reference>
>>>>>>> af1b29f2
      </ItemGroup>
    </When>
    <When Condition="$(TargetFrameworkIdentifier) == '.NETStandard' And ($(TargetFrameworkVersion) == 'v1.3' Or $(TargetFrameworkVersion) == 'v1.4')">
      <ItemGroup>
        <Reference Include="System.Runtime">
          <HintPath>..\..\..\packages\System.Runtime\ref\netstandard1.3\System.Runtime.dll</HintPath>
          <Private>False</Private>
          <Paket>True</Paket>
        </Reference>
<<<<<<< HEAD
      </ItemGroup>
    </When>
    <When Condition="$(TargetFrameworkIdentifier) == '.NETStandard' And ($(TargetFrameworkVersion) == 'v1.5' Or $(TargetFrameworkVersion) == 'v1.6')">
=======
        <Reference Include="System.Runtime">
          <HintPath>..\..\..\packages\System.Runtime\ref\netstandard1.3\System.Runtime.xml</HintPath>
          <Private>False</Private>
          <Paket>True</Paket>
        </Reference>
      </ItemGroup>
    </When>
    <When Condition="$(TargetFrameworkIdentifier) == '.NETStandard' And ($(TargetFrameworkVersion) == 'v1.5' Or $(TargetFrameworkVersion) == 'v1.6' Or $(TargetFrameworkVersion) == 'v2.0')">
>>>>>>> af1b29f2
      <ItemGroup>
        <Reference Include="System.Runtime">
          <HintPath>..\..\..\packages\System.Runtime\ref\netstandard1.5\System.Runtime.dll</HintPath>
          <Private>False</Private>
          <Paket>True</Paket>
        </Reference>
<<<<<<< HEAD
=======
        <Reference Include="System.Runtime">
          <HintPath>..\..\..\packages\System.Runtime\ref\netstandard1.5\System.Runtime.xml</HintPath>
          <Private>False</Private>
          <Paket>True</Paket>
        </Reference>
>>>>>>> af1b29f2
      </ItemGroup>
    </When>
  </Choose>
  <Choose>
<<<<<<< HEAD
    <When Condition="$(TargetFrameworkIdentifier) == '.NETFramework' And ($(TargetFrameworkVersion) == 'v4.6.2' Or $(TargetFrameworkVersion) == 'v4.6.3')">
=======
    <When Condition="$(TargetFrameworkIdentifier) == '.NETFramework' And ($(TargetFrameworkVersion) == 'v4.6.2' Or $(TargetFrameworkVersion) == 'v4.6.3' Or $(TargetFrameworkVersion) == 'v4.7')">
>>>>>>> af1b29f2
      <ItemGroup>
        <Reference Include="System.Runtime.Extensions">
          <HintPath>..\..\..\packages\System.Runtime.Extensions\lib\net462\System.Runtime.Extensions.dll</HintPath>
          <Private>True</Private>
          <Paket>True</Paket>
        </Reference>
      </ItemGroup>
    </When>
    <When Condition="$(TargetFrameworkIdentifier) == '.NETStandard' And ($(TargetFrameworkVersion) == 'v1.0' Or $(TargetFrameworkVersion) == 'v1.1' Or $(TargetFrameworkVersion) == 'v1.2')">
      <ItemGroup>
        <Reference Include="System.Runtime.Extensions">
          <HintPath>..\..\..\packages\System.Runtime.Extensions\ref\netstandard1.0\System.Runtime.Extensions.dll</HintPath>
          <Private>False</Private>
          <Paket>True</Paket>
        </Reference>
<<<<<<< HEAD
=======
        <Reference Include="System.Runtime.Extensions">
          <HintPath>..\..\..\packages\System.Runtime.Extensions\ref\netstandard1.0\System.Runtime.Extensions.xml</HintPath>
          <Private>False</Private>
          <Paket>True</Paket>
        </Reference>
>>>>>>> af1b29f2
      </ItemGroup>
    </When>
    <When Condition="$(TargetFrameworkIdentifier) == '.NETStandard' And ($(TargetFrameworkVersion) == 'v1.3' Or $(TargetFrameworkVersion) == 'v1.4')">
      <ItemGroup>
        <Reference Include="System.Runtime.Extensions">
          <HintPath>..\..\..\packages\System.Runtime.Extensions\ref\netstandard1.3\System.Runtime.Extensions.dll</HintPath>
          <Private>False</Private>
          <Paket>True</Paket>
        </Reference>
<<<<<<< HEAD
      </ItemGroup>
    </When>
    <When Condition="$(TargetFrameworkIdentifier) == '.NETStandard' And ($(TargetFrameworkVersion) == 'v1.5' Or $(TargetFrameworkVersion) == 'v1.6')">
=======
        <Reference Include="System.Runtime.Extensions">
          <HintPath>..\..\..\packages\System.Runtime.Extensions\ref\netstandard1.3\System.Runtime.Extensions.xml</HintPath>
          <Private>False</Private>
          <Paket>True</Paket>
        </Reference>
      </ItemGroup>
    </When>
    <When Condition="$(TargetFrameworkIdentifier) == '.NETStandard' And ($(TargetFrameworkVersion) == 'v1.5' Or $(TargetFrameworkVersion) == 'v1.6' Or $(TargetFrameworkVersion) == 'v2.0')">
>>>>>>> af1b29f2
      <ItemGroup>
        <Reference Include="System.Runtime.Extensions">
          <HintPath>..\..\..\packages\System.Runtime.Extensions\ref\netstandard1.5\System.Runtime.Extensions.dll</HintPath>
          <Private>False</Private>
          <Paket>True</Paket>
        </Reference>
<<<<<<< HEAD
=======
        <Reference Include="System.Runtime.Extensions">
          <HintPath>..\..\..\packages\System.Runtime.Extensions\ref\netstandard1.5\System.Runtime.Extensions.xml</HintPath>
          <Private>False</Private>
          <Paket>True</Paket>
        </Reference>
>>>>>>> af1b29f2
      </ItemGroup>
    </When>
  </Choose>
  <Choose>
<<<<<<< HEAD
    <When Condition="$(TargetFrameworkIdentifier) == '.NETStandard' And ($(TargetFrameworkVersion) == 'v1.3' Or $(TargetFrameworkVersion) == 'v1.4' Or $(TargetFrameworkVersion) == 'v1.5' Or $(TargetFrameworkVersion) == 'v1.6')">
=======
    <When Condition="$(TargetFrameworkIdentifier) == '.NETStandard' And ($(TargetFrameworkVersion) == 'v1.3' Or $(TargetFrameworkVersion) == 'v1.4' Or $(TargetFrameworkVersion) == 'v1.5' Or $(TargetFrameworkVersion) == 'v1.6' Or $(TargetFrameworkVersion) == 'v2.0')">
>>>>>>> af1b29f2
      <ItemGroup>
        <Reference Include="System.Runtime.Handles">
          <HintPath>..\..\..\packages\System.Runtime.Handles\ref\netstandard1.3\System.Runtime.Handles.dll</HintPath>
          <Private>False</Private>
          <Paket>True</Paket>
        </Reference>
<<<<<<< HEAD
=======
        <Reference Include="System.Runtime.Handles">
          <HintPath>..\..\..\packages\System.Runtime.Handles\ref\netstandard1.3\System.Runtime.Handles.xml</HintPath>
          <Private>False</Private>
          <Paket>True</Paket>
        </Reference>
>>>>>>> af1b29f2
      </ItemGroup>
    </When>
  </Choose>
  <Choose>
    <When Condition="$(TargetFrameworkIdentifier) == '.NETFramework' And $(TargetFrameworkVersion) == 'v4.6.2'">
      <ItemGroup>
        <Reference Include="System.Runtime.InteropServices">
          <HintPath>..\..\..\packages\System.Runtime.InteropServices\lib\net462\System.Runtime.InteropServices.dll</HintPath>
          <Private>True</Private>
          <Paket>True</Paket>
        </Reference>
      </ItemGroup>
    </When>
<<<<<<< HEAD
    <When Condition="$(TargetFrameworkIdentifier) == '.NETFramework' And $(TargetFrameworkVersion) == 'v4.6.3'">
=======
    <When Condition="$(TargetFrameworkIdentifier) == '.NETFramework' And ($(TargetFrameworkVersion) == 'v4.6.3' Or $(TargetFrameworkVersion) == 'v4.7')">
>>>>>>> af1b29f2
      <ItemGroup>
        <Reference Include="System.Runtime.InteropServices">
          <HintPath>..\..\..\packages\System.Runtime.InteropServices\lib\net463\System.Runtime.InteropServices.dll</HintPath>
          <Private>True</Private>
          <Paket>True</Paket>
        </Reference>
      </ItemGroup>
    </When>
    <When Condition="$(TargetFrameworkIdentifier) == '.NETStandard' And $(TargetFrameworkVersion) == 'v1.1'">
      <ItemGroup>
        <Reference Include="System.Runtime.InteropServices">
          <HintPath>..\..\..\packages\System.Runtime.InteropServices\ref\netstandard1.1\System.Runtime.InteropServices.dll</HintPath>
          <Private>False</Private>
          <Paket>True</Paket>
        </Reference>
<<<<<<< HEAD
=======
        <Reference Include="System.Runtime.InteropServices">
          <HintPath>..\..\..\packages\System.Runtime.InteropServices\ref\netstandard1.1\System.Runtime.InteropServices.xml</HintPath>
          <Private>False</Private>
          <Paket>True</Paket>
        </Reference>
>>>>>>> af1b29f2
      </ItemGroup>
    </When>
    <When Condition="$(TargetFrameworkIdentifier) == '.NETStandard' And $(TargetFrameworkVersion) == 'v1.2'">
      <ItemGroup>
        <Reference Include="System.Runtime.InteropServices">
          <HintPath>..\..\..\packages\System.Runtime.InteropServices\ref\netstandard1.2\System.Runtime.InteropServices.dll</HintPath>
          <Private>False</Private>
          <Paket>True</Paket>
        </Reference>
<<<<<<< HEAD
=======
        <Reference Include="System.Runtime.InteropServices">
          <HintPath>..\..\..\packages\System.Runtime.InteropServices\ref\netstandard1.2\System.Runtime.InteropServices.xml</HintPath>
          <Private>False</Private>
          <Paket>True</Paket>
        </Reference>
>>>>>>> af1b29f2
      </ItemGroup>
    </When>
    <When Condition="$(TargetFrameworkIdentifier) == '.NETStandard' And ($(TargetFrameworkVersion) == 'v1.3' Or $(TargetFrameworkVersion) == 'v1.4')">
      <ItemGroup>
        <Reference Include="System.Runtime.InteropServices">
          <HintPath>..\..\..\packages\System.Runtime.InteropServices\ref\netstandard1.3\System.Runtime.InteropServices.dll</HintPath>
          <Private>False</Private>
          <Paket>True</Paket>
        </Reference>
<<<<<<< HEAD
      </ItemGroup>
    </When>
    <When Condition="$(TargetFrameworkIdentifier) == '.NETStandard' And ($(TargetFrameworkVersion) == 'v1.5' Or $(TargetFrameworkVersion) == 'v1.6')">
=======
        <Reference Include="System.Runtime.InteropServices">
          <HintPath>..\..\..\packages\System.Runtime.InteropServices\ref\netstandard1.3\System.Runtime.InteropServices.xml</HintPath>
          <Private>False</Private>
          <Paket>True</Paket>
        </Reference>
      </ItemGroup>
    </When>
    <When Condition="$(TargetFrameworkIdentifier) == '.NETStandard' And ($(TargetFrameworkVersion) == 'v1.5' Or $(TargetFrameworkVersion) == 'v1.6' Or $(TargetFrameworkVersion) == 'v2.0')">
>>>>>>> af1b29f2
      <ItemGroup>
        <Reference Include="System.Runtime.InteropServices">
          <HintPath>..\..\..\packages\System.Runtime.InteropServices\ref\netstandard1.5\System.Runtime.InteropServices.dll</HintPath>
          <Private>False</Private>
          <Paket>True</Paket>
        </Reference>
<<<<<<< HEAD
=======
        <Reference Include="System.Runtime.InteropServices">
          <HintPath>..\..\..\packages\System.Runtime.InteropServices\ref\netstandard1.5\System.Runtime.InteropServices.xml</HintPath>
          <Private>False</Private>
          <Paket>True</Paket>
        </Reference>
>>>>>>> af1b29f2
      </ItemGroup>
    </When>
  </Choose>
  <Choose>
<<<<<<< HEAD
    <When Condition="$(TargetFrameworkIdentifier) == '.NETFramework' And ($(TargetFrameworkVersion) == 'v4.5.2' Or $(TargetFrameworkVersion) == 'v4.5.3' Or $(TargetFrameworkVersion) == 'v4.6' Or $(TargetFrameworkVersion) == 'v4.6.1' Or $(TargetFrameworkVersion) == 'v4.6.2' Or $(TargetFrameworkVersion) == 'v4.6.3')">
=======
    <When Condition="$(TargetFrameworkIdentifier) == '.NETFramework' And ($(TargetFrameworkVersion) == 'v4.5' Or $(TargetFrameworkVersion) == 'v4.5.1' Or $(TargetFrameworkVersion) == 'v4.5.2' Or $(TargetFrameworkVersion) == 'v4.5.3' Or $(TargetFrameworkVersion) == 'v4.6' Or $(TargetFrameworkVersion) == 'v4.6.1' Or $(TargetFrameworkVersion) == 'v4.6.2' Or $(TargetFrameworkVersion) == 'v4.6.3' Or $(TargetFrameworkVersion) == 'v4.7')">
>>>>>>> af1b29f2
      <ItemGroup>
        <Reference Include="System.Runtime.InteropServices.RuntimeInformation">
          <HintPath>..\..\..\packages\System.Runtime.InteropServices.RuntimeInformation\lib\net45\System.Runtime.InteropServices.RuntimeInformation.dll</HintPath>
          <Private>True</Private>
          <Paket>True</Paket>
        </Reference>
      </ItemGroup>
    </When>
<<<<<<< HEAD
    <When Condition="$(TargetFrameworkIdentifier) == '.NETStandard' And ($(TargetFrameworkVersion) == 'v1.1' Or $(TargetFrameworkVersion) == 'v1.2' Or $(TargetFrameworkVersion) == 'v1.3' Or $(TargetFrameworkVersion) == 'v1.4' Or $(TargetFrameworkVersion) == 'v1.5' Or $(TargetFrameworkVersion) == 'v1.6')">
=======
    <When Condition="$(TargetFrameworkIdentifier) == '.NETStandard' And ($(TargetFrameworkVersion) == 'v1.1' Or $(TargetFrameworkVersion) == 'v1.2' Or $(TargetFrameworkVersion) == 'v1.3' Or $(TargetFrameworkVersion) == 'v1.4' Or $(TargetFrameworkVersion) == 'v1.5' Or $(TargetFrameworkVersion) == 'v1.6' Or $(TargetFrameworkVersion) == 'v2.0')">
>>>>>>> af1b29f2
      <ItemGroup>
        <Reference Include="System.Runtime.InteropServices.RuntimeInformation">
          <HintPath>..\..\..\packages\System.Runtime.InteropServices.RuntimeInformation\lib\netstandard1.1\System.Runtime.InteropServices.RuntimeInformation.dll</HintPath>
          <Private>True</Private>
          <Paket>True</Paket>
        </Reference>
      </ItemGroup>
    </When>
<<<<<<< HEAD
    <When Condition="($(TargetFrameworkIdentifier) == '.NETStandard' And ($(TargetFrameworkVersion) == 'v1.1' Or $(TargetFrameworkVersion) == 'v1.2' Or $(TargetFrameworkVersion) == 'v1.3' Or $(TargetFrameworkVersion) == 'v1.4' Or $(TargetFrameworkVersion) == 'v1.5' Or $(TargetFrameworkVersion) == 'v1.6')) Or ($(TargetFrameworkIdentifier) == '.NETFramework' And ($(TargetFrameworkVersion) == 'v4.5.2' Or $(TargetFrameworkVersion) == 'v4.5.3' Or $(TargetFrameworkVersion) == 'v4.6' Or $(TargetFrameworkVersion) == 'v4.6.1' Or $(TargetFrameworkVersion) == 'v4.6.2' Or $(TargetFrameworkVersion) == 'v4.6.3'))">
=======
    <When Condition="$(TargetFrameworkIdentifier) == '.NETStandard' And ($(TargetFrameworkVersion) == 'v1.1' Or $(TargetFrameworkVersion) == 'v1.2' Or $(TargetFrameworkVersion) == 'v1.3' Or $(TargetFrameworkVersion) == 'v1.4' Or $(TargetFrameworkVersion) == 'v1.5' Or $(TargetFrameworkVersion) == 'v1.6' Or $(TargetFrameworkVersion) == 'v2.0')">
>>>>>>> af1b29f2
      <ItemGroup>
        <Reference Include="System.Runtime.InteropServices.RuntimeInformation">
          <HintPath>..\..\..\packages\System.Runtime.InteropServices.RuntimeInformation\ref\netstandard1.1\System.Runtime.InteropServices.RuntimeInformation.dll</HintPath>
          <Private>False</Private>
          <Paket>True</Paket>
        </Reference>
      </ItemGroup>
    </When>
  </Choose>
  <Choose>
<<<<<<< HEAD
    <When Condition="$(TargetFrameworkIdentifier) == '.NETStandard' And $(TargetFrameworkVersion) == 'v1.6'">
      <ItemGroup>
        <Reference Include="System.Runtime.Loader">
          <HintPath>..\..\..\packages\System.Runtime.Loader\lib\netstandard1.5\System.Runtime.Loader.dll</HintPath>
          <Private>True</Private>
=======
    <When Condition="$(TargetFrameworkIdentifier) == '.NETFramework' And ($(TargetFrameworkVersion) == 'v4.5' Or $(TargetFrameworkVersion) == 'v4.5.1' Or $(TargetFrameworkVersion) == 'v4.5.2' Or $(TargetFrameworkVersion) == 'v4.5.3' Or $(TargetFrameworkVersion) == 'v4.6' Or $(TargetFrameworkVersion) == 'v4.6.1' Or $(TargetFrameworkVersion) == 'v4.6.2' Or $(TargetFrameworkVersion) == 'v4.6.3' Or $(TargetFrameworkVersion) == 'v4.7')">
      <ItemGroup>
        <Reference Include="System.Numerics">
>>>>>>> af1b29f2
          <Paket>True</Paket>
        </Reference>
      </ItemGroup>
    </When>
<<<<<<< HEAD
    <When Condition="($(TargetFrameworkIdentifier) == '.NETStandard' And $(TargetFrameworkVersion) == 'v1.6') Or ($(TargetFrameworkIdentifier) == '.NETFramework' And $(TargetFrameworkVersion) == 'v4.6.3')">
      <ItemGroup>
        <Reference Include="System.Runtime.Loader">
          <HintPath>..\..\..\packages\System.Runtime.Loader\ref\netstandard1.5\System.Runtime.Loader.dll</HintPath>
          <Private>False</Private>
          <Paket>True</Paket>
        </Reference>
      </ItemGroup>
    </When>
  </Choose>
  <Choose>
    <When Condition="$(TargetFrameworkIdentifier) == '.NETFramework' And ($(TargetFrameworkVersion) == 'v4.5.2' Or $(TargetFrameworkVersion) == 'v4.5.3' Or $(TargetFrameworkVersion) == 'v4.6' Or $(TargetFrameworkVersion) == 'v4.6.1' Or $(TargetFrameworkVersion) == 'v4.6.2' Or $(TargetFrameworkVersion) == 'v4.6.3')">
      <ItemGroup>
        <Reference Include="System.Numerics">
          <Paket>True</Paket>
        </Reference>
      </ItemGroup>
    </When>
    <When Condition="$(TargetFrameworkIdentifier) == '.NETStandard' And ($(TargetFrameworkVersion) == 'v1.1' Or $(TargetFrameworkVersion) == 'v1.2' Or $(TargetFrameworkVersion) == 'v1.3' Or $(TargetFrameworkVersion) == 'v1.4' Or $(TargetFrameworkVersion) == 'v1.5' Or $(TargetFrameworkVersion) == 'v1.6')">
      <ItemGroup>
        <Reference Include="System.Runtime.Numerics">
          <HintPath>..\..\..\packages\System.Runtime.Numerics\ref\netstandard1.1\System.Runtime.Numerics.dll</HintPath>
=======
    <When Condition="$(TargetFrameworkIdentifier) == '.NETStandard' And ($(TargetFrameworkVersion) == 'v1.1' Or $(TargetFrameworkVersion) == 'v1.2' Or $(TargetFrameworkVersion) == 'v1.3' Or $(TargetFrameworkVersion) == 'v1.4' Or $(TargetFrameworkVersion) == 'v1.5' Or $(TargetFrameworkVersion) == 'v1.6' Or $(TargetFrameworkVersion) == 'v2.0')">
      <ItemGroup>
        <Reference Include="System.Runtime.Numerics">
          <HintPath>..\..\..\packages\System.Runtime.Numerics\ref\netstandard1.1\System.Runtime.Numerics.dll</HintPath>
          <Private>False</Private>
          <Paket>True</Paket>
        </Reference>
        <Reference Include="System.Runtime.Numerics">
          <HintPath>..\..\..\packages\System.Runtime.Numerics\ref\netstandard1.1\System.Runtime.Numerics.xml</HintPath>
>>>>>>> af1b29f2
          <Private>False</Private>
          <Paket>True</Paket>
        </Reference>
      </ItemGroup>
    </When>
<<<<<<< HEAD
    <When Condition="$(TargetFrameworkIdentifier) == '.NETStandard' And ($(TargetFrameworkVersion) == 'v1.3' Or $(TargetFrameworkVersion) == 'v1.4' Or $(TargetFrameworkVersion) == 'v1.5' Or $(TargetFrameworkVersion) == 'v1.6')">
=======
    <When Condition="$(TargetFrameworkIdentifier) == '.NETStandard' And ($(TargetFrameworkVersion) == 'v1.3' Or $(TargetFrameworkVersion) == 'v1.4' Or $(TargetFrameworkVersion) == 'v1.5' Or $(TargetFrameworkVersion) == 'v1.6' Or $(TargetFrameworkVersion) == 'v2.0')">
>>>>>>> af1b29f2
      <ItemGroup>
        <Reference Include="System.Runtime.Numerics">
          <HintPath>..\..\..\packages\System.Runtime.Numerics\lib\netstandard1.3\System.Runtime.Numerics.dll</HintPath>
          <Private>True</Private>
          <Paket>True</Paket>
        </Reference>
      </ItemGroup>
    </When>
  </Choose>
  <Choose>
<<<<<<< HEAD
    <When Condition="$(TargetFrameworkIdentifier) == '.NETStandard' And ($(TargetFrameworkVersion) == 'v1.3' Or $(TargetFrameworkVersion) == 'v1.4' Or $(TargetFrameworkVersion) == 'v1.5' Or $(TargetFrameworkVersion) == 'v1.6')">
=======
    <When Condition="$(TargetFrameworkIdentifier) == '.NETStandard' And ($(TargetFrameworkVersion) == 'v1.3' Or $(TargetFrameworkVersion) == 'v1.4' Or $(TargetFrameworkVersion) == 'v1.5' Or $(TargetFrameworkVersion) == 'v1.6' Or $(TargetFrameworkVersion) == 'v2.0')">
>>>>>>> af1b29f2
      <ItemGroup>
        <Reference Include="System.Runtime.Serialization.Formatters">
          <HintPath>..\..\..\packages\System.Runtime.Serialization.Formatters\ref\netstandard1.3\System.Runtime.Serialization.Formatters.dll</HintPath>
          <Private>False</Private>
          <Paket>True</Paket>
        </Reference>
      </ItemGroup>
    </When>
<<<<<<< HEAD
    <When Condition="$(TargetFrameworkIdentifier) == '.NETStandard' And ($(TargetFrameworkVersion) == 'v1.4' Or $(TargetFrameworkVersion) == 'v1.5' Or $(TargetFrameworkVersion) == 'v1.6')">
=======
    <When Condition="$(TargetFrameworkIdentifier) == '.NETStandard' And ($(TargetFrameworkVersion) == 'v1.4' Or $(TargetFrameworkVersion) == 'v1.5' Or $(TargetFrameworkVersion) == 'v1.6' Or $(TargetFrameworkVersion) == 'v2.0')">
>>>>>>> af1b29f2
      <ItemGroup>
        <Reference Include="System.Runtime.Serialization.Formatters">
          <HintPath>..\..\..\packages\System.Runtime.Serialization.Formatters\lib\netstandard1.4\System.Runtime.Serialization.Formatters.dll</HintPath>
          <Private>True</Private>
          <Paket>True</Paket>
        </Reference>
      </ItemGroup>
    </When>
  </Choose>
  <Choose>
<<<<<<< HEAD
    <When Condition="($(TargetFrameworkIdentifier) == '.NETStandard' And $(TargetFrameworkVersion) == 'v1.0') Or ($(TargetFrameworkIdentifier) == 'WindowsPhone' And $(TargetFrameworkVersion) == 'v8.1')">
=======
    <When Condition="$(TargetFrameworkIdentifier) == '.NETStandard' And $(TargetFrameworkVersion) == 'v1.0'">
>>>>>>> af1b29f2
      <ItemGroup>
        <Reference Include="System.Runtime.Serialization.Primitives">
          <HintPath>..\..\..\packages\System.Runtime.Serialization.Primitives\ref\netstandard1.0\System.Runtime.Serialization.Primitives.dll</HintPath>
          <Private>False</Private>
          <Paket>True</Paket>
        </Reference>
<<<<<<< HEAD
      </ItemGroup>
    </When>
    <When Condition="$(TargetFrameworkIdentifier) == '.NETStandard' And ($(TargetFrameworkVersion) == 'v1.3' Or $(TargetFrameworkVersion) == 'v1.4' Or $(TargetFrameworkVersion) == 'v1.5' Or $(TargetFrameworkVersion) == 'v1.6')">
=======
        <Reference Include="System.Runtime.Serialization.Primitives">
          <HintPath>..\..\..\packages\System.Runtime.Serialization.Primitives\ref\netstandard1.0\System.Runtime.Serialization.Primitives.xml</HintPath>
          <Private>False</Private>
          <Paket>True</Paket>
        </Reference>
      </ItemGroup>
    </When>
    <When Condition="$(TargetFrameworkIdentifier) == '.NETStandard' And ($(TargetFrameworkVersion) == 'v1.3' Or $(TargetFrameworkVersion) == 'v1.4' Or $(TargetFrameworkVersion) == 'v1.5' Or $(TargetFrameworkVersion) == 'v1.6' Or $(TargetFrameworkVersion) == 'v2.0')">
>>>>>>> af1b29f2
      <ItemGroup>
        <Reference Include="System.Runtime.Serialization.Primitives">
          <HintPath>..\..\..\packages\System.Runtime.Serialization.Primitives\lib\netstandard1.3\System.Runtime.Serialization.Primitives.dll</HintPath>
          <Private>True</Private>
          <Paket>True</Paket>
        </Reference>
      </ItemGroup>
    </When>
<<<<<<< HEAD
=======
    <When Condition="$(TargetFrameworkIdentifier) == '.NETStandard' And ($(TargetFrameworkVersion) == 'v1.3' Or $(TargetFrameworkVersion) == 'v1.4' Or $(TargetFrameworkVersion) == 'v1.5' Or $(TargetFrameworkVersion) == 'v1.6' Or $(TargetFrameworkVersion) == 'v2.0')">
      <ItemGroup>
        <Reference Include="System.Runtime.Serialization.Primitives">
          <HintPath>..\..\..\packages\System.Runtime.Serialization.Primitives\ref\netstandard1.3\System.Runtime.Serialization.Primitives.dll</HintPath>
          <Private>False</Private>
          <Paket>True</Paket>
        </Reference>
        <Reference Include="System.Runtime.Serialization.Primitives">
          <HintPath>..\..\..\packages\System.Runtime.Serialization.Primitives\ref\netstandard1.3\System.Runtime.Serialization.Primitives.xml</HintPath>
          <Private>False</Private>
          <Paket>True</Paket>
        </Reference>
      </ItemGroup>
    </When>
>>>>>>> af1b29f2
  </Choose>
  <Choose>
    <When Condition="$(TargetFrameworkIdentifier) == '.NETFramework' And $(TargetFrameworkVersion) == 'v4.6'">
      <ItemGroup>
        <Reference Include="System.Security.Cryptography.Algorithms">
          <HintPath>..\..\..\packages\System.Security.Cryptography.Algorithms\lib\net46\System.Security.Cryptography.Algorithms.dll</HintPath>
          <Private>True</Private>
          <Paket>True</Paket>
        </Reference>
      </ItemGroup>
    </When>
    <When Condition="$(TargetFrameworkIdentifier) == '.NETFramework' And ($(TargetFrameworkVersion) == 'v4.6.1' Or $(TargetFrameworkVersion) == 'v4.6.2')">
      <ItemGroup>
        <Reference Include="System.Security.Cryptography.Algorithms">
          <HintPath>..\..\..\packages\System.Security.Cryptography.Algorithms\lib\net461\System.Security.Cryptography.Algorithms.dll</HintPath>
          <Private>True</Private>
          <Paket>True</Paket>
        </Reference>
      </ItemGroup>
    </When>
<<<<<<< HEAD
    <When Condition="$(TargetFrameworkIdentifier) == '.NETFramework' And $(TargetFrameworkVersion) == 'v4.6.3'">
=======
    <When Condition="$(TargetFrameworkIdentifier) == '.NETFramework' And ($(TargetFrameworkVersion) == 'v4.6.3' Or $(TargetFrameworkVersion) == 'v4.7')">
>>>>>>> af1b29f2
      <ItemGroup>
        <Reference Include="System.Security.Cryptography.Algorithms">
          <HintPath>..\..\..\packages\System.Security.Cryptography.Algorithms\lib\net463\System.Security.Cryptography.Algorithms.dll</HintPath>
          <Private>True</Private>
          <Paket>True</Paket>
        </Reference>
      </ItemGroup>
    </When>
    <When Condition="$(TargetFrameworkIdentifier) == '.NETStandard' And $(TargetFrameworkVersion) == 'v1.3'">
      <ItemGroup>
        <Reference Include="System.Security.Cryptography.Algorithms">
          <HintPath>..\..\..\packages\System.Security.Cryptography.Algorithms\ref\netstandard1.3\System.Security.Cryptography.Algorithms.dll</HintPath>
          <Private>False</Private>
          <Paket>True</Paket>
        </Reference>
      </ItemGroup>
    </When>
    <When Condition="$(TargetFrameworkIdentifier) == '.NETStandard' And ($(TargetFrameworkVersion) == 'v1.4' Or $(TargetFrameworkVersion) == 'v1.5')">
      <ItemGroup>
        <Reference Include="System.Security.Cryptography.Algorithms">
          <HintPath>..\..\..\packages\System.Security.Cryptography.Algorithms\ref\netstandard1.4\System.Security.Cryptography.Algorithms.dll</HintPath>
          <Private>False</Private>
          <Paket>True</Paket>
        </Reference>
      </ItemGroup>
    </When>
<<<<<<< HEAD
    <When Condition="$(TargetFrameworkIdentifier) == '.NETStandard' And $(TargetFrameworkVersion) == 'v1.6'">
=======
    <When Condition="$(TargetFrameworkIdentifier) == '.NETStandard' And ($(TargetFrameworkVersion) == 'v1.6' Or $(TargetFrameworkVersion) == 'v2.0')">
>>>>>>> af1b29f2
      <ItemGroup>
        <Reference Include="System.Security.Cryptography.Algorithms">
          <HintPath>..\..\..\packages\System.Security.Cryptography.Algorithms\ref\netstandard1.6\System.Security.Cryptography.Algorithms.dll</HintPath>
          <Private>False</Private>
          <Paket>True</Paket>
        </Reference>
      </ItemGroup>
    </When>
  </Choose>
  <Choose>
    <When Condition="$(TargetFrameworkIdentifier) == '.NETFramework' And $(TargetFrameworkVersion) == 'v4.6'">
      <ItemGroup>
        <Reference Include="System.Security.Cryptography.Cng">
          <HintPath>..\..\..\packages\System.Security.Cryptography.Cng\lib\net46\System.Security.Cryptography.Cng.dll</HintPath>
          <Private>True</Private>
          <Paket>True</Paket>
        </Reference>
      </ItemGroup>
    </When>
    <When Condition="$(TargetFrameworkIdentifier) == '.NETFramework' And ($(TargetFrameworkVersion) == 'v4.6.1' Or $(TargetFrameworkVersion) == 'v4.6.2')">
      <ItemGroup>
        <Reference Include="System.Security.Cryptography.Cng">
          <HintPath>..\..\..\packages\System.Security.Cryptography.Cng\lib\net461\System.Security.Cryptography.Cng.dll</HintPath>
          <Private>True</Private>
          <Paket>True</Paket>
        </Reference>
      </ItemGroup>
    </When>
<<<<<<< HEAD
    <When Condition="$(TargetFrameworkIdentifier) == '.NETFramework' And $(TargetFrameworkVersion) == 'v4.6.3'">
=======
    <When Condition="$(TargetFrameworkIdentifier) == '.NETFramework' And ($(TargetFrameworkVersion) == 'v4.6.3' Or $(TargetFrameworkVersion) == 'v4.7')">
>>>>>>> af1b29f2
      <ItemGroup>
        <Reference Include="System.Security.Cryptography.Cng">
          <HintPath>..\..\..\packages\System.Security.Cryptography.Cng\lib\net463\System.Security.Cryptography.Cng.dll</HintPath>
          <Private>True</Private>
          <Paket>True</Paket>
        </Reference>
      </ItemGroup>
    </When>
<<<<<<< HEAD
    <When Condition="$(TargetFrameworkIdentifier) == '.NETStandard' And $(TargetFrameworkVersion) == 'v1.6'">
=======
    <When Condition="$(TargetFrameworkIdentifier) == '.NETStandard' And ($(TargetFrameworkVersion) == 'v1.6' Or $(TargetFrameworkVersion) == 'v2.0')">
>>>>>>> af1b29f2
      <ItemGroup>
        <Reference Include="System.Security.Cryptography.Cng">
          <HintPath>..\..\..\packages\System.Security.Cryptography.Cng\ref\netstandard1.6\System.Security.Cryptography.Cng.dll</HintPath>
          <Private>False</Private>
          <Paket>True</Paket>
        </Reference>
      </ItemGroup>
    </When>
  </Choose>
  <Choose>
<<<<<<< HEAD
    <When Condition="$(TargetFrameworkIdentifier) == '.NETFramework' And ($(TargetFrameworkVersion) == 'v4.6' Or $(TargetFrameworkVersion) == 'v4.6.1' Or $(TargetFrameworkVersion) == 'v4.6.2' Or $(TargetFrameworkVersion) == 'v4.6.3')">
=======
    <When Condition="$(TargetFrameworkIdentifier) == '.NETFramework' And ($(TargetFrameworkVersion) == 'v4.6' Or $(TargetFrameworkVersion) == 'v4.6.1' Or $(TargetFrameworkVersion) == 'v4.6.2' Or $(TargetFrameworkVersion) == 'v4.6.3' Or $(TargetFrameworkVersion) == 'v4.7')">
>>>>>>> af1b29f2
      <ItemGroup>
        <Reference Include="System.Security.Cryptography.Csp">
          <HintPath>..\..\..\packages\System.Security.Cryptography.Csp\lib\net46\System.Security.Cryptography.Csp.dll</HintPath>
          <Private>True</Private>
          <Paket>True</Paket>
        </Reference>
      </ItemGroup>
    </When>
<<<<<<< HEAD
    <When Condition="$(TargetFrameworkIdentifier) == '.NETStandard' And ($(TargetFrameworkVersion) == 'v1.3' Or $(TargetFrameworkVersion) == 'v1.4' Or $(TargetFrameworkVersion) == 'v1.5' Or $(TargetFrameworkVersion) == 'v1.6')">
=======
    <When Condition="$(TargetFrameworkIdentifier) == '.NETStandard' And ($(TargetFrameworkVersion) == 'v1.6' Or $(TargetFrameworkVersion) == 'v2.0')">
>>>>>>> af1b29f2
      <ItemGroup>
        <Reference Include="System.Security.Cryptography.Csp">
          <HintPath>..\..\..\packages\System.Security.Cryptography.Csp\ref\netstandard1.3\System.Security.Cryptography.Csp.dll</HintPath>
          <Private>False</Private>
          <Paket>True</Paket>
        </Reference>
      </ItemGroup>
    </When>
  </Choose>
  <Choose>
<<<<<<< HEAD
    <When Condition="$(TargetFrameworkIdentifier) == '.NETFramework' And ($(TargetFrameworkVersion) == 'v4.6' Or $(TargetFrameworkVersion) == 'v4.6.1' Or $(TargetFrameworkVersion) == 'v4.6.2' Or $(TargetFrameworkVersion) == 'v4.6.3')">
=======
    <When Condition="$(TargetFrameworkIdentifier) == '.NETFramework' And ($(TargetFrameworkVersion) == 'v4.6' Or $(TargetFrameworkVersion) == 'v4.6.1' Or $(TargetFrameworkVersion) == 'v4.6.2' Or $(TargetFrameworkVersion) == 'v4.6.3' Or $(TargetFrameworkVersion) == 'v4.7')">
>>>>>>> af1b29f2
      <ItemGroup>
        <Reference Include="System.Security.Cryptography.Encoding">
          <HintPath>..\..\..\packages\System.Security.Cryptography.Encoding\lib\net46\System.Security.Cryptography.Encoding.dll</HintPath>
          <Private>True</Private>
          <Paket>True</Paket>
        </Reference>
      </ItemGroup>
    </When>
<<<<<<< HEAD
    <When Condition="$(TargetFrameworkIdentifier) == '.NETStandard' And ($(TargetFrameworkVersion) == 'v1.3' Or $(TargetFrameworkVersion) == 'v1.4' Or $(TargetFrameworkVersion) == 'v1.5' Or $(TargetFrameworkVersion) == 'v1.6')">
=======
    <When Condition="$(TargetFrameworkIdentifier) == '.NETStandard' And ($(TargetFrameworkVersion) == 'v1.3' Or $(TargetFrameworkVersion) == 'v1.4' Or $(TargetFrameworkVersion) == 'v1.5' Or $(TargetFrameworkVersion) == 'v1.6' Or $(TargetFrameworkVersion) == 'v2.0')">
>>>>>>> af1b29f2
      <ItemGroup>
        <Reference Include="System.Security.Cryptography.Encoding">
          <HintPath>..\..\..\packages\System.Security.Cryptography.Encoding\ref\netstandard1.3\System.Security.Cryptography.Encoding.dll</HintPath>
          <Private>False</Private>
          <Paket>True</Paket>
        </Reference>
<<<<<<< HEAD
=======
        <Reference Include="System.Security.Cryptography.Encoding">
          <HintPath>..\..\..\packages\System.Security.Cryptography.Encoding\ref\netstandard1.3\System.Security.Cryptography.Encoding.xml</HintPath>
          <Private>False</Private>
          <Paket>True</Paket>
        </Reference>
>>>>>>> af1b29f2
      </ItemGroup>
    </When>
  </Choose>
  <Choose>
<<<<<<< HEAD
    <When Condition="($(TargetFrameworkIdentifier) == '.NETStandard' And $(TargetFrameworkVersion) == 'v1.6') Or ($(TargetFrameworkIdentifier) == '.NETFramework' And $(TargetFrameworkVersion) == 'v4.6.3')">
=======
    <When Condition="($(TargetFrameworkIdentifier) == '.NETStandard' And ($(TargetFrameworkVersion) == 'v1.6' Or $(TargetFrameworkVersion) == 'v2.0')) Or ($(TargetFrameworkIdentifier) == '.NETFramework' And ($(TargetFrameworkVersion) == 'v4.6.1' Or $(TargetFrameworkVersion) == 'v4.6.2' Or $(TargetFrameworkVersion) == 'v4.6.3' Or $(TargetFrameworkVersion) == 'v4.7'))">
>>>>>>> af1b29f2
      <ItemGroup>
        <Reference Include="System.Security.Cryptography.OpenSsl">
          <HintPath>..\..\..\packages\System.Security.Cryptography.OpenSsl\lib\netstandard1.6\System.Security.Cryptography.OpenSsl.dll</HintPath>
          <Private>True</Private>
          <Paket>True</Paket>
        </Reference>
      </ItemGroup>
    </When>
<<<<<<< HEAD
  </Choose>
  <Choose>
    <When Condition="$(TargetFrameworkIdentifier) == '.NETFramework' And ($(TargetFrameworkVersion) == 'v4.6' Or $(TargetFrameworkVersion) == 'v4.6.1' Or $(TargetFrameworkVersion) == 'v4.6.2' Or $(TargetFrameworkVersion) == 'v4.6.3')">
=======
    <When Condition="$(TargetFrameworkIdentifier) == '.NETStandard' And ($(TargetFrameworkVersion) == 'v1.6' Or $(TargetFrameworkVersion) == 'v2.0')">
      <ItemGroup>
        <Reference Include="System.Security.Cryptography.OpenSsl">
          <HintPath>..\..\..\packages\System.Security.Cryptography.OpenSsl\ref\netstandard1.6\System.Security.Cryptography.OpenSsl.dll</HintPath>
          <Private>False</Private>
          <Paket>True</Paket>
        </Reference>
      </ItemGroup>
    </When>
  </Choose>
  <Choose>
    <When Condition="$(TargetFrameworkIdentifier) == '.NETFramework' And ($(TargetFrameworkVersion) == 'v4.6' Or $(TargetFrameworkVersion) == 'v4.6.1' Or $(TargetFrameworkVersion) == 'v4.6.2' Or $(TargetFrameworkVersion) == 'v4.6.3' Or $(TargetFrameworkVersion) == 'v4.7')">
>>>>>>> af1b29f2
      <ItemGroup>
        <Reference Include="System.Security.Cryptography.Primitives">
          <HintPath>..\..\..\packages\System.Security.Cryptography.Primitives\lib\net46\System.Security.Cryptography.Primitives.dll</HintPath>
          <Private>True</Private>
          <Paket>True</Paket>
        </Reference>
      </ItemGroup>
    </When>
<<<<<<< HEAD
    <When Condition="$(TargetFrameworkIdentifier) == '.NETStandard' And ($(TargetFrameworkVersion) == 'v1.3' Or $(TargetFrameworkVersion) == 'v1.4' Or $(TargetFrameworkVersion) == 'v1.5' Or $(TargetFrameworkVersion) == 'v1.6')">
=======
    <When Condition="$(TargetFrameworkIdentifier) == '.NETStandard' And ($(TargetFrameworkVersion) == 'v1.3' Or $(TargetFrameworkVersion) == 'v1.4' Or $(TargetFrameworkVersion) == 'v1.5' Or $(TargetFrameworkVersion) == 'v1.6' Or $(TargetFrameworkVersion) == 'v2.0')">
>>>>>>> af1b29f2
      <ItemGroup>
        <Reference Include="System.Security.Cryptography.Primitives">
          <HintPath>..\..\..\packages\System.Security.Cryptography.Primitives\lib\netstandard1.3\System.Security.Cryptography.Primitives.dll</HintPath>
          <Private>True</Private>
          <Paket>True</Paket>
        </Reference>
      </ItemGroup>
    </When>
<<<<<<< HEAD
  </Choose>
  <Choose>
    <When Condition="$(TargetFrameworkIdentifier) == '.NETStandard' And $(TargetFrameworkVersion) == 'v1.6'">
      <ItemGroup>
        <Reference Include="System.Security.Cryptography.ProtectedData">
          <HintPath>..\..\..\packages\System.Security.Cryptography.ProtectedData\ref\netstandard1.3\System.Security.Cryptography.ProtectedData.dll</HintPath>
=======
    <When Condition="$(TargetFrameworkIdentifier) == '.NETStandard' And ($(TargetFrameworkVersion) == 'v1.3' Or $(TargetFrameworkVersion) == 'v1.4' Or $(TargetFrameworkVersion) == 'v1.5' Or $(TargetFrameworkVersion) == 'v1.6' Or $(TargetFrameworkVersion) == 'v2.0')">
      <ItemGroup>
        <Reference Include="System.Security.Cryptography.Primitives">
          <HintPath>..\..\..\packages\System.Security.Cryptography.Primitives\ref\netstandard1.3\System.Security.Cryptography.Primitives.dll</HintPath>
>>>>>>> af1b29f2
          <Private>False</Private>
          <Paket>True</Paket>
        </Reference>
      </ItemGroup>
    </When>
  </Choose>
  <Choose>
    <When Condition="$(TargetFrameworkIdentifier) == '.NETFramework' And $(TargetFrameworkVersion) == 'v4.6'">
      <ItemGroup>
        <Reference Include="System.Security.Cryptography.X509Certificates">
          <HintPath>..\..\..\packages\System.Security.Cryptography.X509Certificates\lib\net46\System.Security.Cryptography.X509Certificates.dll</HintPath>
          <Private>True</Private>
          <Paket>True</Paket>
        </Reference>
      </ItemGroup>
    </When>
<<<<<<< HEAD
    <When Condition="$(TargetFrameworkIdentifier) == '.NETFramework' And ($(TargetFrameworkVersion) == 'v4.6.1' Or $(TargetFrameworkVersion) == 'v4.6.2' Or $(TargetFrameworkVersion) == 'v4.6.3')">
=======
    <When Condition="$(TargetFrameworkIdentifier) == '.NETFramework' And ($(TargetFrameworkVersion) == 'v4.6.1' Or $(TargetFrameworkVersion) == 'v4.6.2' Or $(TargetFrameworkVersion) == 'v4.6.3' Or $(TargetFrameworkVersion) == 'v4.7')">
>>>>>>> af1b29f2
      <ItemGroup>
        <Reference Include="System.Security.Cryptography.X509Certificates">
          <HintPath>..\..\..\packages\System.Security.Cryptography.X509Certificates\lib\net461\System.Security.Cryptography.X509Certificates.dll</HintPath>
          <Private>True</Private>
          <Paket>True</Paket>
        </Reference>
      </ItemGroup>
    </When>
    <When Condition="$(TargetFrameworkIdentifier) == '.NETStandard' And $(TargetFrameworkVersion) == 'v1.3'">
      <ItemGroup>
        <Reference Include="System.Security.Cryptography.X509Certificates">
          <HintPath>..\..\..\packages\System.Security.Cryptography.X509Certificates\ref\netstandard1.3\System.Security.Cryptography.X509Certificates.dll</HintPath>
          <Private>False</Private>
          <Paket>True</Paket>
        </Reference>
<<<<<<< HEAD
      </ItemGroup>
    </When>
    <When Condition="$(TargetFrameworkIdentifier) == '.NETStandard' And ($(TargetFrameworkVersion) == 'v1.4' Or $(TargetFrameworkVersion) == 'v1.5' Or $(TargetFrameworkVersion) == 'v1.6')">
=======
        <Reference Include="System.Security.Cryptography.X509Certificates">
          <HintPath>..\..\..\packages\System.Security.Cryptography.X509Certificates\ref\netstandard1.3\System.Security.Cryptography.X509Certificates.xml</HintPath>
          <Private>False</Private>
          <Paket>True</Paket>
        </Reference>
      </ItemGroup>
    </When>
    <When Condition="$(TargetFrameworkIdentifier) == '.NETStandard' And ($(TargetFrameworkVersion) == 'v1.4' Or $(TargetFrameworkVersion) == 'v1.5' Or $(TargetFrameworkVersion) == 'v1.6' Or $(TargetFrameworkVersion) == 'v2.0')">
>>>>>>> af1b29f2
      <ItemGroup>
        <Reference Include="System.Security.Cryptography.X509Certificates">
          <HintPath>..\..\..\packages\System.Security.Cryptography.X509Certificates\ref\netstandard1.4\System.Security.Cryptography.X509Certificates.dll</HintPath>
          <Private>False</Private>
          <Paket>True</Paket>
        </Reference>
<<<<<<< HEAD
=======
        <Reference Include="System.Security.Cryptography.X509Certificates">
          <HintPath>..\..\..\packages\System.Security.Cryptography.X509Certificates\ref\netstandard1.4\System.Security.Cryptography.X509Certificates.xml</HintPath>
          <Private>False</Private>
          <Paket>True</Paket>
        </Reference>
>>>>>>> af1b29f2
      </ItemGroup>
    </When>
  </Choose>
  <Choose>
    <When Condition="$(TargetFrameworkIdentifier) == '.NETStandard' And ($(TargetFrameworkVersion) == 'v1.0' Or $(TargetFrameworkVersion) == 'v1.1' Or $(TargetFrameworkVersion) == 'v1.2')">
      <ItemGroup>
        <Reference Include="System.Text.Encoding">
          <HintPath>..\..\..\packages\System.Text.Encoding\ref\netstandard1.0\System.Text.Encoding.dll</HintPath>
          <Private>False</Private>
          <Paket>True</Paket>
        </Reference>
<<<<<<< HEAD
      </ItemGroup>
    </When>
    <When Condition="$(TargetFrameworkIdentifier) == '.NETStandard' And ($(TargetFrameworkVersion) == 'v1.3' Or $(TargetFrameworkVersion) == 'v1.4' Or $(TargetFrameworkVersion) == 'v1.5' Or $(TargetFrameworkVersion) == 'v1.6')">
=======
        <Reference Include="System.Text.Encoding">
          <HintPath>..\..\..\packages\System.Text.Encoding\ref\netstandard1.0\System.Text.Encoding.xml</HintPath>
          <Private>False</Private>
          <Paket>True</Paket>
        </Reference>
      </ItemGroup>
    </When>
    <When Condition="$(TargetFrameworkIdentifier) == '.NETStandard' And ($(TargetFrameworkVersion) == 'v1.3' Or $(TargetFrameworkVersion) == 'v1.4' Or $(TargetFrameworkVersion) == 'v1.5' Or $(TargetFrameworkVersion) == 'v1.6' Or $(TargetFrameworkVersion) == 'v2.0')">
>>>>>>> af1b29f2
      <ItemGroup>
        <Reference Include="System.Text.Encoding">
          <HintPath>..\..\..\packages\System.Text.Encoding\ref\netstandard1.3\System.Text.Encoding.dll</HintPath>
          <Private>False</Private>
          <Paket>True</Paket>
        </Reference>
<<<<<<< HEAD
=======
        <Reference Include="System.Text.Encoding">
          <HintPath>..\..\..\packages\System.Text.Encoding\ref\netstandard1.3\System.Text.Encoding.xml</HintPath>
          <Private>False</Private>
          <Paket>True</Paket>
        </Reference>
>>>>>>> af1b29f2
      </ItemGroup>
    </When>
  </Choose>
  <Choose>
    <When Condition="$(TargetFrameworkIdentifier) == '.NETStandard' And ($(TargetFrameworkVersion) == 'v1.0' Or $(TargetFrameworkVersion) == 'v1.1' Or $(TargetFrameworkVersion) == 'v1.2')">
      <ItemGroup>
        <Reference Include="System.Text.Encoding.Extensions">
          <HintPath>..\..\..\packages\System.Text.Encoding.Extensions\ref\netstandard1.0\System.Text.Encoding.Extensions.dll</HintPath>
          <Private>False</Private>
          <Paket>True</Paket>
        </Reference>
<<<<<<< HEAD
      </ItemGroup>
    </When>
    <When Condition="$(TargetFrameworkIdentifier) == '.NETStandard' And ($(TargetFrameworkVersion) == 'v1.3' Or $(TargetFrameworkVersion) == 'v1.4' Or $(TargetFrameworkVersion) == 'v1.5' Or $(TargetFrameworkVersion) == 'v1.6')">
=======
        <Reference Include="System.Text.Encoding.Extensions">
          <HintPath>..\..\..\packages\System.Text.Encoding.Extensions\ref\netstandard1.0\System.Text.Encoding.Extensions.xml</HintPath>
          <Private>False</Private>
          <Paket>True</Paket>
        </Reference>
      </ItemGroup>
    </When>
    <When Condition="$(TargetFrameworkIdentifier) == '.NETStandard' And ($(TargetFrameworkVersion) == 'v1.3' Or $(TargetFrameworkVersion) == 'v1.4' Or $(TargetFrameworkVersion) == 'v1.5' Or $(TargetFrameworkVersion) == 'v1.6' Or $(TargetFrameworkVersion) == 'v2.0')">
>>>>>>> af1b29f2
      <ItemGroup>
        <Reference Include="System.Text.Encoding.Extensions">
          <HintPath>..\..\..\packages\System.Text.Encoding.Extensions\ref\netstandard1.3\System.Text.Encoding.Extensions.dll</HintPath>
          <Private>False</Private>
          <Paket>True</Paket>
        </Reference>
<<<<<<< HEAD
=======
        <Reference Include="System.Text.Encoding.Extensions">
          <HintPath>..\..\..\packages\System.Text.Encoding.Extensions\ref\netstandard1.3\System.Text.Encoding.Extensions.xml</HintPath>
          <Private>False</Private>
          <Paket>True</Paket>
        </Reference>
>>>>>>> af1b29f2
      </ItemGroup>
    </When>
  </Choose>
  <Choose>
<<<<<<< HEAD
    <When Condition="$(TargetFrameworkIdentifier) == '.NETFramework' And $(TargetFrameworkVersion) == 'v4.6.3'">
=======
    <When Condition="$(TargetFrameworkIdentifier) == '.NETFramework' And ($(TargetFrameworkVersion) == 'v4.6.3' Or $(TargetFrameworkVersion) == 'v4.7')">
>>>>>>> af1b29f2
      <ItemGroup>
        <Reference Include="System.Text.RegularExpressions">
          <HintPath>..\..\..\packages\System.Text.RegularExpressions\lib\net463\System.Text.RegularExpressions.dll</HintPath>
          <Private>True</Private>
          <Paket>True</Paket>
        </Reference>
      </ItemGroup>
    </When>
<<<<<<< HEAD
    <When Condition="$(TargetFrameworkIdentifier) == '.NETStandard' And ($(TargetFrameworkVersion) == 'v1.1' Or $(TargetFrameworkVersion) == 'v1.2')">
=======
    <When Condition="$(TargetFrameworkIdentifier) == '.NETStandard' And ($(TargetFrameworkVersion) == 'v1.0' Or $(TargetFrameworkVersion) == 'v1.1' Or $(TargetFrameworkVersion) == 'v1.2')">
>>>>>>> af1b29f2
      <ItemGroup>
        <Reference Include="System.Text.RegularExpressions">
          <HintPath>..\..\..\packages\System.Text.RegularExpressions\ref\netstandard1.0\System.Text.RegularExpressions.dll</HintPath>
          <Private>False</Private>
          <Paket>True</Paket>
        </Reference>
<<<<<<< HEAD
=======
        <Reference Include="System.Text.RegularExpressions">
          <HintPath>..\..\..\packages\System.Text.RegularExpressions\ref\netstandard1.0\System.Text.RegularExpressions.xml</HintPath>
          <Private>False</Private>
          <Paket>True</Paket>
        </Reference>
>>>>>>> af1b29f2
      </ItemGroup>
    </When>
    <When Condition="$(TargetFrameworkIdentifier) == '.NETStandard' And ($(TargetFrameworkVersion) == 'v1.3' Or $(TargetFrameworkVersion) == 'v1.4' Or $(TargetFrameworkVersion) == 'v1.5')">
      <ItemGroup>
        <Reference Include="System.Text.RegularExpressions">
          <HintPath>..\..\..\packages\System.Text.RegularExpressions\ref\netstandard1.3\System.Text.RegularExpressions.dll</HintPath>
          <Private>False</Private>
          <Paket>True</Paket>
        </Reference>
<<<<<<< HEAD
      </ItemGroup>
    </When>
    <When Condition="$(TargetFrameworkIdentifier) == '.NETStandard' And $(TargetFrameworkVersion) == 'v1.6'">
=======
        <Reference Include="System.Text.RegularExpressions">
          <HintPath>..\..\..\packages\System.Text.RegularExpressions\ref\netstandard1.3\System.Text.RegularExpressions.xml</HintPath>
          <Private>False</Private>
          <Paket>True</Paket>
        </Reference>
      </ItemGroup>
    </When>
    <When Condition="$(TargetFrameworkIdentifier) == '.NETStandard' And ($(TargetFrameworkVersion) == 'v1.6' Or $(TargetFrameworkVersion) == 'v2.0')">
>>>>>>> af1b29f2
      <ItemGroup>
        <Reference Include="System.Text.RegularExpressions">
          <HintPath>..\..\..\packages\System.Text.RegularExpressions\lib\netstandard1.6\System.Text.RegularExpressions.dll</HintPath>
          <Private>True</Private>
          <Paket>True</Paket>
        </Reference>
      </ItemGroup>
    </When>
<<<<<<< HEAD
  </Choose>
  <Choose>
    <When Condition="$(TargetFrameworkIdentifier) == '.NETStandard' And ($(TargetFrameworkVersion) == 'v1.3' Or $(TargetFrameworkVersion) == 'v1.4' Or $(TargetFrameworkVersion) == 'v1.5' Or $(TargetFrameworkVersion) == 'v1.6')">
=======
    <When Condition="$(TargetFrameworkIdentifier) == '.NETStandard' And ($(TargetFrameworkVersion) == 'v1.6' Or $(TargetFrameworkVersion) == 'v2.0')">
      <ItemGroup>
        <Reference Include="System.Text.RegularExpressions">
          <HintPath>..\..\..\packages\System.Text.RegularExpressions\ref\netstandard1.6\System.Text.RegularExpressions.dll</HintPath>
          <Private>False</Private>
          <Paket>True</Paket>
        </Reference>
        <Reference Include="System.Text.RegularExpressions">
          <HintPath>..\..\..\packages\System.Text.RegularExpressions\ref\netstandard1.6\System.Text.RegularExpressions.xml</HintPath>
          <Private>False</Private>
          <Paket>True</Paket>
        </Reference>
      </ItemGroup>
    </When>
  </Choose>
  <Choose>
    <When Condition="$(TargetFrameworkIdentifier) == '.NETStandard' And ($(TargetFrameworkVersion) == 'v1.0' Or $(TargetFrameworkVersion) == 'v1.1' Or $(TargetFrameworkVersion) == 'v1.2')">
      <ItemGroup>
        <Reference Include="System.Threading">
          <HintPath>..\..\..\packages\System.Threading\ref\netstandard1.0\System.Threading.dll</HintPath>
          <Private>False</Private>
          <Paket>True</Paket>
        </Reference>
        <Reference Include="System.Threading">
          <HintPath>..\..\..\packages\System.Threading\ref\netstandard1.0\System.Threading.xml</HintPath>
          <Private>False</Private>
          <Paket>True</Paket>
        </Reference>
      </ItemGroup>
    </When>
    <When Condition="$(TargetFrameworkIdentifier) == '.NETStandard' And ($(TargetFrameworkVersion) == 'v1.3' Or $(TargetFrameworkVersion) == 'v1.4' Or $(TargetFrameworkVersion) == 'v1.5' Or $(TargetFrameworkVersion) == 'v1.6' Or $(TargetFrameworkVersion) == 'v2.0')">
>>>>>>> af1b29f2
      <ItemGroup>
        <Reference Include="System.Threading">
          <HintPath>..\..\..\packages\System.Threading\lib\netstandard1.3\System.Threading.dll</HintPath>
          <Private>True</Private>
          <Paket>True</Paket>
        </Reference>
      </ItemGroup>
    </When>
<<<<<<< HEAD
=======
    <When Condition="$(TargetFrameworkIdentifier) == '.NETStandard' And ($(TargetFrameworkVersion) == 'v1.3' Or $(TargetFrameworkVersion) == 'v1.4' Or $(TargetFrameworkVersion) == 'v1.5' Or $(TargetFrameworkVersion) == 'v1.6' Or $(TargetFrameworkVersion) == 'v2.0')">
      <ItemGroup>
        <Reference Include="System.Threading">
          <HintPath>..\..\..\packages\System.Threading\ref\netstandard1.3\System.Threading.dll</HintPath>
          <Private>False</Private>
          <Paket>True</Paket>
        </Reference>
        <Reference Include="System.Threading">
          <HintPath>..\..\..\packages\System.Threading\ref\netstandard1.3\System.Threading.xml</HintPath>
          <Private>False</Private>
          <Paket>True</Paket>
        </Reference>
      </ItemGroup>
    </When>
>>>>>>> af1b29f2
  </Choose>
  <Choose>
    <When Condition="$(TargetFrameworkIdentifier) == '.NETStandard' And ($(TargetFrameworkVersion) == 'v1.0' Or $(TargetFrameworkVersion) == 'v1.1' Or $(TargetFrameworkVersion) == 'v1.2')">
      <ItemGroup>
        <Reference Include="System.Threading.Tasks">
          <HintPath>..\..\..\packages\System.Threading.Tasks\ref\netstandard1.0\System.Threading.Tasks.dll</HintPath>
          <Private>False</Private>
          <Paket>True</Paket>
        </Reference>
<<<<<<< HEAD
      </ItemGroup>
    </When>
    <When Condition="$(TargetFrameworkIdentifier) == '.NETStandard' And ($(TargetFrameworkVersion) == 'v1.3' Or $(TargetFrameworkVersion) == 'v1.4' Or $(TargetFrameworkVersion) == 'v1.5' Or $(TargetFrameworkVersion) == 'v1.6')">
=======
        <Reference Include="System.Threading.Tasks">
          <HintPath>..\..\..\packages\System.Threading.Tasks\ref\netstandard1.0\System.Threading.Tasks.xml</HintPath>
          <Private>False</Private>
          <Paket>True</Paket>
        </Reference>
      </ItemGroup>
    </When>
    <When Condition="$(TargetFrameworkIdentifier) == '.NETStandard' And ($(TargetFrameworkVersion) == 'v1.3' Or $(TargetFrameworkVersion) == 'v1.4' Or $(TargetFrameworkVersion) == 'v1.5' Or $(TargetFrameworkVersion) == 'v1.6' Or $(TargetFrameworkVersion) == 'v2.0')">
>>>>>>> af1b29f2
      <ItemGroup>
        <Reference Include="System.Threading.Tasks">
          <HintPath>..\..\..\packages\System.Threading.Tasks\ref\netstandard1.3\System.Threading.Tasks.dll</HintPath>
          <Private>False</Private>
          <Paket>True</Paket>
        </Reference>
<<<<<<< HEAD
=======
        <Reference Include="System.Threading.Tasks">
          <HintPath>..\..\..\packages\System.Threading.Tasks\ref\netstandard1.3\System.Threading.Tasks.xml</HintPath>
          <Private>False</Private>
          <Paket>True</Paket>
        </Reference>
>>>>>>> af1b29f2
      </ItemGroup>
    </When>
  </Choose>
  <Choose>
<<<<<<< HEAD
    <When Condition="($(TargetFrameworkIdentifier) == '.NETStandard' And ($(TargetFrameworkVersion) == 'v1.3' Or $(TargetFrameworkVersion) == 'v1.4' Or $(TargetFrameworkVersion) == 'v1.5' Or $(TargetFrameworkVersion) == 'v1.6')) Or ($(TargetFrameworkIdentifier) == '.NETFramework' And ($(TargetFrameworkVersion) == 'v4.5.2' Or $(TargetFrameworkVersion) == 'v4.5.3' Or $(TargetFrameworkVersion) == 'v4.6' Or $(TargetFrameworkVersion) == 'v4.6.1' Or $(TargetFrameworkVersion) == 'v4.6.2' Or $(TargetFrameworkVersion) == 'v4.6.3'))">
=======
    <When Condition="($(TargetFrameworkIdentifier) == '.NETStandard' And ($(TargetFrameworkVersion) == 'v1.3' Or $(TargetFrameworkVersion) == 'v1.4' Or $(TargetFrameworkVersion) == 'v1.5' Or $(TargetFrameworkVersion) == 'v1.6' Or $(TargetFrameworkVersion) == 'v2.0')) Or ($(TargetFrameworkIdentifier) == '.NETFramework' And ($(TargetFrameworkVersion) == 'v4.5' Or $(TargetFrameworkVersion) == 'v4.5.1' Or $(TargetFrameworkVersion) == 'v4.5.2' Or $(TargetFrameworkVersion) == 'v4.5.3' Or $(TargetFrameworkVersion) == 'v4.6' Or $(TargetFrameworkVersion) == 'v4.6.1' Or $(TargetFrameworkVersion) == 'v4.6.2' Or $(TargetFrameworkVersion) == 'v4.6.3' Or $(TargetFrameworkVersion) == 'v4.7'))">
>>>>>>> af1b29f2
      <ItemGroup>
        <Reference Include="System.Threading.Tasks.Extensions">
          <HintPath>..\..\..\packages\System.Threading.Tasks.Extensions\lib\netstandard1.0\System.Threading.Tasks.Extensions.dll</HintPath>
          <Private>True</Private>
          <Paket>True</Paket>
        </Reference>
      </ItemGroup>
    </When>
  </Choose>
  <Choose>
<<<<<<< HEAD
    <When Condition="$(TargetFrameworkIdentifier) == '.NETStandard' And $(TargetFrameworkVersion) == 'v1.6'">
=======
    <When Condition="$(TargetFrameworkIdentifier) == '.NETStandard' And ($(TargetFrameworkVersion) == 'v1.6' Or $(TargetFrameworkVersion) == 'v2.0')">
      <ItemGroup>
        <Reference Include="System.Threading.Tasks.Parallel">
          <HintPath>..\..\..\packages\System.Threading.Tasks.Parallel\ref\netstandard1.1\System.Threading.Tasks.Parallel.dll</HintPath>
          <Private>False</Private>
          <Paket>True</Paket>
        </Reference>
        <Reference Include="System.Threading.Tasks.Parallel">
          <HintPath>..\..\..\packages\System.Threading.Tasks.Parallel\ref\netstandard1.1\System.Threading.Tasks.Parallel.xml</HintPath>
          <Private>False</Private>
          <Paket>True</Paket>
        </Reference>
      </ItemGroup>
    </When>
    <When Condition="$(TargetFrameworkIdentifier) == '.NETStandard' And ($(TargetFrameworkVersion) == 'v1.6' Or $(TargetFrameworkVersion) == 'v2.0')">
>>>>>>> af1b29f2
      <ItemGroup>
        <Reference Include="System.Threading.Tasks.Parallel">
          <HintPath>..\..\..\packages\System.Threading.Tasks.Parallel\lib\netstandard1.3\System.Threading.Tasks.Parallel.dll</HintPath>
          <Private>True</Private>
          <Paket>True</Paket>
        </Reference>
      </ItemGroup>
    </When>
  </Choose>
  <Choose>
<<<<<<< HEAD
    <When Condition="$(TargetFrameworkIdentifier) == '.NETStandard' And ($(TargetFrameworkVersion) == 'v1.3' Or $(TargetFrameworkVersion) == 'v1.4' Or $(TargetFrameworkVersion) == 'v1.5' Or $(TargetFrameworkVersion) == 'v1.6')">
=======
    <When Condition="$(TargetFrameworkIdentifier) == '.NETStandard' And ($(TargetFrameworkVersion) == 'v1.3' Or $(TargetFrameworkVersion) == 'v1.4' Or $(TargetFrameworkVersion) == 'v1.5' Or $(TargetFrameworkVersion) == 'v1.6' Or $(TargetFrameworkVersion) == 'v2.0')">
>>>>>>> af1b29f2
      <ItemGroup>
        <Reference Include="System.Threading.Thread">
          <HintPath>..\..\..\packages\System.Threading.Thread\lib\netstandard1.3\System.Threading.Thread.dll</HintPath>
          <Private>True</Private>
          <Paket>True</Paket>
        </Reference>
      </ItemGroup>
    </When>
<<<<<<< HEAD
  </Choose>
  <Choose>
    <When Condition="$(TargetFrameworkIdentifier) == '.NETStandard' And ($(TargetFrameworkVersion) == 'v1.3' Or $(TargetFrameworkVersion) == 'v1.4' Or $(TargetFrameworkVersion) == 'v1.5' Or $(TargetFrameworkVersion) == 'v1.6')">
=======
    <When Condition="$(TargetFrameworkIdentifier) == '.NETStandard' And ($(TargetFrameworkVersion) == 'v1.3' Or $(TargetFrameworkVersion) == 'v1.4' Or $(TargetFrameworkVersion) == 'v1.5' Or $(TargetFrameworkVersion) == 'v1.6' Or $(TargetFrameworkVersion) == 'v2.0')">
      <ItemGroup>
        <Reference Include="System.Threading.Thread">
          <HintPath>..\..\..\packages\System.Threading.Thread\ref\netstandard1.3\System.Threading.Thread.dll</HintPath>
          <Private>False</Private>
          <Paket>True</Paket>
        </Reference>
        <Reference Include="System.Threading.Thread">
          <HintPath>..\..\..\packages\System.Threading.Thread\ref\netstandard1.3\System.Threading.Thread.xml</HintPath>
          <Private>False</Private>
          <Paket>True</Paket>
        </Reference>
      </ItemGroup>
    </When>
  </Choose>
  <Choose>
    <When Condition="$(TargetFrameworkIdentifier) == '.NETStandard' And ($(TargetFrameworkVersion) == 'v1.3' Or $(TargetFrameworkVersion) == 'v1.4' Or $(TargetFrameworkVersion) == 'v1.5' Or $(TargetFrameworkVersion) == 'v1.6' Or $(TargetFrameworkVersion) == 'v2.0')">
>>>>>>> af1b29f2
      <ItemGroup>
        <Reference Include="System.Threading.ThreadPool">
          <HintPath>..\..\..\packages\System.Threading.ThreadPool\lib\netstandard1.3\System.Threading.ThreadPool.dll</HintPath>
          <Private>True</Private>
          <Paket>True</Paket>
        </Reference>
      </ItemGroup>
    </When>
<<<<<<< HEAD
  </Choose>
  <Choose>
    <When Condition="($(TargetFrameworkIdentifier) == 'WindowsPhoneApp') Or ($(TargetFrameworkIdentifier) == '.NETStandard' And ($(TargetFrameworkVersion) == 'v1.0' Or $(TargetFrameworkVersion) == 'v1.1' Or $(TargetFrameworkVersion) == 'v1.2' Or $(TargetFrameworkVersion) == 'v1.3' Or $(TargetFrameworkVersion) == 'v1.4' Or $(TargetFrameworkVersion) == 'v1.5')) Or ($(TargetFrameworkIdentifier) == '.NETFramework' And ($(TargetFrameworkVersion) == 'v4.5' Or $(TargetFrameworkVersion) == 'v4.5.1' Or $(TargetFrameworkVersion) == 'v4.5.2' Or $(TargetFrameworkVersion) == 'v4.5.3' Or $(TargetFrameworkVersion) == 'v4.6' Or $(TargetFrameworkVersion) == 'v4.6.1' Or $(TargetFrameworkVersion) == 'v4.6.2' Or $(TargetFrameworkVersion) == 'v4.6.3')) Or ($(TargetFrameworkIdentifier) == 'WindowsPhone' And ($(TargetFrameworkVersion) == 'v8.0' Or $(TargetFrameworkVersion) == 'v8.1'))">
=======
    <When Condition="$(TargetFrameworkIdentifier) == '.NETStandard' And ($(TargetFrameworkVersion) == 'v1.3' Or $(TargetFrameworkVersion) == 'v1.4' Or $(TargetFrameworkVersion) == 'v1.5' Or $(TargetFrameworkVersion) == 'v1.6' Or $(TargetFrameworkVersion) == 'v2.0')">
      <ItemGroup>
        <Reference Include="System.Threading.ThreadPool">
          <HintPath>..\..\..\packages\System.Threading.ThreadPool\ref\netstandard1.3\System.Threading.ThreadPool.dll</HintPath>
          <Private>False</Private>
          <Paket>True</Paket>
        </Reference>
        <Reference Include="System.Threading.ThreadPool">
          <HintPath>..\..\..\packages\System.Threading.ThreadPool\ref\netstandard1.3\System.Threading.ThreadPool.xml</HintPath>
          <Private>False</Private>
          <Paket>True</Paket>
        </Reference>
      </ItemGroup>
    </When>
  </Choose>
  <Choose>
    <When Condition="$(TargetFrameworkIdentifier) == '.NETStandard' And ($(TargetFrameworkVersion) == 'v1.2' Or $(TargetFrameworkVersion) == 'v1.3' Or $(TargetFrameworkVersion) == 'v1.4' Or $(TargetFrameworkVersion) == 'v1.5' Or $(TargetFrameworkVersion) == 'v1.6' Or $(TargetFrameworkVersion) == 'v2.0')">
      <ItemGroup>
        <Reference Include="System.Threading.Timer">
          <HintPath>..\..\..\packages\System.Threading.Timer\ref\netstandard1.2\System.Threading.Timer.dll</HintPath>
          <Private>False</Private>
          <Paket>True</Paket>
        </Reference>
        <Reference Include="System.Threading.Timer">
          <HintPath>..\..\..\packages\System.Threading.Timer\ref\netstandard1.2\System.Threading.Timer.xml</HintPath>
          <Private>False</Private>
          <Paket>True</Paket>
        </Reference>
      </ItemGroup>
    </When>
  </Choose>
  <Choose>
    <When Condition="($(TargetFrameworkIdentifier) == 'WindowsPhoneApp') Or ($(TargetFrameworkIdentifier) == '.NETStandard' And ($(TargetFrameworkVersion) == 'v1.0' Or $(TargetFrameworkVersion) == 'v1.1' Or $(TargetFrameworkVersion) == 'v1.2' Or $(TargetFrameworkVersion) == 'v1.3' Or $(TargetFrameworkVersion) == 'v1.4' Or $(TargetFrameworkVersion) == 'v1.5')) Or ($(TargetFrameworkIdentifier) == '.NETFramework' And ($(TargetFrameworkVersion) == 'v4.5' Or $(TargetFrameworkVersion) == 'v4.5.1' Or $(TargetFrameworkVersion) == 'v4.5.2' Or $(TargetFrameworkVersion) == 'v4.5.3' Or $(TargetFrameworkVersion) == 'v4.6' Or $(TargetFrameworkVersion) == 'v4.6.1' Or $(TargetFrameworkVersion) == 'v4.6.2' Or $(TargetFrameworkVersion) == 'v4.6.3' Or $(TargetFrameworkVersion) == 'v4.7')) Or ($(TargetFrameworkIdentifier) == 'WindowsPhone' And ($(TargetFrameworkVersion) == 'v8.0' Or $(TargetFrameworkVersion) == 'v8.1'))">
>>>>>>> af1b29f2
      <ItemGroup>
        <Reference Include="System.ValueTuple">
          <HintPath>..\..\..\packages\System.ValueTuple\lib\netstandard1.0\System.ValueTuple.dll</HintPath>
          <Private>True</Private>
          <Paket>True</Paket>
        </Reference>
      </ItemGroup>
    </When>
    <When Condition="$(TargetFrameworkIdentifier) == '.NETFramework' And $(TargetFrameworkVersion) == 'v4.0'">
      <ItemGroup>
        <Reference Include="System.ValueTuple">
          <HintPath>..\..\..\packages\System.ValueTuple\lib\portable-net40+sl4+win8+wp8\System.ValueTuple.dll</HintPath>
          <Private>True</Private>
          <Paket>True</Paket>
        </Reference>
      </ItemGroup>
    </When>
  </Choose>
  <Choose>
<<<<<<< HEAD
    <When Condition="$(TargetFrameworkIdentifier) == '.NETFramework' And ($(TargetFrameworkVersion) == 'v4.6' Or $(TargetFrameworkVersion) == 'v4.6.1' Or $(TargetFrameworkVersion) == 'v4.6.2' Or $(TargetFrameworkVersion) == 'v4.6.3')">
=======
    <When Condition="$(TargetFrameworkIdentifier) == '.NETFramework' And ($(TargetFrameworkVersion) == 'v4.6' Or $(TargetFrameworkVersion) == 'v4.6.1' Or $(TargetFrameworkVersion) == 'v4.6.2' Or $(TargetFrameworkVersion) == 'v4.6.3' Or $(TargetFrameworkVersion) == 'v4.7')">
>>>>>>> af1b29f2
      <ItemGroup>
        <Reference Include="System.Xml.ReaderWriter">
          <HintPath>..\..\..\packages\System.Xml.ReaderWriter\lib\net46\System.Xml.ReaderWriter.dll</HintPath>
          <Private>True</Private>
          <Paket>True</Paket>
        </Reference>
      </ItemGroup>
    </When>
<<<<<<< HEAD
    <When Condition="$(TargetFrameworkIdentifier) == '.NETStandard' And ($(TargetFrameworkVersion) == 'v1.3' Or $(TargetFrameworkVersion) == 'v1.4' Or $(TargetFrameworkVersion) == 'v1.5' Or $(TargetFrameworkVersion) == 'v1.6')">
=======
    <When Condition="$(TargetFrameworkIdentifier) == '.NETStandard' And ($(TargetFrameworkVersion) == 'v1.0' Or $(TargetFrameworkVersion) == 'v1.1' Or $(TargetFrameworkVersion) == 'v1.2')">
      <ItemGroup>
        <Reference Include="System.Xml.ReaderWriter">
          <HintPath>..\..\..\packages\System.Xml.ReaderWriter\ref\netstandard1.0\System.Xml.ReaderWriter.dll</HintPath>
          <Private>False</Private>
          <Paket>True</Paket>
        </Reference>
        <Reference Include="System.Xml.ReaderWriter">
          <HintPath>..\..\..\packages\System.Xml.ReaderWriter\ref\netstandard1.0\System.Xml.ReaderWriter.xml</HintPath>
          <Private>False</Private>
          <Paket>True</Paket>
        </Reference>
      </ItemGroup>
    </When>
    <When Condition="$(TargetFrameworkIdentifier) == '.NETStandard' And ($(TargetFrameworkVersion) == 'v1.3' Or $(TargetFrameworkVersion) == 'v1.4' Or $(TargetFrameworkVersion) == 'v1.5' Or $(TargetFrameworkVersion) == 'v1.6' Or $(TargetFrameworkVersion) == 'v2.0')">
>>>>>>> af1b29f2
      <ItemGroup>
        <Reference Include="System.Xml.ReaderWriter">
          <HintPath>..\..\..\packages\System.Xml.ReaderWriter\lib\netstandard1.3\System.Xml.ReaderWriter.dll</HintPath>
          <Private>True</Private>
          <Paket>True</Paket>
        </Reference>
      </ItemGroup>
    </When>
<<<<<<< HEAD
  </Choose>
  <Choose>
    <When Condition="$(TargetFrameworkIdentifier) == '.NETStandard' And ($(TargetFrameworkVersion) == 'v1.3' Or $(TargetFrameworkVersion) == 'v1.4' Or $(TargetFrameworkVersion) == 'v1.5' Or $(TargetFrameworkVersion) == 'v1.6')">
      <ItemGroup>
        <Reference Include="System.Xml.XDocument">
          <HintPath>..\..\..\packages\System.Xml.XDocument\lib\netstandard1.3\System.Xml.XDocument.dll</HintPath>
          <Private>True</Private>
=======
    <When Condition="$(TargetFrameworkIdentifier) == '.NETStandard' And ($(TargetFrameworkVersion) == 'v1.3' Or $(TargetFrameworkVersion) == 'v1.4' Or $(TargetFrameworkVersion) == 'v1.5' Or $(TargetFrameworkVersion) == 'v1.6' Or $(TargetFrameworkVersion) == 'v2.0')">
      <ItemGroup>
        <Reference Include="System.Xml.ReaderWriter">
          <HintPath>..\..\..\packages\System.Xml.ReaderWriter\ref\netstandard1.3\System.Xml.ReaderWriter.dll</HintPath>
          <Private>False</Private>
          <Paket>True</Paket>
        </Reference>
        <Reference Include="System.Xml.ReaderWriter">
          <HintPath>..\..\..\packages\System.Xml.ReaderWriter\ref\netstandard1.3\System.Xml.ReaderWriter.xml</HintPath>
          <Private>False</Private>
>>>>>>> af1b29f2
          <Paket>True</Paket>
        </Reference>
      </ItemGroup>
    </When>
  </Choose>
  <Choose>
<<<<<<< HEAD
    <When Condition="$(TargetFrameworkIdentifier) == '.NETStandard' And ($(TargetFrameworkVersion) == 'v1.3' Or $(TargetFrameworkVersion) == 'v1.4' Or $(TargetFrameworkVersion) == 'v1.5' Or $(TargetFrameworkVersion) == 'v1.6')">
      <ItemGroup>
        <Reference Include="System.Xml.XmlDocument">
          <HintPath>..\..\..\packages\System.Xml.XmlDocument\lib\netstandard1.3\System.Xml.XmlDocument.dll</HintPath>
          <Private>True</Private>
=======
    <When Condition="$(TargetFrameworkIdentifier) == '.NETStandard' And ($(TargetFrameworkVersion) == 'v1.0' Or $(TargetFrameworkVersion) == 'v1.1' Or $(TargetFrameworkVersion) == 'v1.2')">
      <ItemGroup>
        <Reference Include="System.Xml.XDocument">
          <HintPath>..\..\..\packages\System.Xml.XDocument\ref\netstandard1.0\System.Xml.XDocument.dll</HintPath>
          <Private>False</Private>
          <Paket>True</Paket>
        </Reference>
        <Reference Include="System.Xml.XDocument">
          <HintPath>..\..\..\packages\System.Xml.XDocument\ref\netstandard1.0\System.Xml.XDocument.xml</HintPath>
          <Private>False</Private>
>>>>>>> af1b29f2
          <Paket>True</Paket>
        </Reference>
      </ItemGroup>
    </When>
<<<<<<< HEAD
  </Choose>
  <Choose>
    <When Condition="$(TargetFrameworkIdentifier) == '.NETStandard' And ($(TargetFrameworkVersion) == 'v1.3' Or $(TargetFrameworkVersion) == 'v1.4' Or $(TargetFrameworkVersion) == 'v1.5' Or $(TargetFrameworkVersion) == 'v1.6')">
      <ItemGroup>
        <Reference Include="System.Xml.XPath">
          <HintPath>..\..\..\packages\System.Xml.XPath\lib\netstandard1.3\System.Xml.XPath.dll</HintPath>
=======
    <When Condition="$(TargetFrameworkIdentifier) == '.NETStandard' And ($(TargetFrameworkVersion) == 'v1.3' Or $(TargetFrameworkVersion) == 'v1.4' Or $(TargetFrameworkVersion) == 'v1.5' Or $(TargetFrameworkVersion) == 'v1.6' Or $(TargetFrameworkVersion) == 'v2.0')">
      <ItemGroup>
        <Reference Include="System.Xml.XDocument">
          <HintPath>..\..\..\packages\System.Xml.XDocument\lib\netstandard1.3\System.Xml.XDocument.dll</HintPath>
>>>>>>> af1b29f2
          <Private>True</Private>
          <Paket>True</Paket>
        </Reference>
      </ItemGroup>
    </When>
<<<<<<< HEAD
  </Choose>
  <Choose>
    <When Condition="$(TargetFrameworkIdentifier) == '.NETStandard' And $(TargetFrameworkVersion) == 'v1.6'">
      <ItemGroup>
        <Reference Include="System.Xml.XPath.XDocument">
          <HintPath>..\..\..\packages\System.Xml.XPath.XDocument\lib\netstandard1.3\System.Xml.XPath.XDocument.dll</HintPath>
          <Private>True</Private>
=======
    <When Condition="$(TargetFrameworkIdentifier) == '.NETStandard' And ($(TargetFrameworkVersion) == 'v1.3' Or $(TargetFrameworkVersion) == 'v1.4' Or $(TargetFrameworkVersion) == 'v1.5' Or $(TargetFrameworkVersion) == 'v1.6' Or $(TargetFrameworkVersion) == 'v2.0')">
      <ItemGroup>
        <Reference Include="System.Xml.XDocument">
          <HintPath>..\..\..\packages\System.Xml.XDocument\ref\netstandard1.3\System.Xml.XDocument.dll</HintPath>
          <Private>False</Private>
          <Paket>True</Paket>
        </Reference>
        <Reference Include="System.Xml.XDocument">
          <HintPath>..\..\..\packages\System.Xml.XDocument\ref\netstandard1.3\System.Xml.XDocument.xml</HintPath>
          <Private>False</Private>
>>>>>>> af1b29f2
          <Paket>True</Paket>
        </Reference>
      </ItemGroup>
    </When>
  </Choose>
  <Choose>
<<<<<<< HEAD
    <When Condition="$(TargetFrameworkIdentifier) == '.NETStandard' And ($(TargetFrameworkVersion) == 'v1.3' Or $(TargetFrameworkVersion) == 'v1.4' Or $(TargetFrameworkVersion) == 'v1.5' Or $(TargetFrameworkVersion) == 'v1.6')">
      <ItemGroup>
        <Reference Include="System.Xml.XPath.XmlDocument">
          <HintPath>..\..\..\packages\System.Xml.XPath.XmlDocument\lib\netstandard1.3\System.Xml.XPath.XmlDocument.dll</HintPath>
=======
    <When Condition="$(TargetFrameworkIdentifier) == '.NETStandard' And ($(TargetFrameworkVersion) == 'v1.3' Or $(TargetFrameworkVersion) == 'v1.4' Or $(TargetFrameworkVersion) == 'v1.5' Or $(TargetFrameworkVersion) == 'v1.6' Or $(TargetFrameworkVersion) == 'v2.0')">
      <ItemGroup>
        <Reference Include="System.Xml.XmlDocument">
          <HintPath>..\..\..\packages\System.Xml.XmlDocument\lib\netstandard1.3\System.Xml.XmlDocument.dll</HintPath>
>>>>>>> af1b29f2
          <Private>True</Private>
          <Paket>True</Paket>
        </Reference>
      </ItemGroup>
    </When>
<<<<<<< HEAD
  </Choose>
  <Import Project="..\..\..\packages\FSharp.NET.Sdk\build\$(__paket__FSharp_NET_Core_Sdk_targets).targets" Condition="Exists('..\..\..\packages\FSharp.NET.Sdk\build\$(__paket__FSharp_NET_Core_Sdk_targets).targets')" Label="Paket" />
  <Import Project="..\..\..\packages\FSharp.NET.Sdk\build\$(__paket__FSharp_NET_Current_Sdk_targets).targets" Condition="Exists('..\..\..\packages\FSharp.NET.Sdk\build\$(__paket__FSharp_NET_Current_Sdk_targets).targets')" Label="Paket" />
=======
    <When Condition="$(TargetFrameworkIdentifier) == '.NETStandard' And ($(TargetFrameworkVersion) == 'v1.3' Or $(TargetFrameworkVersion) == 'v1.4' Or $(TargetFrameworkVersion) == 'v1.5' Or $(TargetFrameworkVersion) == 'v1.6' Or $(TargetFrameworkVersion) == 'v2.0')">
      <ItemGroup>
        <Reference Include="System.Xml.XmlDocument">
          <HintPath>..\..\..\packages\System.Xml.XmlDocument\ref\netstandard1.3\System.Xml.XmlDocument.dll</HintPath>
          <Private>False</Private>
          <Paket>True</Paket>
        </Reference>
        <Reference Include="System.Xml.XmlDocument">
          <HintPath>..\..\..\packages\System.Xml.XmlDocument\ref\netstandard1.3\System.Xml.XmlDocument.xml</HintPath>
          <Private>False</Private>
          <Paket>True</Paket>
        </Reference>
      </ItemGroup>
    </When>
  </Choose>
  <ItemGroup>
    <Compile Include="..\..\..\paket-files\matthid\Yaaf.FSharp.Scripting\src\source\Yaaf.FSharp.Scripting\YaafFSharpScripting.fs">
      <Paket>True</Paket>
      <Link>paket-files/YaafFSharpScripting.fs</Link>
    </Compile>
    <Compile Include="AssemblyInfo.fs" />
    <Compile Include="UserInputHelper.fs" />
    <Compile Include="CSharpHelper.fs" />
    <Compile Include="EnvironmentHelper.fs" />
    <Compile Include="RegistryHelper.fs" />
    <Compile Include="FileSystemHelper.fs" />
    <Compile Include="StringHelper.fs" />
    <Compile Include="TemplateHelper.fs" />
    <Compile Include="CacheHelper.fs" />
    <Compile Include="XMLHelper.fs" />
    <Compile Include="REST.fs" />
    <Compile Include="BuildServerHelper.fs" />
    <Compile Include="TraceListener.fs" />
    <Compile Include="TeamCityHelper.fs" />
    <Compile Include="TeamCityRESTHelper.fs" />
    <Compile Include="TraceHelper.fs" />
    <Compile Include="ServiceControllerHelper.fs" />
    <Compile Include="GuardedAwaitObservable.fs" />
    <Compile Include="ProcessHelper.fs" />
    <Compile Include="PsExecHelper.fs" />
    <Compile Include="BowerHelper.fs" />
    <Compile Include="YarnHelper.fs" />
    <Compile Include="AppVeyor.fs" />
    <Compile Include="BitbucketPipelines.fs" />
    <Compile Include="TaskRunnerHelper.fs" />
    <Compile Include="Globbing\Globbing.fs" />
    <Compile Include="Globbing\FileSystem.fs" />
    <Compile Include="FileHelper.fs" />
    <Compile Include="FileUtils.fs" />
    <Compile Include="FuchuHelper.fs" />
    <Compile Include="UnitTest\UnitTestCommon.fs" />
    <Compile Include="UnitTest\UnitTestHelper.fs" />
    <Compile Include="UnitTest\Expecto\Expecto.fs" />
    <Compile Include="UnitTest\NUnit\Xml.fs" />
    <Compile Include="UnitTest\NUnit\Common.fs" />
    <Compile Include="UnitTest\NUnit\Sequential.fs" />
    <Compile Include="UnitTest\NUnit\Parallel.fs" />
    <Compile Include="UnitTest\NUnit\NUnit3.fs" />
    <Compile Include="UnitTest\XUnit\XUnit.fs" />
    <Compile Include="UnitTest\XUnit\XUnitHelper.fs" />
    <Compile Include="UnitTest\XUnit\XUnit2.fs" />
    <Compile Include="UnitTest\XUnit\XUnit2Helper.fs" />
    <Compile Include="UnitTest\MSpecHelper.fs" />
    <Compile Include="UnitTest\MSTest.fs" />
    <Compile Include="UnitTest\ProcessTestRunner.fs" />
    <Compile Include="UnitTest\VSTest.fs" />
    <Compile Include="AssemblyInfoFile.fs" />
    <Compile Include="AssemblyInfoHelper.fs" />
    <Compile Include="FXCopHelper.fs" />
    <Compile Include="FSharpFormattingHelper.fs" />
    <Compile Include="NCoverHelper.fs" />
    <Compile Include="NDependHelper.fs" />
    <Compile Include="MsBuildLogger.fs" />
    <Compile Include="MSBuildHelper.fs" />
    <Compile Include="NpmHelper.fs" />
    <Compile Include="ArchiveHelper.fs" />
    <Compile Include="ZipHelper.fs" />
    <Compile Include="StrongNamingHelper.fs" />
    <Compile Include="GACHelper.fs" />
    <Compile Include="NGenHelper.fs" />
    <Compile Include="DocuHelper.fs" />
    <Compile Include="ILMergeHelper.fs" />
    <Compile Include="WiXHelper.fs" />
    <Compile Include="MSIHelper.fs" />
    <Compile Include="RegAsmHelper.fs" />
    <Compile Include="RestorePackageHelper.fs" />
    <Compile Include="VSSHelper.fs" />
    <Compile Include="DynamicsNavHelper.fs" />
    <Compile Include="DynamicsNavFile.fs" />
    <Compile Include="SSHHelper.fs" />
    <Compile Include="SCPHelper.fs" />
    <Compile Include="RoboCopyHelper.fs" />
    <Compile Include="XpkgHelper.fs" />
    <Compile Include="VersionHelper.fs" />
    <Compile Include="MSBuild\ProjectSystem.fs" />
    <Compile Include="MSBuild\SpecsRemovement.fs" />
    <Compile Include="Git\CommandHelper.fs" />
    <Compile Include="Git\Sha1.fs" />
    <Compile Include="Git\Repository.fs" />
    <Compile Include="Git\Submodule.fs" />
    <Compile Include="Git\Branches.fs" />
    <Compile Include="Git\Reset.fs" />
    <Compile Include="Git\Merge.fs" />
    <Compile Include="Git\Stash.fs" />
    <Compile Include="Git\SanityChecks.fs" />
    <Compile Include="Git\Information.fs" />
    <Compile Include="Git\FileStatus.fs" />
    <Compile Include="Git\Rebase.fs" />
    <Compile Include="Git\CommitMessage.fs" />
    <Compile Include="Git\Staging.fs" />
    <Compile Include="Git\Commit.fs" />
    <Compile Include="FSIHelper.fs" />
    <Compile Include="Boot.fs" />
    <Compile Include="MessageHelper.fs" />
    <Compile Include="HTMLHelpWorkShopHelper.fs" />
    <Compile Include="ConfigurationHelper.fs" />
    <Compile Include="TargetHelper.fs" />
    <Compile Include="AdditionalSyntax.fs" />
    <Compile Include="PermissionsHelper.fs" />
    <Compile Include="SpecFlowHelper.fs" />
    <Compile Include="OctoTools.fs" />
    <None Include="paket.references" />
    <Compile Include="SignToolHelper.fs" />
    <Compile Include="MageHelper.fs" />
    <Compile Include="SemVerHelper.fs" />
    <Compile Include="ReleaseNotesHelper.fs" />
    <None Include="Targets.fsx" />
    <Compile Include="FixieHelper.fs" />
    <Compile Include="NuGet\NugetHelper.fs" />
    <Compile Include="NuGet\Update.fs" />
    <Compile Include="NuGet\Install.fs" />
    <Compile Include="NuGet\NugetVersion.fs" />
    <Compile Include="TestFlightHelper.fs" />
    <Compile Include="DotNetCLIHelper.fs" />
    <Compile Include="DotCover.fs" />
    <Compile Include="PaketHelper.fs" />
    <Compile Include="PaketTemplateHelper.fs" />
    <Compile Include="AzureHelper.fs" />
    <Compile Include="FtpHelper.fs" />
    <Compile Include="TypeScript.fs" />
    <Compile Include="OpenCoverHelper.fs" />
    <Compile Include="ReportGeneratorHelper.fs" />
    <Compile Include="RoundhouseHelper.fs" />
    <Compile Include="FscHelper.fs" />
    <Compile Include="CscHelper.fs" />
    <Compile Include="HipChatNotificationHelper.fs" />
    <Compile Include="XamarinHelper.fs" />
    <Compile Include="XDTHelper.fs" />
    <Compile Include="AzureWebJobs.fs" />
    <Compile Include="HockeyAppHelper.fs" />
    <Compile Include="AzureCloudServices.fs" />
    <Compile Include="Sxshelper.fs" />
    <Compile Include="Vb6helper.fs" />
    <Compile Include="AndroidPublisher.fs" />
    <Compile Include="ChangeWatcher.fs" />
    <Compile Include="CMake.fs" />
    <None Include="app.config" />
    <Compile Include="Sql.DacPac.fs" />
    <Compile Include="RaygunHelper.fs" />
    <Compile Include="SquirrelHelper.fs" />
    <Compile Include="XCopyHelper.fs" />
    <Compile Include="DynamicsCRMHelper.fs" />
    <Compile Include="Appcast.fs" />
    <Compile Include="PicklesHelper.fs" />
    <Compile Include="ChocoHelper.fs" />
    <Compile Include="SlackNotificationHelper.fs" />
    <Compile Include="SonarQubeHelper.fs" />
    <Compile Include="AzureKudu.fs" />
    <Compile Include="DocFxHelper.fs" />
    <Compile Include="GitVersionHelper.fs" />
    <Compile Include="Checksum.fs" />
    <Compile Include="ChangeLogHelper.fs" />
    <Compile Include="Office365ConnectorHelper.fs" />
    <Compile Include="StyleCopHelper.fs" />
  </ItemGroup>
  <ItemGroup>
    <Reference Include="ICSharpCode.SharpZipLib">
      <HintPath>..\..\..\lib\ICSharpCode.SharpZipLib.dll</HintPath>
    </Reference>
    <Reference Include="Microsoft.Build.Framework" />
    <Reference Include="mscorlib" />
    <Reference Include="StyleCop">
      <HintPath>..\..\..\lib\StyleCop.dll</HintPath>
    </Reference>
    <Reference Include="StyleCop.CSharp">
      <HintPath>..\..\..\lib\StyleCop.CSharp.dll</HintPath>
    </Reference>
    <Reference Include="StyleCop.CSharp.Rules">
      <HintPath>..\..\..\lib\StyleCop.CSharp.Rules.dll</HintPath>
    </Reference>
    <Reference Include="System" />
    <Reference Include="System.Configuration" />
    <Reference Include="System.Runtime.Caching" />
    <Reference Include="System.ServiceProcess" />
    <Reference Include="System.Xml" />
    <Reference Include="System.Xml.Linq" />
    <Reference Include="System.Core" />
    <Reference Include="VSFile">
      <HintPath>..\..\..\lib\VSFile.dll</HintPath>
    </Reference>
  </ItemGroup>
>>>>>>> af1b29f2
</Project><|MERGE_RESOLUTION|>--- conflicted
+++ resolved
@@ -19,11 +19,7 @@
     <DebugType>full</DebugType>
     <Optimize>false</Optimize>
     <OutputPath>bin\Debug</OutputPath>
-<<<<<<< HEAD
     <DefineConstants>TRACE;DEBUG;NET40;NO_DOTNETCORE_BOOTSTRAP</DefineConstants>
-=======
-    <DefineConstants>TRACE;DEBUG;NET45</DefineConstants>
->>>>>>> af1b29f2
     <ErrorReport>prompt</ErrorReport>
     <WarningLevel>3</WarningLevel>
     <DocumentationFile>
@@ -37,16 +33,11 @@
     <DebugType>pdbonly</DebugType>
     <Optimize>true</Optimize>
     <OutputPath>..\..\..\build\</OutputPath>
-<<<<<<< HEAD
     <DefineConstants>TRACE;NET40;NO_DOTNETCORE_BOOTSTRAP</DefineConstants>
-=======
-    <DefineConstants>TRACE;NET45</DefineConstants>
->>>>>>> af1b29f2
     <ErrorReport>prompt</ErrorReport>
     <WarningLevel>3</WarningLevel>
     <DocumentationFile>..\..\..\build\FakeLib.XML</DocumentationFile>
   </PropertyGroup>
-<<<<<<< HEAD
   <ItemGroup>
     <None Include="paket.references" />
     <Compile Include="..\..\..\paket-files\matthid\Yaaf.FSharp.Scripting\src\source\Yaaf.FSharp.Scripting\YaafFSharpScripting.fs">
@@ -402,3834 +393,6 @@
     <None Include="app.config" />
     <Compile Include="ChangeLogHelper.fs" />
     <Compile Include="Office365ConnectorHelper.fs" />
-  </ItemGroup>
-  <ItemGroup>
-    <Reference Include="ICSharpCode.SharpZipLib">
-      <HintPath>..\..\..\lib\ICSharpCode.SharpZipLib.dll</HintPath>
-    </Reference>
-    <Reference Include="Microsoft.Build.Framework" />
-    <Reference Include="mscorlib" />
-    <Reference Include="System" />
-    <Reference Include="System.Configuration" />
-    <Reference Include="System.Runtime.Caching" />
-    <Reference Include="System.ServiceProcess" />
-    <Reference Include="System.Xml" />
-    <Reference Include="System.Xml.Linq" />
-    <Reference Include="System.Core" />
-  </ItemGroup>
-=======
->>>>>>> af1b29f2
-  <PropertyGroup>
-    <MinimumVisualStudioVersion Condition="'$(MinimumVisualStudioVersion)' == ''">11</MinimumVisualStudioVersion>
-  </PropertyGroup>
-  <Choose>
-    <When Condition="'$(VisualStudioVersion)' != '11.0' and Exists('$(MSBuildExtensionsPath32)\Microsoft\VisualStudio\v$(VisualStudioVersion)\FSharp\Microsoft.FSharp.Targets')">
-      <PropertyGroup>
-        <FSharpTargetsPath>$(MSBuildExtensionsPath32)\Microsoft\VisualStudio\v$(VisualStudioVersion)\FSharp\Microsoft.FSharp.Targets</FSharpTargetsPath>
-      </PropertyGroup>
-    </When>
-    <When Condition="$(TargetFSharpCoreVersion) &gt;= 4.3.0.0 AND $(TargetFSharpCoreVersion) &lt; 4.3.1.0 ">
-      <PropertyGroup>
-        <FSharpTargetsPath>$(MSBuildProgramFiles32)\Microsoft SDKs\F#\3.0\Framework\v4.0\Microsoft.FSharp.Targets</FSharpTargetsPath>
-      </PropertyGroup>
-    </When>
-    <When Condition="$(TargetFSharpCoreVersion) &gt;= 4.3.1.0 AND $(TargetFSharpCoreVersion) &lt; 4.4.0.0 ">
-      <PropertyGroup>
-        <FSharpTargetsPath>$(MSBuildProgramFiles32)\Microsoft SDKs\F#\3.1\Framework\v4.0\Microsoft.FSharp.Targets</FSharpTargetsPath>
-      </PropertyGroup>
-    </When>
-    <When Condition="$(TargetFSharpCoreVersion) &gt;= 4.4.0.0 AND $(TargetFSharpCoreVersion) &lt; 4.4.1.0 ">
-      <PropertyGroup>
-        <FSharpTargetsPath>$(MSBuildProgramFiles32)\Microsoft SDKs\F#\4.0\Framework\v4.0\Microsoft.FSharp.Targets</FSharpTargetsPath>
-      </PropertyGroup>
-    </When>
-    <Otherwise>
-      <PropertyGroup>
-        <FSharpTargetsPath>$(MSBuildProgramFiles32)\Microsoft SDKs\F#\4.1\Framework\v4.0\Microsoft.FSharp.Targets</FSharpTargetsPath>
-      </PropertyGroup>
-    </Otherwise>
-  </Choose>
-  <Import Project="$(FSharpTargetsPath)" />
-  <Choose>
-    <When Condition="$(TargetFrameworkIdentifier) == '.NETStandard' And $(TargetFrameworkVersion) == 'v1.6'">
-      <PropertyGroup>
-        <__paket__FSharp_NET_Core_Sdk_targets>FSharp.NET.Core.Sdk</__paket__FSharp_NET_Core_Sdk_targets>
-        <__paket__FSharp_NET_Current_Sdk_targets>FSharp.NET.Current.Sdk</__paket__FSharp_NET_Current_Sdk_targets>
-        <__paket__FSharp_NET_Sdk_props>FSharp.NET.Sdk</__paket__FSharp_NET_Sdk_props>
-      </PropertyGroup>
-    </When>
-  </Choose>
-  <Import Project="..\..\..\packages\FSharp.NET.Sdk\build\$(__paket__FSharp_NET_Sdk_props).props" Condition="Exists('..\..\..\packages\FSharp.NET.Sdk\build\$(__paket__FSharp_NET_Sdk_props).props')" Label="Paket" />
-  <Choose>
-    <When Condition="$(TargetFrameworkIdentifier) == '.NETStandard' And $(TargetFrameworkVersion) == 'v1.6'">
-      <PropertyGroup>
-        <__paket__FSharp_Compiler_Tools_props>FSharp.Compiler.Tools</__paket__FSharp_Compiler_Tools_props>
-      </PropertyGroup>
-    </When>
-  </Choose>
-  <Import Project="..\..\..\packages\FSharp.Compiler.Tools\build\$(__paket__FSharp_Compiler_Tools_props).props" Condition="Exists('..\..\..\packages\FSharp.Compiler.Tools\build\$(__paket__FSharp_Compiler_Tools_props).props')" Label="Paket" />
-  <!-- Hand-crafted reference to the renamed version of FCS. You must run build.cmd/build.sh first! -->
-  <Choose>
-    <When Condition="$(TargetFrameworkIdentifier) == '.NETFramework' And ($(TargetFrameworkVersion) == 'v4.5')">
-      <ItemGroup>
-        <Reference Include="FAKE.FSharp.Compiler.Service">
-          <HintPath>..\..\..\packages\FSharp.Compiler.Service\lib\net45\FAKE.FSharp.Compiler.Service.dll</HintPath>
-          <Private>True</Private>
-          <Paket>False</Paket>
-        </Reference>
-      </ItemGroup>
-    </When>
-    <When Condition="$(TargetFrameworkIdentifier) == '.NETFramework' And ($(TargetFrameworkVersion) == 'v4.5' Or $(TargetFrameworkVersion) == 'v4.5.1' Or $(TargetFrameworkVersion) == 'v4.5.2' Or $(TargetFrameworkVersion) == 'v4.5.3' Or $(TargetFrameworkVersion) == 'v4.6' Or $(TargetFrameworkVersion) == 'v4.6.1')">
-      <ItemGroup>
-        <Reference Include="FAKE.FSharp.Compiler.Service">
-          <HintPath>..\..\..\packages\FSharp.Compiler.Service\lib\net45\FAKE.FSharp.Compiler.Service.dll</HintPath>
-          <Private>True</Private>
-          <Paket>False</Paket>
-        </Reference>
-      </ItemGroup>
-    </When>
-  </Choose>
-  <!-- Ordinary dependencies managed by Paket as usual -->
-  <Choose>
-    <When Condition="$(TargetFrameworkIdentifier) == '.NETFramework' And ($(TargetFrameworkVersion) == 'v4.0' Or $(TargetFrameworkVersion) == 'v4.5' Or $(TargetFrameworkVersion) == 'v4.5.1' Or $(TargetFrameworkVersion) == 'v4.5.2' Or $(TargetFrameworkVersion) == 'v4.5.3' Or $(TargetFrameworkVersion) == 'v4.6' Or $(TargetFrameworkVersion) == 'v4.6.1' Or $(TargetFrameworkVersion) == 'v4.6.2' Or $(TargetFrameworkVersion) == 'v4.6.3')">
-      <ItemGroup>
-        <Reference Include="Chessie">
-          <HintPath>..\..\..\packages\Chessie\lib\net40\Chessie.dll</HintPath>
-          <Private>True</Private>
-          <Paket>True</Paket>
-        </Reference>
-      </ItemGroup>
-    </When>
-    <When Condition="($(TargetFrameworkIdentifier) == '.NETStandard' And $(TargetFrameworkVersion) == 'v1.6') Or ($(TargetFrameworkIdentifier) == '.NETCoreApp' And $(TargetFrameworkVersion) == 'v1.0')">
-      <ItemGroup>
-        <Reference Include="Chessie">
-          <HintPath>..\..\..\packages\Chessie\lib\netstandard1.6\Chessie.dll</HintPath>
-          <Private>True</Private>
-          <Paket>True</Paket>
-        </Reference>
-      </ItemGroup>
-    </When>
-  </Choose>
-  <Choose>
-    <When Condition="$(TargetFrameworkIdentifier) == '.NETFramework' And ($(TargetFrameworkVersion) == 'v4.5' Or $(TargetFrameworkVersion) == 'v4.5.1' Or $(TargetFrameworkVersion) == 'v4.5.2' Or $(TargetFrameworkVersion) == 'v4.5.3' Or $(TargetFrameworkVersion) == 'v4.6' Or $(TargetFrameworkVersion) == 'v4.6.1' Or $(TargetFrameworkVersion) == 'v4.6.2' Or $(TargetFrameworkVersion) == 'v4.6.3')">
-      <ItemGroup>
-        <Reference Include="FSharp.Compiler.Service">
-          <HintPath>..\..\..\packages\FSharp.Compiler.Service\lib\net45\FSharp.Compiler.Service.dll</HintPath>
-          <Private>True</Private>
-          <Paket>True</Paket>
-        </Reference>
-        <Reference Include="FSharp.Compiler.Service.MSBuild.v12">
-          <HintPath>..\..\..\packages\FSharp.Compiler.Service\lib\net45\FSharp.Compiler.Service.MSBuild.v12.dll</HintPath>
-          <Private>True</Private>
-          <Paket>True</Paket>
-        </Reference>
-      </ItemGroup>
-    </When>
-    <When Condition="($(TargetFrameworkIdentifier) == '.NETStandard' And $(TargetFrameworkVersion) == 'v1.6') Or ($(TargetFrameworkIdentifier) == '.NETCoreApp' And $(TargetFrameworkVersion) == 'v1.0')">
-      <ItemGroup>
-        <Reference Include="FSharp.Compiler.Service">
-          <HintPath>..\..\..\packages\FSharp.Compiler.Service\lib\netstandard1.6\FSharp.Compiler.Service.dll</HintPath>
-          <Private>True</Private>
-          <Paket>True</Paket>
-        </Reference>
-      </ItemGroup>
-    </When>
-  </Choose>
-  <Choose>
-    <When Condition="$(TargetFrameworkIdentifier) == '.NETFramework' And ($(TargetFrameworkVersion) == 'v2.0' Or $(TargetFrameworkVersion) == 'v3.0' Or $(TargetFrameworkVersion) == 'v3.5')">
-      <ItemGroup>
-        <Reference Include="FSharp.Core">
-          <HintPath>..\..\..\packages\FSharp.Core\lib\net20\FSharp.Core.dll</HintPath>
-          <Private>True</Private>
-          <Paket>True</Paket>
-        </Reference>
-      </ItemGroup>
-    </When>
-    <When Condition="$(TargetFrameworkIdentifier) == '.NETFramework' And $(TargetFrameworkVersion) == 'v4.0'">
-      <ItemGroup>
-        <Reference Include="FSharp.Core">
-          <HintPath>..\..\..\packages\FSharp.Core\lib\net40\FSharp.Core.dll</HintPath>
-          <Private>True</Private>
-          <Paket>True</Paket>
-        </Reference>
-      </ItemGroup>
-    </When>
-<<<<<<< HEAD
-    <When Condition="$(TargetFrameworkIdentifier) == '.NETFramework' And ($(TargetFrameworkVersion) == 'v4.5' Or $(TargetFrameworkVersion) == 'v4.5.1' Or $(TargetFrameworkVersion) == 'v4.5.2' Or $(TargetFrameworkVersion) == 'v4.5.3' Or $(TargetFrameworkVersion) == 'v4.6' Or $(TargetFrameworkVersion) == 'v4.6.1' Or $(TargetFrameworkVersion) == 'v4.6.2' Or $(TargetFrameworkVersion) == 'v4.6.3')">
-=======
-    <When Condition="$(TargetFrameworkIdentifier) == '.NETFramework' And ($(TargetFrameworkVersion) == 'v4.5' Or $(TargetFrameworkVersion) == 'v4.5.1' Or $(TargetFrameworkVersion) == 'v4.5.2' Or $(TargetFrameworkVersion) == 'v4.5.3' Or $(TargetFrameworkVersion) == 'v4.6' Or $(TargetFrameworkVersion) == 'v4.6.1' Or $(TargetFrameworkVersion) == 'v4.6.2' Or $(TargetFrameworkVersion) == 'v4.6.3' Or $(TargetFrameworkVersion) == 'v4.7')">
->>>>>>> af1b29f2
-      <ItemGroup>
-        <Reference Include="FSharp.Core">
-          <HintPath>..\..\..\packages\FSharp.Core\lib\net45\FSharp.Core.dll</HintPath>
-          <Private>True</Private>
-          <Paket>True</Paket>
-        </Reference>
-      </ItemGroup>
-    </When>
-<<<<<<< HEAD
-    <When Condition="($(TargetFrameworkIdentifier) == '.NETStandard' And $(TargetFrameworkVersion) == 'v1.6') Or ($(TargetFrameworkIdentifier) == '.NETCoreApp' And $(TargetFrameworkVersion) == 'v1.0')">
-=======
-    <When Condition="($(TargetFrameworkIdentifier) == '.NETStandard' And ($(TargetFrameworkVersion) == 'v1.6' Or $(TargetFrameworkVersion) == 'v2.0')) Or ($(TargetFrameworkIdentifier) == '.NETCoreApp' And ($(TargetFrameworkVersion) == 'v1.0' Or $(TargetFrameworkVersion) == 'v1.1' Or $(TargetFrameworkVersion) == 'v2.0'))">
->>>>>>> af1b29f2
-      <ItemGroup>
-        <Reference Include="FSharp.Core">
-          <HintPath>..\..\..\packages\FSharp.Core\lib\netstandard1.6\FSharp.Core.dll</HintPath>
-          <Private>True</Private>
-          <Paket>True</Paket>
-        </Reference>
-      </ItemGroup>
-    </When>
-    <When Condition="($(TargetFrameworkIdentifier) == 'MonoAndroid') Or ($(TargetFrameworkIdentifier) == 'MonoTouch') Or ($(TargetFrameworkIdentifier) == 'Xamarin.iOS')">
-      <ItemGroup>
-        <Reference Include="FSharp.Core">
-          <HintPath>..\..\..\packages\FSharp.Core\lib\portable-net45+monoandroid10+monotouch10+xamarinios10\FSharp.Core.dll</HintPath>
-          <Private>True</Private>
-          <Paket>True</Paket>
-        </Reference>
-      </ItemGroup>
-    </When>
-    <When Condition="($(TargetFrameworkIdentifier) == '.NETCore') Or ($(TargetFrameworkIdentifier) == '.NETStandard' And ($(TargetFrameworkVersion) == 'v1.1' Or $(TargetFrameworkVersion) == 'v1.2' Or $(TargetFrameworkVersion) == 'v1.3' Or $(TargetFrameworkVersion) == 'v1.4' Or $(TargetFrameworkVersion) == 'v1.5')) Or ($(TargetFrameworkIdentifier) == 'Xamarin.Mac') Or ($(TargetFrameworkProfile) == 'Profile7') Or ($(TargetFrameworkProfile) == 'Profile44')">
-      <ItemGroup>
-        <Reference Include="FSharp.Core">
-          <HintPath>..\..\..\packages\FSharp.Core\lib\portable-net45+netcore45\FSharp.Core.dll</HintPath>
-          <Private>True</Private>
-          <Paket>True</Paket>
-        </Reference>
-      </ItemGroup>
-    </When>
-    <When Condition="($(TargetFrameworkIdentifier) == '.NETStandard' And $(TargetFrameworkVersion) == 'v1.0') Or ($(TargetFrameworkIdentifier) == 'WindowsPhone' And ($(TargetFrameworkVersion) == 'v8.0' Or $(TargetFrameworkVersion) == 'v8.1')) Or ($(TargetFrameworkProfile) == 'Profile31') Or ($(TargetFrameworkProfile) == 'Profile49') Or ($(TargetFrameworkProfile) == 'Profile78')">
-      <ItemGroup>
-        <Reference Include="FSharp.Core">
-          <HintPath>..\..\..\packages\FSharp.Core\lib\portable-net45+netcore45+wp8\FSharp.Core.dll</HintPath>
-          <Private>True</Private>
-          <Paket>True</Paket>
-        </Reference>
-      </ItemGroup>
-    </When>
-    <When Condition="($(TargetFrameworkIdentifier) == 'WindowsPhoneApp') Or ($(TargetFrameworkProfile) == 'Profile32') Or ($(TargetFrameworkProfile) == 'Profile84') Or ($(TargetFrameworkProfile) == 'Profile111') Or ($(TargetFrameworkProfile) == 'Profile151') Or ($(TargetFrameworkProfile) == 'Profile157') Or ($(TargetFrameworkProfile) == 'Profile259')">
-      <ItemGroup>
-        <Reference Include="FSharp.Core">
-          <HintPath>..\..\..\packages\FSharp.Core\lib\portable-net45+netcore45+wpa81+wp8\FSharp.Core.dll</HintPath>
-          <Private>True</Private>
-          <Paket>True</Paket>
-        </Reference>
-      </ItemGroup>
-    </When>
-    <When Condition="($(TargetFrameworkIdentifier) == 'Silverlight' And $(TargetFrameworkVersion) == 'v5.0') Or ($(TargetFrameworkProfile) == 'Profile24') Or ($(TargetFrameworkProfile) == 'Profile47')">
-      <ItemGroup>
-        <Reference Include="FSharp.Core">
-          <HintPath>..\..\..\packages\FSharp.Core\lib\portable-net45+sl5+netcore45\FSharp.Core.dll</HintPath>
-          <Private>True</Private>
-          <Paket>True</Paket>
-        </Reference>
-      </ItemGroup>
-    </When>
-  </Choose>
-  <Choose>
-    <When Condition="$(TargetFrameworkIdentifier) == '.NETFramework' And ($(TargetFrameworkVersion) == 'v4.0' Or $(TargetFrameworkVersion) == 'v4.5' Or $(TargetFrameworkVersion) == 'v4.5.1' Or $(TargetFrameworkVersion) == 'v4.5.2' Or $(TargetFrameworkVersion) == 'v4.5.3' Or $(TargetFrameworkVersion) == 'v4.6' Or $(TargetFrameworkVersion) == 'v4.6.1' Or $(TargetFrameworkVersion) == 'v4.6.2' Or $(TargetFrameworkVersion) == 'v4.6.3' Or $(TargetFrameworkVersion) == 'v4.7')">
-      <ItemGroup>
-        <Reference Include="HashLib">
-          <HintPath>..\..\..\packages\HashLib\lib\net40\HashLib.dll</HintPath>
-          <Private>True</Private>
-          <Paket>True</Paket>
-        </Reference>
-      </ItemGroup>
-    </When>
-  </Choose>
-  <Choose>
-<<<<<<< HEAD
-    <When Condition="($(TargetFrameworkIdentifier) == '.NETStandard' And ($(TargetFrameworkVersion) == 'v1.0' Or $(TargetFrameworkVersion) == 'v1.3' Or $(TargetFrameworkVersion) == 'v1.4' Or $(TargetFrameworkVersion) == 'v1.5' Or $(TargetFrameworkVersion) == 'v1.6')) Or ($(TargetFrameworkIdentifier) == 'WindowsPhone' And $(TargetFrameworkVersion) == 'v8.1')">
-=======
-    <When Condition="$(TargetFrameworkIdentifier) == '.NETStandard' And ($(TargetFrameworkVersion) == 'v1.0' Or $(TargetFrameworkVersion) == 'v1.3' Or $(TargetFrameworkVersion) == 'v1.4' Or $(TargetFrameworkVersion) == 'v1.5' Or $(TargetFrameworkVersion) == 'v1.6' Or $(TargetFrameworkVersion) == 'v2.0')">
->>>>>>> af1b29f2
-      <ItemGroup>
-        <Reference Include="Microsoft.CSharp">
-          <HintPath>..\..\..\packages\Microsoft.CSharp\ref\netstandard1.0\Microsoft.CSharp.dll</HintPath>
-          <Private>False</Private>
-          <Paket>True</Paket>
-        </Reference>
-<<<<<<< HEAD
-      </ItemGroup>
-    </When>
-    <When Condition="$(TargetFrameworkIdentifier) == '.NETStandard' And ($(TargetFrameworkVersion) == 'v1.3' Or $(TargetFrameworkVersion) == 'v1.4' Or $(TargetFrameworkVersion) == 'v1.5' Or $(TargetFrameworkVersion) == 'v1.6')">
-      <ItemGroup>
-        <Reference Include="Microsoft.CSharp">
-          <HintPath>..\..\..\packages\Microsoft.CSharp\lib\netstandard1.3\Microsoft.CSharp.dll</HintPath>
-          <Private>True</Private>
-          <Paket>True</Paket>
-        </Reference>
-      </ItemGroup>
-    </When>
-  </Choose>
-  <Choose>
-    <When Condition="$(TargetFrameworkIdentifier) == '.NETStandard' And $(TargetFrameworkVersion) == 'v1.6'">
-      <ItemGroup>
-        <Reference Include="Microsoft.DiaSymReader">
-          <HintPath>..\..\..\packages\Microsoft.DiaSymReader\lib\netstandard1.1\Microsoft.DiaSymReader.dll</HintPath>
-          <Private>True</Private>
-=======
-        <Reference Include="Microsoft.CSharp">
-          <HintPath>..\..\..\packages\Microsoft.CSharp\ref\netstandard1.0\Microsoft.CSharp.xml</HintPath>
-          <Private>False</Private>
->>>>>>> af1b29f2
-          <Paket>True</Paket>
-        </Reference>
-      </ItemGroup>
-    </When>
-<<<<<<< HEAD
-  </Choose>
-  <Choose>
-    <When Condition="$(TargetFrameworkIdentifier) == '.NETStandard' And $(TargetFrameworkVersion) == 'v1.6'">
-      <ItemGroup>
-        <Reference Include="Microsoft.DiaSymReader.PortablePdb">
-          <HintPath>..\..\..\packages\Microsoft.DiaSymReader.PortablePdb\lib\netstandard1.1\Microsoft.DiaSymReader.PortablePdb.dll</HintPath>
-=======
-    <When Condition="$(TargetFrameworkIdentifier) == '.NETStandard' And ($(TargetFrameworkVersion) == 'v1.3' Or $(TargetFrameworkVersion) == 'v1.4' Or $(TargetFrameworkVersion) == 'v1.5' Or $(TargetFrameworkVersion) == 'v1.6' Or $(TargetFrameworkVersion) == 'v2.0')">
-      <ItemGroup>
-        <Reference Include="Microsoft.CSharp">
-          <HintPath>..\..\..\packages\Microsoft.CSharp\lib\netstandard1.3\Microsoft.CSharp.dll</HintPath>
->>>>>>> af1b29f2
-          <Private>True</Private>
-          <Paket>True</Paket>
-        </Reference>
-      </ItemGroup>
-    </When>
-  </Choose>
-  <Choose>
-<<<<<<< HEAD
-    <When Condition="$(TargetFrameworkIdentifier) == '.NETFramework' And ($(TargetFrameworkVersion) == 'v4.0' Or $(TargetFrameworkVersion) == 'v4.5' Or $(TargetFrameworkVersion) == 'v4.5.1' Or $(TargetFrameworkVersion) == 'v4.5.2' Or $(TargetFrameworkVersion) == 'v4.5.3' Or $(TargetFrameworkVersion) == 'v4.6' Or $(TargetFrameworkVersion) == 'v4.6.1' Or $(TargetFrameworkVersion) == 'v4.6.2' Or $(TargetFrameworkVersion) == 'v4.6.3')">
-=======
-    <When Condition="$(TargetFrameworkIdentifier) == '.NETFramework' And ($(TargetFrameworkVersion) == 'v4.0' Or $(TargetFrameworkVersion) == 'v4.5' Or $(TargetFrameworkVersion) == 'v4.5.1' Or $(TargetFrameworkVersion) == 'v4.5.2' Or $(TargetFrameworkVersion) == 'v4.5.3' Or $(TargetFrameworkVersion) == 'v4.6' Or $(TargetFrameworkVersion) == 'v4.6.1' Or $(TargetFrameworkVersion) == 'v4.6.2' Or $(TargetFrameworkVersion) == 'v4.6.3' Or $(TargetFrameworkVersion) == 'v4.7')">
->>>>>>> af1b29f2
-      <ItemGroup>
-        <Reference Include="Microsoft.Web.XmlTransform">
-          <HintPath>..\..\..\packages\Microsoft.Web.Xdt\lib\net40\Microsoft.Web.XmlTransform.dll</HintPath>
-          <Private>True</Private>
-          <Paket>True</Paket>
-        </Reference>
-      </ItemGroup>
-    </When>
-  </Choose>
-  <Choose>
-<<<<<<< HEAD
-    <When Condition="$(TargetFrameworkIdentifier) == '.NETFramework' And ($(TargetFrameworkVersion) == 'v4.6' Or $(TargetFrameworkVersion) == 'v4.6.1' Or $(TargetFrameworkVersion) == 'v4.6.2' Or $(TargetFrameworkVersion) == 'v4.6.3')">
-      <ItemGroup>
-        <Reference Include="Microsoft.Win32.Primitives">
-          <HintPath>..\..\..\packages\Microsoft.Win32.Primitives\lib\net46\Microsoft.Win32.Primitives.dll</HintPath>
-=======
-    <When Condition="$(TargetFrameworkIdentifier) == '.NETFramework' And ($(TargetFrameworkVersion) == 'v4.6' Or $(TargetFrameworkVersion) == 'v4.6.1' Or $(TargetFrameworkVersion) == 'v4.6.2' Or $(TargetFrameworkVersion) == 'v4.6.3' Or $(TargetFrameworkVersion) == 'v4.7')">
-      <ItemGroup>
-        <Reference Include="Microsoft.Win32.Primitives">
-          <HintPath>..\..\..\packages\Microsoft.Win32.Primitives\lib\net46\Microsoft.Win32.Primitives.dll</HintPath>
-          <Private>True</Private>
-          <Paket>True</Paket>
-        </Reference>
-      </ItemGroup>
-    </When>
-    <When Condition="$(TargetFrameworkIdentifier) == '.NETStandard' And ($(TargetFrameworkVersion) == 'v1.3' Or $(TargetFrameworkVersion) == 'v1.4' Or $(TargetFrameworkVersion) == 'v1.5' Or $(TargetFrameworkVersion) == 'v1.6' Or $(TargetFrameworkVersion) == 'v2.0')">
-      <ItemGroup>
-        <Reference Include="Microsoft.Win32.Primitives">
-          <HintPath>..\..\..\packages\Microsoft.Win32.Primitives\ref\netstandard1.3\Microsoft.Win32.Primitives.dll</HintPath>
-          <Private>False</Private>
-          <Paket>True</Paket>
-        </Reference>
-        <Reference Include="Microsoft.Win32.Primitives">
-          <HintPath>..\..\..\packages\Microsoft.Win32.Primitives\ref\netstandard1.3\Microsoft.Win32.Primitives.xml</HintPath>
-          <Private>False</Private>
-          <Paket>True</Paket>
-        </Reference>
-      </ItemGroup>
-    </When>
-  </Choose>
-  <Choose>
-    <When Condition="$(TargetFrameworkIdentifier) == '.NETFramework' And ($(TargetFrameworkVersion) == 'v2.0' Or $(TargetFrameworkVersion) == 'v3.0')">
-      <ItemGroup>
-        <Reference Include="Mono.Cecil">
-          <HintPath>..\..\..\packages\Mono.Cecil\lib\net20\Mono.Cecil.dll</HintPath>
-          <Private>True</Private>
-          <Paket>True</Paket>
-        </Reference>
-        <Reference Include="Mono.Cecil.Mdb">
-          <HintPath>..\..\..\packages\Mono.Cecil\lib\net20\Mono.Cecil.Mdb.dll</HintPath>
->>>>>>> af1b29f2
-          <Private>True</Private>
-          <Paket>True</Paket>
-        </Reference>
-      </ItemGroup>
-    </When>
-    <When Condition="$(TargetFrameworkIdentifier) == '.NETStandard' And ($(TargetFrameworkVersion) == 'v1.3' Or $(TargetFrameworkVersion) == 'v1.4' Or $(TargetFrameworkVersion) == 'v1.5' Or $(TargetFrameworkVersion) == 'v1.6')">
-      <ItemGroup>
-        <Reference Include="Microsoft.Win32.Primitives">
-          <HintPath>..\..\..\packages\Microsoft.Win32.Primitives\ref\netstandard1.3\Microsoft.Win32.Primitives.dll</HintPath>
-          <Private>False</Private>
-          <Paket>True</Paket>
-        </Reference>
-<<<<<<< HEAD
-      </ItemGroup>
-    </When>
-  </Choose>
-  <Choose>
-    <When Condition="$(TargetFrameworkIdentifier) == '.NETStandard' And $(TargetFrameworkVersion) == 'v1.6'">
-      <ItemGroup>
-        <Reference Include="Microsoft.Win32.Registry">
-          <HintPath>..\..\..\packages\Microsoft.Win32.Registry\ref\netstandard1.3\Microsoft.Win32.Registry.dll</HintPath>
-          <Private>False</Private>
-          <Paket>True</Paket>
-        </Reference>
-=======
->>>>>>> af1b29f2
-      </ItemGroup>
-    </When>
-  </Choose>
-  <Choose>
-    <When Condition="$(TargetFrameworkIdentifier) == '.NETFramework' And $(TargetFrameworkVersion) == 'v3.5'">
-      <ItemGroup>
-        <Reference Include="Mono.Cecil">
-          <HintPath>..\..\..\packages\Mono.Cecil\lib\net35\Mono.Cecil.dll</HintPath>
-          <Private>True</Private>
-          <Paket>True</Paket>
-        </Reference>
-        <Reference Include="Mono.Cecil.Mdb">
-          <HintPath>..\..\..\packages\Mono.Cecil\lib\net35\Mono.Cecil.Mdb.dll</HintPath>
-          <Private>True</Private>
-          <Paket>True</Paket>
-        </Reference>
-        <Reference Include="Mono.Cecil.Pdb">
-          <HintPath>..\..\..\packages\Mono.Cecil\lib\net35\Mono.Cecil.Pdb.dll</HintPath>
-          <Private>True</Private>
-          <Paket>True</Paket>
-        </Reference>
-        <Reference Include="Mono.Cecil.Rocks">
-          <HintPath>..\..\..\packages\Mono.Cecil\lib\net35\Mono.Cecil.Rocks.dll</HintPath>
-          <Private>True</Private>
-          <Paket>True</Paket>
-        </Reference>
-      </ItemGroup>
-    </When>
-<<<<<<< HEAD
-    <When Condition="$(TargetFrameworkIdentifier) == '.NETFramework' And ($(TargetFrameworkVersion) == 'v4.0' Or $(TargetFrameworkVersion) == 'v4.5' Or $(TargetFrameworkVersion) == 'v4.5.1' Or $(TargetFrameworkVersion) == 'v4.5.2' Or $(TargetFrameworkVersion) == 'v4.5.3' Or $(TargetFrameworkVersion) == 'v4.6' Or $(TargetFrameworkVersion) == 'v4.6.1' Or $(TargetFrameworkVersion) == 'v4.6.2' Or $(TargetFrameworkVersion) == 'v4.6.3')">
-=======
-    <When Condition="$(TargetFrameworkIdentifier) == '.NETFramework' And $(TargetFrameworkVersion) == 'v4.0'">
->>>>>>> af1b29f2
-      <ItemGroup>
-        <Reference Include="Mono.Cecil">
-          <HintPath>..\..\..\packages\Mono.Cecil\lib\net40\Mono.Cecil.dll</HintPath>
-          <Private>True</Private>
-          <Paket>True</Paket>
-        </Reference>
-        <Reference Include="Mono.Cecil.Mdb">
-          <HintPath>..\..\..\packages\Mono.Cecil\lib\net40\Mono.Cecil.Mdb.dll</HintPath>
-          <Private>True</Private>
-          <Paket>True</Paket>
-        </Reference>
-        <Reference Include="Mono.Cecil.Pdb">
-          <HintPath>..\..\..\packages\Mono.Cecil\lib\net40\Mono.Cecil.Pdb.dll</HintPath>
-          <Private>True</Private>
-          <Paket>True</Paket>
-        </Reference>
-        <Reference Include="Mono.Cecil.Rocks">
-          <HintPath>..\..\..\packages\Mono.Cecil\lib\net40\Mono.Cecil.Rocks.dll</HintPath>
-          <Private>True</Private>
-          <Paket>True</Paket>
-        </Reference>
-      </ItemGroup>
-    </When>
-<<<<<<< HEAD
-    <When Condition="($(TargetFrameworkIdentifier) == '.NETStandard' And ($(TargetFrameworkVersion) == 'v1.3' Or $(TargetFrameworkVersion) == 'v1.4' Or $(TargetFrameworkVersion) == 'v1.5' Or $(TargetFrameworkVersion) == 'v1.6')) Or ($(TargetFrameworkIdentifier) == '.NETCoreApp' And $(TargetFrameworkVersion) == 'v1.0')">
-      <ItemGroup>
-        <Reference Include="Mono.Cecil">
-          <HintPath>..\..\..\packages\Mono.Cecil\lib\netstandard1.3\Mono.Cecil.dll</HintPath>
-=======
-    <When Condition="$(TargetFrameworkIdentifier) == '.NETFramework' And ($(TargetFrameworkVersion) == 'v4.5' Or $(TargetFrameworkVersion) == 'v4.5.1' Or $(TargetFrameworkVersion) == 'v4.5.2' Or $(TargetFrameworkVersion) == 'v4.5.3' Or $(TargetFrameworkVersion) == 'v4.6' Or $(TargetFrameworkVersion) == 'v4.6.1' Or $(TargetFrameworkVersion) == 'v4.6.2' Or $(TargetFrameworkVersion) == 'v4.6.3' Or $(TargetFrameworkVersion) == 'v4.7')">
-      <ItemGroup>
-        <Reference Include="Mono.Cecil">
-          <HintPath>..\..\..\packages\Mono.Cecil\lib\net45\Mono.Cecil.dll</HintPath>
-          <Private>True</Private>
-          <Paket>True</Paket>
-        </Reference>
-        <Reference Include="Mono.Cecil.Mdb">
-          <HintPath>..\..\..\packages\Mono.Cecil\lib\net45\Mono.Cecil.Mdb.dll</HintPath>
-          <Private>True</Private>
-          <Paket>True</Paket>
-        </Reference>
-        <Reference Include="Mono.Cecil.Pdb">
-          <HintPath>..\..\..\packages\Mono.Cecil\lib\net45\Mono.Cecil.Pdb.dll</HintPath>
->>>>>>> af1b29f2
-          <Private>True</Private>
-          <Paket>True</Paket>
-        </Reference>
-        <Reference Include="Mono.Cecil.Mdb">
-          <HintPath>..\..\..\packages\Mono.Cecil\lib\netstandard1.3\Mono.Cecil.Mdb.dll</HintPath>
-          <Private>True</Private>
-          <Paket>True</Paket>
-        </Reference>
-<<<<<<< HEAD
-        <Reference Include="Mono.Cecil.Pdb">
-          <HintPath>..\..\..\packages\Mono.Cecil\lib\netstandard1.3\Mono.Cecil.Pdb.dll</HintPath>
-=======
-      </ItemGroup>
-    </When>
-    <When Condition="$(TargetFrameworkIdentifier) == 'Silverlight' And $(TargetFrameworkVersion) == 'v5.0'">
-      <ItemGroup>
-        <Reference Include="Mono.Cecil">
-          <HintPath>..\..\..\packages\Mono.Cecil\lib\sl5\Mono.Cecil.dll</HintPath>
->>>>>>> af1b29f2
-          <Private>True</Private>
-          <Paket>True</Paket>
-        </Reference>
-        <Reference Include="Mono.Cecil.Rocks">
-<<<<<<< HEAD
-          <HintPath>..\..\..\packages\Mono.Cecil\lib\netstandard1.3\Mono.Cecil.Rocks.dll</HintPath>
-=======
-          <HintPath>..\..\..\packages\Mono.Cecil\lib\sl5\Mono.Cecil.Rocks.dll</HintPath>
->>>>>>> af1b29f2
-          <Private>True</Private>
-          <Paket>True</Paket>
-        </Reference>
-      </ItemGroup>
-    </When>
-  </Choose>
-  <Choose>
-    <When Condition="$(TargetFrameworkIdentifier) == '.NETFramework' And ($(TargetFrameworkVersion) == 'v4.0' Or $(TargetFrameworkVersion) == 'v4.5' Or $(TargetFrameworkVersion) == 'v4.5.1' Or $(TargetFrameworkVersion) == 'v4.5.2' Or $(TargetFrameworkVersion) == 'v4.5.3' Or $(TargetFrameworkVersion) == 'v4.6' Or $(TargetFrameworkVersion) == 'v4.6.1' Or $(TargetFrameworkVersion) == 'v4.6.2' Or $(TargetFrameworkVersion) == 'v4.6.3' Or $(TargetFrameworkVersion) == 'v4.7')">
-      <ItemGroup>
-        <Reference Include="Microsoft.Web.XmlTransform">
-          <HintPath>..\..\..\packages\Mono.Web.Xdt\lib\Net40\Microsoft.Web.XmlTransform.dll</HintPath>
-          <Private>True</Private>
-          <Paket>True</Paket>
-        </Reference>
-      </ItemGroup>
-    </When>
-  </Choose>
-  <Choose>
-    <When Condition="$(TargetFrameworkIdentifier) == '.NETFramework' And ($(TargetFrameworkVersion) == 'v2.0' Or $(TargetFrameworkVersion) == 'v3.0')">
-      <ItemGroup>
-        <Reference Include="Newtonsoft.Json">
-          <HintPath>..\..\..\packages\Newtonsoft.Json\lib\net20\Newtonsoft.Json.dll</HintPath>
-          <Private>True</Private>
-          <Paket>True</Paket>
-        </Reference>
-      </ItemGroup>
-    </When>
-    <When Condition="$(TargetFrameworkIdentifier) == '.NETFramework' And $(TargetFrameworkVersion) == 'v3.5'">
-      <ItemGroup>
-        <Reference Include="Newtonsoft.Json">
-          <HintPath>..\..\..\packages\Newtonsoft.Json\lib\net35\Newtonsoft.Json.dll</HintPath>
-          <Private>True</Private>
-          <Paket>True</Paket>
-        </Reference>
-      </ItemGroup>
-    </When>
-    <When Condition="$(TargetFrameworkIdentifier) == '.NETFramework' And $(TargetFrameworkVersion) == 'v4.0'">
-      <ItemGroup>
-        <Reference Include="Newtonsoft.Json">
-          <HintPath>..\..\..\packages\Newtonsoft.Json\lib\net40\Newtonsoft.Json.dll</HintPath>
-          <Private>True</Private>
-          <Paket>True</Paket>
-        </Reference>
-      </ItemGroup>
-    </When>
-    <When Condition="$(TargetFrameworkIdentifier) == '.NETFramework' And ($(TargetFrameworkVersion) == 'v4.5' Or $(TargetFrameworkVersion) == 'v4.5.1' Or $(TargetFrameworkVersion) == 'v4.5.2' Or $(TargetFrameworkVersion) == 'v4.5.3' Or $(TargetFrameworkVersion) == 'v4.6' Or $(TargetFrameworkVersion) == 'v4.6.1' Or $(TargetFrameworkVersion) == 'v4.6.2' Or $(TargetFrameworkVersion) == 'v4.6.3' Or $(TargetFrameworkVersion) == 'v4.7')">
-      <ItemGroup>
-        <Reference Include="Newtonsoft.Json">
-          <HintPath>..\..\..\packages\Newtonsoft.Json\lib\net45\Newtonsoft.Json.dll</HintPath>
-          <Private>True</Private>
-          <Paket>True</Paket>
-        </Reference>
-      </ItemGroup>
-    </When>
-    <When Condition="($(TargetFrameworkIdentifier) == 'WindowsPhoneApp') Or ($(TargetFrameworkIdentifier) == '.NETStandard' And ($(TargetFrameworkVersion) == 'v1.0' Or $(TargetFrameworkVersion) == 'v1.1' Or $(TargetFrameworkVersion) == 'v1.2')) Or ($(TargetFrameworkIdentifier) == 'WindowsPhone' And ($(TargetFrameworkVersion) == 'v8.0' Or $(TargetFrameworkVersion) == 'v8.1')) Or ($(TargetFrameworkProfile) == 'Profile49') Or ($(TargetFrameworkProfile) == 'Profile84')">
-      <ItemGroup>
-        <Reference Include="Newtonsoft.Json">
-          <HintPath>..\..\..\packages\Newtonsoft.Json\lib\netstandard1.0\Newtonsoft.Json.dll</HintPath>
-          <Private>True</Private>
-          <Paket>True</Paket>
-        </Reference>
-      </ItemGroup>
-    </When>
-<<<<<<< HEAD
-    <When Condition="($(TargetFrameworkIdentifier) == '.NETStandard' And ($(TargetFrameworkVersion) == 'v1.3' Or $(TargetFrameworkVersion) == 'v1.4' Or $(TargetFrameworkVersion) == 'v1.5' Or $(TargetFrameworkVersion) == 'v1.6')) Or ($(TargetFrameworkIdentifier) == '.NETCoreApp' And $(TargetFrameworkVersion) == 'v1.0')">
-=======
-    <When Condition="($(TargetFrameworkIdentifier) == '.NETStandard' And ($(TargetFrameworkVersion) == 'v1.3' Or $(TargetFrameworkVersion) == 'v1.4' Or $(TargetFrameworkVersion) == 'v1.5' Or $(TargetFrameworkVersion) == 'v1.6' Or $(TargetFrameworkVersion) == 'v2.0')) Or ($(TargetFrameworkIdentifier) == '.NETCoreApp' And ($(TargetFrameworkVersion) == 'v1.0' Or $(TargetFrameworkVersion) == 'v1.1' Or $(TargetFrameworkVersion) == 'v2.0'))">
->>>>>>> af1b29f2
-      <ItemGroup>
-        <Reference Include="Newtonsoft.Json">
-          <HintPath>..\..\..\packages\Newtonsoft.Json\lib\netstandard1.3\Newtonsoft.Json.dll</HintPath>
-          <Private>True</Private>
-          <Paket>True</Paket>
-        </Reference>
-      </ItemGroup>
-    </When>
-    <When Condition="($(TargetFrameworkIdentifier) == 'Silverlight' And $(TargetFrameworkVersion) == 'v5.0') Or ($(TargetFrameworkProfile) == 'Profile5') Or ($(TargetFrameworkProfile) == 'Profile6') Or ($(TargetFrameworkProfile) == 'Profile14') Or ($(TargetFrameworkProfile) == 'Profile19') Or ($(TargetFrameworkProfile) == 'Profile24') Or ($(TargetFrameworkProfile) == 'Profile37') Or ($(TargetFrameworkProfile) == 'Profile42') Or ($(TargetFrameworkProfile) == 'Profile47') Or ($(TargetFrameworkProfile) == 'Profile92') Or ($(TargetFrameworkProfile) == 'Profile102') Or ($(TargetFrameworkProfile) == 'Profile136') Or ($(TargetFrameworkProfile) == 'Profile147') Or ($(TargetFrameworkProfile) == 'Profile158') Or ($(TargetFrameworkProfile) == 'Profile225') Or ($(TargetFrameworkProfile) == 'Profile240') Or ($(TargetFrameworkProfile) == 'Profile255') Or ($(TargetFrameworkProfile) == 'Profile328') Or ($(TargetFrameworkProfile) == 'Profile336') Or ($(TargetFrameworkProfile) == 'Profile344')">
-      <ItemGroup>
-        <Reference Include="Newtonsoft.Json">
-          <HintPath>..\..\..\packages\Newtonsoft.Json\lib\portable-net40+sl5+win8+wpa81+wp8\Newtonsoft.Json.dll</HintPath>
-          <Private>True</Private>
-          <Paket>True</Paket>
-        </Reference>
-      </ItemGroup>
-    </When>
-    <When Condition="($(TargetFrameworkIdentifier) == '.NETCore') Or ($(TargetFrameworkIdentifier) == 'MonoAndroid') Or ($(TargetFrameworkIdentifier) == 'MonoTouch') Or ($(TargetFrameworkIdentifier) == 'Xamarin.iOS') Or ($(TargetFrameworkIdentifier) == 'Xamarin.Mac') Or ($(TargetFrameworkProfile) == 'Profile7') Or ($(TargetFrameworkProfile) == 'Profile31') Or ($(TargetFrameworkProfile) == 'Profile32') Or ($(TargetFrameworkProfile) == 'Profile44') Or ($(TargetFrameworkProfile) == 'Profile78') Or ($(TargetFrameworkProfile) == 'Profile111') Or ($(TargetFrameworkProfile) == 'Profile151') Or ($(TargetFrameworkProfile) == 'Profile157') Or ($(TargetFrameworkProfile) == 'Profile259')">
-      <ItemGroup>
-        <Reference Include="Newtonsoft.Json">
-          <HintPath>..\..\..\packages\Newtonsoft.Json\lib\portable-net45+win8+wpa81+wp8\Newtonsoft.Json.dll</HintPath>
-          <Private>True</Private>
-          <Paket>True</Paket>
-        </Reference>
-      </ItemGroup>
-    </When>
-  </Choose>
-  <Choose>
-    <When Condition="$(TargetFrameworkIdentifier) == '.NETFramework' And ($(TargetFrameworkVersion) == 'v4.0' Or $(TargetFrameworkVersion) == 'v4.5' Or $(TargetFrameworkVersion) == 'v4.5.1' Or $(TargetFrameworkVersion) == 'v4.5.2' Or $(TargetFrameworkVersion) == 'v4.5.3' Or $(TargetFrameworkVersion) == 'v4.6' Or $(TargetFrameworkVersion) == 'v4.6.1' Or $(TargetFrameworkVersion) == 'v4.6.2' Or $(TargetFrameworkVersion) == 'v4.6.3' Or $(TargetFrameworkVersion) == 'v4.7')">
-      <ItemGroup>
-        <Reference Include="NuGet.Core">
-          <HintPath>..\..\..\packages\NuGet.Core\lib\net40-Client\NuGet.Core.dll</HintPath>
-          <Private>True</Private>
-          <Paket>True</Paket>
-        </Reference>
-      </ItemGroup>
-    </When>
-  </Choose>
-  <Choose>
-<<<<<<< HEAD
-    <When Condition="$(TargetFrameworkIdentifier) == '.NETFramework' And ($(TargetFrameworkVersion) == 'v4.5' Or $(TargetFrameworkVersion) == 'v4.5.1' Or $(TargetFrameworkVersion) == 'v4.5.2' Or $(TargetFrameworkVersion) == 'v4.5.3' Or $(TargetFrameworkVersion) == 'v4.6' Or $(TargetFrameworkVersion) == 'v4.6.1' Or $(TargetFrameworkVersion) == 'v4.6.2' Or $(TargetFrameworkVersion) == 'v4.6.3')">
-      <ItemGroup>
-        <Reference Include="Paket.Core">
-          <HintPath>..\..\..\packages\Paket.Core\lib\net45\Paket.Core.dll</HintPath>
-          <Private>True</Private>
-          <Paket>True</Paket>
-        </Reference>
-      </ItemGroup>
-    </When>
-    <When Condition="($(TargetFrameworkIdentifier) == '.NETStandard' And $(TargetFrameworkVersion) == 'v1.6') Or ($(TargetFrameworkIdentifier) == '.NETCoreApp' And $(TargetFrameworkVersion) == 'v1.0')">
-      <ItemGroup>
-        <Reference Include="Paket.Core">
-          <HintPath>..\..\..\packages\Paket.Core\lib\netstandard1.6\Paket.Core.dll</HintPath>
-=======
-    <When Condition="$(TargetFrameworkIdentifier) == '.NETFramework' And ($(TargetFrameworkVersion) == 'v4.6' Or $(TargetFrameworkVersion) == 'v4.6.1' Or $(TargetFrameworkVersion) == 'v4.6.2')">
-      <ItemGroup>
-        <Reference Include="System.AppContext">
-          <HintPath>..\..\..\packages\System.AppContext\lib\net46\System.AppContext.dll</HintPath>
->>>>>>> af1b29f2
-          <Private>True</Private>
-          <Paket>True</Paket>
-        </Reference>
-      </ItemGroup>
-    </When>
-<<<<<<< HEAD
-  </Choose>
-  <Choose>
-    <When Condition="$(TargetFrameworkIdentifier) == '.NETFramework' And ($(TargetFrameworkVersion) == 'v4.6' Or $(TargetFrameworkVersion) == 'v4.6.1' Or $(TargetFrameworkVersion) == 'v4.6.2')">
-      <ItemGroup>
-        <Reference Include="System.AppContext">
-          <HintPath>..\..\..\packages\System.AppContext\lib\net46\System.AppContext.dll</HintPath>
-=======
-    <When Condition="$(TargetFrameworkIdentifier) == '.NETFramework' And ($(TargetFrameworkVersion) == 'v4.6.3' Or $(TargetFrameworkVersion) == 'v4.7')">
-      <ItemGroup>
-        <Reference Include="System.AppContext">
-          <HintPath>..\..\..\packages\System.AppContext\lib\net463\System.AppContext.dll</HintPath>
->>>>>>> af1b29f2
-          <Private>True</Private>
-          <Paket>True</Paket>
-        </Reference>
-      </ItemGroup>
-    </When>
-<<<<<<< HEAD
-    <When Condition="$(TargetFrameworkIdentifier) == '.NETFramework' And $(TargetFrameworkVersion) == 'v4.6.3'">
-      <ItemGroup>
-        <Reference Include="System.AppContext">
-          <HintPath>..\..\..\packages\System.AppContext\lib\net463\System.AppContext.dll</HintPath>
-          <Private>True</Private>
-=======
-    <When Condition="$(TargetFrameworkIdentifier) == '.NETStandard' And ($(TargetFrameworkVersion) == 'v1.6' Or $(TargetFrameworkVersion) == 'v2.0')">
-      <ItemGroup>
-        <Reference Include="_">
-          <HintPath>..\..\..\packages\System.AppContext\ref\netstandard\_._</HintPath>
-          <Private>False</Private>
->>>>>>> af1b29f2
-          <Paket>True</Paket>
-        </Reference>
-      </ItemGroup>
-    </When>
-    <When Condition="$(TargetFrameworkIdentifier) == '.NETStandard' And ($(TargetFrameworkVersion) == 'v1.3' Or $(TargetFrameworkVersion) == 'v1.4' Or $(TargetFrameworkVersion) == 'v1.5')">
-      <ItemGroup>
-        <Reference Include="System.AppContext">
-          <HintPath>..\..\..\packages\System.AppContext\ref\netstandard1.3\System.AppContext.dll</HintPath>
-          <Private>False</Private>
-          <Paket>True</Paket>
-        </Reference>
-<<<<<<< HEAD
-      </ItemGroup>
-    </When>
-    <When Condition="$(TargetFrameworkIdentifier) == '.NETStandard' And $(TargetFrameworkVersion) == 'v1.6'">
-=======
-        <Reference Include="System.AppContext">
-          <HintPath>..\..\..\packages\System.AppContext\ref\netstandard1.3\System.AppContext.xml</HintPath>
-          <Private>False</Private>
-          <Paket>True</Paket>
-        </Reference>
-      </ItemGroup>
-    </When>
-    <When Condition="$(TargetFrameworkIdentifier) == '.NETStandard' And ($(TargetFrameworkVersion) == 'v1.6' Or $(TargetFrameworkVersion) == 'v2.0')">
->>>>>>> af1b29f2
-      <ItemGroup>
-        <Reference Include="System.AppContext">
-          <HintPath>..\..\..\packages\System.AppContext\lib\netstandard1.6\System.AppContext.dll</HintPath>
-          <Private>True</Private>
-          <Paket>True</Paket>
-        </Reference>
-      </ItemGroup>
-    </When>
-  </Choose>
-  <Choose>
-<<<<<<< HEAD
-    <When Condition="($(TargetFrameworkIdentifier) == '.NETStandard' And ($(TargetFrameworkVersion) == 'v1.3' Or $(TargetFrameworkVersion) == 'v1.4' Or $(TargetFrameworkVersion) == 'v1.5' Or $(TargetFrameworkVersion) == 'v1.6')) Or ($(TargetFrameworkIdentifier) == '.NETFramework' And ($(TargetFrameworkVersion) == 'v4.5' Or $(TargetFrameworkVersion) == 'v4.5.1' Or $(TargetFrameworkVersion) == 'v4.5.2' Or $(TargetFrameworkVersion) == 'v4.5.3' Or $(TargetFrameworkVersion) == 'v4.6' Or $(TargetFrameworkVersion) == 'v4.6.1' Or $(TargetFrameworkVersion) == 'v4.6.2' Or $(TargetFrameworkVersion) == 'v4.6.3'))">
-=======
-    <When Condition="($(TargetFrameworkIdentifier) == '.NETStandard' And ($(TargetFrameworkVersion) == 'v1.3' Or $(TargetFrameworkVersion) == 'v1.4' Or $(TargetFrameworkVersion) == 'v1.5' Or $(TargetFrameworkVersion) == 'v1.6' Or $(TargetFrameworkVersion) == 'v2.0')) Or ($(TargetFrameworkIdentifier) == '.NETFramework' And ($(TargetFrameworkVersion) == 'v4.5' Or $(TargetFrameworkVersion) == 'v4.5.1' Or $(TargetFrameworkVersion) == 'v4.5.2' Or $(TargetFrameworkVersion) == 'v4.5.3' Or $(TargetFrameworkVersion) == 'v4.6' Or $(TargetFrameworkVersion) == 'v4.6.1' Or $(TargetFrameworkVersion) == 'v4.6.2' Or $(TargetFrameworkVersion) == 'v4.6.3' Or $(TargetFrameworkVersion) == 'v4.7'))">
->>>>>>> af1b29f2
-      <ItemGroup>
-        <Reference Include="System.Buffers">
-          <HintPath>..\..\..\packages\System.Buffers\lib\netstandard1.1\System.Buffers.dll</HintPath>
-          <Private>True</Private>
-          <Paket>True</Paket>
-        </Reference>
-      </ItemGroup>
-    </When>
-  </Choose>
-  <Choose>
-    <When Condition="$(TargetFrameworkIdentifier) == '.NETStandard' And ($(TargetFrameworkVersion) == 'v1.0' Or $(TargetFrameworkVersion) == 'v1.1' Or $(TargetFrameworkVersion) == 'v1.2')">
-      <ItemGroup>
-        <Reference Include="System.Collections">
-          <HintPath>..\..\..\packages\System.Collections\ref\netstandard1.0\System.Collections.dll</HintPath>
-          <Private>False</Private>
-          <Paket>True</Paket>
-        </Reference>
-<<<<<<< HEAD
-      </ItemGroup>
-    </When>
-    <When Condition="$(TargetFrameworkIdentifier) == '.NETStandard' And ($(TargetFrameworkVersion) == 'v1.3' Or $(TargetFrameworkVersion) == 'v1.4' Or $(TargetFrameworkVersion) == 'v1.5' Or $(TargetFrameworkVersion) == 'v1.6')">
-=======
-        <Reference Include="System.Collections">
-          <HintPath>..\..\..\packages\System.Collections\ref\netstandard1.0\System.Collections.xml</HintPath>
-          <Private>False</Private>
-          <Paket>True</Paket>
-        </Reference>
-      </ItemGroup>
-    </When>
-    <When Condition="$(TargetFrameworkIdentifier) == '.NETStandard' And ($(TargetFrameworkVersion) == 'v1.3' Or $(TargetFrameworkVersion) == 'v1.4' Or $(TargetFrameworkVersion) == 'v1.5' Or $(TargetFrameworkVersion) == 'v1.6' Or $(TargetFrameworkVersion) == 'v2.0')">
->>>>>>> af1b29f2
-      <ItemGroup>
-        <Reference Include="System.Collections">
-          <HintPath>..\..\..\packages\System.Collections\ref\netstandard1.3\System.Collections.dll</HintPath>
-          <Private>False</Private>
-          <Paket>True</Paket>
-        </Reference>
-<<<<<<< HEAD
-=======
-        <Reference Include="System.Collections">
-          <HintPath>..\..\..\packages\System.Collections\ref\netstandard1.3\System.Collections.xml</HintPath>
-          <Private>False</Private>
-          <Paket>True</Paket>
-        </Reference>
->>>>>>> af1b29f2
-      </ItemGroup>
-    </When>
-  </Choose>
-  <Choose>
-<<<<<<< HEAD
-    <When Condition="$(TargetFrameworkIdentifier) == '.NETStandard' And ($(TargetFrameworkVersion) == 'v1.3' Or $(TargetFrameworkVersion) == 'v1.4' Or $(TargetFrameworkVersion) == 'v1.5' Or $(TargetFrameworkVersion) == 'v1.6')">
-=======
-    <When Condition="$(TargetFrameworkIdentifier) == '.NETStandard' And ($(TargetFrameworkVersion) == 'v1.1' Or $(TargetFrameworkVersion) == 'v1.2')">
-      <ItemGroup>
-        <Reference Include="System.Collections.Concurrent">
-          <HintPath>..\..\..\packages\System.Collections.Concurrent\ref\netstandard1.1\System.Collections.Concurrent.dll</HintPath>
-          <Private>False</Private>
-          <Paket>True</Paket>
-        </Reference>
-        <Reference Include="System.Collections.Concurrent">
-          <HintPath>..\..\..\packages\System.Collections.Concurrent\ref\netstandard1.1\System.Collections.Concurrent.xml</HintPath>
-          <Private>False</Private>
-          <Paket>True</Paket>
-        </Reference>
-      </ItemGroup>
-    </When>
-    <When Condition="$(TargetFrameworkIdentifier) == '.NETStandard' And ($(TargetFrameworkVersion) == 'v1.3' Or $(TargetFrameworkVersion) == 'v1.4' Or $(TargetFrameworkVersion) == 'v1.5' Or $(TargetFrameworkVersion) == 'v1.6' Or $(TargetFrameworkVersion) == 'v2.0')">
->>>>>>> af1b29f2
-      <ItemGroup>
-        <Reference Include="System.Collections.Concurrent">
-          <HintPath>..\..\..\packages\System.Collections.Concurrent\lib\netstandard1.3\System.Collections.Concurrent.dll</HintPath>
-          <Private>True</Private>
-          <Paket>True</Paket>
-        </Reference>
-      </ItemGroup>
-    </When>
-<<<<<<< HEAD
-  </Choose>
-  <Choose>
-    <When Condition="($(TargetFrameworkIdentifier) == '.NETStandard' And ($(TargetFrameworkVersion) == 'v1.0' Or $(TargetFrameworkVersion) == 'v1.1' Or $(TargetFrameworkVersion) == 'v1.2' Or $(TargetFrameworkVersion) == 'v1.3' Or $(TargetFrameworkVersion) == 'v1.4' Or $(TargetFrameworkVersion) == 'v1.5' Or $(TargetFrameworkVersion) == 'v1.6')) Or ($(TargetFrameworkIdentifier) == '.NETFramework' And ($(TargetFrameworkVersion) == 'v4.5' Or $(TargetFrameworkVersion) == 'v4.5.1' Or $(TargetFrameworkVersion) == 'v4.5.2' Or $(TargetFrameworkVersion) == 'v4.5.3' Or $(TargetFrameworkVersion) == 'v4.6' Or $(TargetFrameworkVersion) == 'v4.6.1' Or $(TargetFrameworkVersion) == 'v4.6.2' Or $(TargetFrameworkVersion) == 'v4.6.3'))">
-      <ItemGroup>
-        <Reference Include="System.Collections.Immutable">
-          <HintPath>..\..\..\packages\System.Collections.Immutable\lib\netstandard1.0\System.Collections.Immutable.dll</HintPath>
-          <Private>True</Private>
-=======
-    <When Condition="$(TargetFrameworkIdentifier) == '.NETStandard' And ($(TargetFrameworkVersion) == 'v1.3' Or $(TargetFrameworkVersion) == 'v1.4' Or $(TargetFrameworkVersion) == 'v1.5' Or $(TargetFrameworkVersion) == 'v1.6' Or $(TargetFrameworkVersion) == 'v2.0')">
-      <ItemGroup>
-        <Reference Include="System.Collections.Concurrent">
-          <HintPath>..\..\..\packages\System.Collections.Concurrent\ref\netstandard1.3\System.Collections.Concurrent.dll</HintPath>
-          <Private>False</Private>
-          <Paket>True</Paket>
-        </Reference>
-        <Reference Include="System.Collections.Concurrent">
-          <HintPath>..\..\..\packages\System.Collections.Concurrent\ref\netstandard1.3\System.Collections.Concurrent.xml</HintPath>
-          <Private>False</Private>
->>>>>>> af1b29f2
-          <Paket>True</Paket>
-        </Reference>
-      </ItemGroup>
-    </When>
-  </Choose>
-  <Choose>
-<<<<<<< HEAD
-    <When Condition="$(TargetFrameworkIdentifier) == '.NETStandard' And ($(TargetFrameworkVersion) == 'v1.5' Or $(TargetFrameworkVersion) == 'v1.6')">
-=======
-    <When Condition="$(TargetFrameworkIdentifier) == '.NETStandard' And ($(TargetFrameworkVersion) == 'v1.3' Or $(TargetFrameworkVersion) == 'v1.4' Or $(TargetFrameworkVersion) == 'v1.5' Or $(TargetFrameworkVersion) == 'v1.6' Or $(TargetFrameworkVersion) == 'v2.0')">
->>>>>>> af1b29f2
-      <ItemGroup>
-        <Reference Include="System.Collections.NonGeneric">
-          <HintPath>..\..\..\packages\System.Collections.NonGeneric\lib\netstandard1.3\System.Collections.NonGeneric.dll</HintPath>
-          <Private>True</Private>
-          <Paket>True</Paket>
-        </Reference>
-      </ItemGroup>
-    </When>
-<<<<<<< HEAD
-  </Choose>
-  <Choose>
-    <When Condition="$(TargetFrameworkIdentifier) == '.NETStandard' And ($(TargetFrameworkVersion) == 'v1.5' Or $(TargetFrameworkVersion) == 'v1.6')">
-=======
-    <When Condition="$(TargetFrameworkIdentifier) == '.NETStandard' And ($(TargetFrameworkVersion) == 'v1.3' Or $(TargetFrameworkVersion) == 'v1.4' Or $(TargetFrameworkVersion) == 'v1.5' Or $(TargetFrameworkVersion) == 'v1.6' Or $(TargetFrameworkVersion) == 'v2.0')">
-      <ItemGroup>
-        <Reference Include="System.Collections.NonGeneric">
-          <HintPath>..\..\..\packages\System.Collections.NonGeneric\ref\netstandard1.3\System.Collections.NonGeneric.dll</HintPath>
-          <Private>False</Private>
-          <Paket>True</Paket>
-        </Reference>
-        <Reference Include="System.Collections.NonGeneric">
-          <HintPath>..\..\..\packages\System.Collections.NonGeneric\ref\netstandard1.3\System.Collections.NonGeneric.xml</HintPath>
-          <Private>False</Private>
-          <Paket>True</Paket>
-        </Reference>
-      </ItemGroup>
-    </When>
-  </Choose>
-  <Choose>
-    <When Condition="$(TargetFrameworkIdentifier) == '.NETStandard' And ($(TargetFrameworkVersion) == 'v1.5' Or $(TargetFrameworkVersion) == 'v1.6' Or $(TargetFrameworkVersion) == 'v2.0')">
->>>>>>> af1b29f2
-      <ItemGroup>
-        <Reference Include="System.Collections.Specialized">
-          <HintPath>..\..\..\packages\System.Collections.Specialized\lib\netstandard1.3\System.Collections.Specialized.dll</HintPath>
-          <Private>True</Private>
-          <Paket>True</Paket>
-        </Reference>
-      </ItemGroup>
-    </When>
-<<<<<<< HEAD
-  </Choose>
-  <Choose>
-    <When Condition="($(TargetFrameworkIdentifier) == '.NETStandard' And ($(TargetFrameworkVersion) == 'v1.0' Or $(TargetFrameworkVersion) == 'v1.5' Or $(TargetFrameworkVersion) == 'v1.6')) Or ($(TargetFrameworkIdentifier) == 'WindowsPhone' And $(TargetFrameworkVersion) == 'v8.1')">
-=======
-    <When Condition="$(TargetFrameworkIdentifier) == '.NETStandard' And ($(TargetFrameworkVersion) == 'v1.5' Or $(TargetFrameworkVersion) == 'v1.6' Or $(TargetFrameworkVersion) == 'v2.0')">
-      <ItemGroup>
-        <Reference Include="System.Collections.Specialized">
-          <HintPath>..\..\..\packages\System.Collections.Specialized\ref\netstandard1.3\System.Collections.Specialized.dll</HintPath>
-          <Private>False</Private>
-          <Paket>True</Paket>
-        </Reference>
-        <Reference Include="System.Collections.Specialized">
-          <HintPath>..\..\..\packages\System.Collections.Specialized\ref\netstandard1.3\System.Collections.Specialized.xml</HintPath>
-          <Private>False</Private>
-          <Paket>True</Paket>
-        </Reference>
-      </ItemGroup>
-    </When>
-  </Choose>
-  <Choose>
-    <When Condition="$(TargetFrameworkIdentifier) == '.NETStandard' And ($(TargetFrameworkVersion) == 'v1.0' Or $(TargetFrameworkVersion) == 'v1.5' Or $(TargetFrameworkVersion) == 'v1.6' Or $(TargetFrameworkVersion) == 'v2.0')">
->>>>>>> af1b29f2
-      <ItemGroup>
-        <Reference Include="System.ComponentModel">
-          <HintPath>..\..\..\packages\System.ComponentModel\ref\netstandard1.0\System.ComponentModel.dll</HintPath>
-          <Private>False</Private>
-          <Paket>True</Paket>
-        </Reference>
-<<<<<<< HEAD
-      </ItemGroup>
-    </When>
-    <When Condition="$(TargetFrameworkIdentifier) == '.NETStandard' And ($(TargetFrameworkVersion) == 'v1.5' Or $(TargetFrameworkVersion) == 'v1.6')">
-=======
-        <Reference Include="System.ComponentModel">
-          <HintPath>..\..\..\packages\System.ComponentModel\ref\netstandard1.0\System.ComponentModel.xml</HintPath>
-          <Private>False</Private>
-          <Paket>True</Paket>
-        </Reference>
-      </ItemGroup>
-    </When>
-    <When Condition="$(TargetFrameworkIdentifier) == '.NETStandard' And ($(TargetFrameworkVersion) == 'v1.5' Or $(TargetFrameworkVersion) == 'v1.6' Or $(TargetFrameworkVersion) == 'v2.0')">
->>>>>>> af1b29f2
-      <ItemGroup>
-        <Reference Include="System.ComponentModel">
-          <HintPath>..\..\..\packages\System.ComponentModel\lib\netstandard1.3\System.ComponentModel.dll</HintPath>
-          <Private>True</Private>
-          <Paket>True</Paket>
-        </Reference>
-      </ItemGroup>
-    </When>
-  </Choose>
-  <Choose>
-<<<<<<< HEAD
-    <When Condition="($(TargetFrameworkIdentifier) == '.NETStandard' And ($(TargetFrameworkVersion) == 'v1.0' Or $(TargetFrameworkVersion) == 'v1.5' Or $(TargetFrameworkVersion) == 'v1.6')) Or ($(TargetFrameworkIdentifier) == 'WindowsPhone' And ($(TargetFrameworkVersion) == 'v8.0' Or $(TargetFrameworkVersion) == 'v8.1'))">
-=======
-    <When Condition="($(TargetFrameworkIdentifier) == '.NETStandard' And ($(TargetFrameworkVersion) == 'v1.0' Or $(TargetFrameworkVersion) == 'v1.5' Or $(TargetFrameworkVersion) == 'v1.6' Or $(TargetFrameworkVersion) == 'v2.0')) Or ($(TargetFrameworkIdentifier) == 'WindowsPhone' And ($(TargetFrameworkVersion) == 'v8.0' Or $(TargetFrameworkVersion) == 'v8.1'))">
->>>>>>> af1b29f2
-      <ItemGroup>
-        <Reference Include="System.ComponentModel.Primitives">
-          <HintPath>..\..\..\packages\System.ComponentModel.Primitives\lib\netstandard1.0\System.ComponentModel.Primitives.dll</HintPath>
-          <Private>True</Private>
-          <Paket>True</Paket>
-        </Reference>
-      </ItemGroup>
-    </When>
-<<<<<<< HEAD
-=======
-    <When Condition="$(TargetFrameworkIdentifier) == '.NETStandard' And ($(TargetFrameworkVersion) == 'v1.0' Or $(TargetFrameworkVersion) == 'v1.5' Or $(TargetFrameworkVersion) == 'v1.6' Or $(TargetFrameworkVersion) == 'v2.0')">
-      <ItemGroup>
-        <Reference Include="System.ComponentModel.Primitives">
-          <HintPath>..\..\..\packages\System.ComponentModel.Primitives\ref\netstandard1.0\System.ComponentModel.Primitives.dll</HintPath>
-          <Private>False</Private>
-          <Paket>True</Paket>
-        </Reference>
-        <Reference Include="System.ComponentModel.Primitives">
-          <HintPath>..\..\..\packages\System.ComponentModel.Primitives\ref\netstandard1.0\System.ComponentModel.Primitives.xml</HintPath>
-          <Private>False</Private>
-          <Paket>True</Paket>
-        </Reference>
-      </ItemGroup>
-    </When>
->>>>>>> af1b29f2
-  </Choose>
-  <Choose>
-    <When Condition="($(TargetFrameworkIdentifier) == '.NETStandard' And ($(TargetFrameworkVersion) == 'v1.0' Or $(TargetFrameworkVersion) == 'v1.3' Or $(TargetFrameworkVersion) == 'v1.4')) Or ($(TargetFrameworkIdentifier) == 'WindowsPhone' And ($(TargetFrameworkVersion) == 'v8.0' Or $(TargetFrameworkVersion) == 'v8.1'))">
-      <ItemGroup>
-        <Reference Include="System.ComponentModel.TypeConverter">
-          <HintPath>..\..\..\packages\System.ComponentModel.TypeConverter\lib\netstandard1.0\System.ComponentModel.TypeConverter.dll</HintPath>
-          <Private>True</Private>
-          <Paket>True</Paket>
-        </Reference>
-      </ItemGroup>
-    </When>
-<<<<<<< HEAD
-    <When Condition="$(TargetFrameworkIdentifier) == '.NETStandard' And ($(TargetFrameworkVersion) == 'v1.5' Or $(TargetFrameworkVersion) == 'v1.6')">
-=======
-    <When Condition="$(TargetFrameworkIdentifier) == '.NETStandard' And ($(TargetFrameworkVersion) == 'v1.0' Or $(TargetFrameworkVersion) == 'v1.3' Or $(TargetFrameworkVersion) == 'v1.4')">
-      <ItemGroup>
-        <Reference Include="System.ComponentModel.TypeConverter">
-          <HintPath>..\..\..\packages\System.ComponentModel.TypeConverter\ref\netstandard1.0\System.ComponentModel.TypeConverter.dll</HintPath>
-          <Private>False</Private>
-          <Paket>True</Paket>
-        </Reference>
-        <Reference Include="System.ComponentModel.TypeConverter">
-          <HintPath>..\..\..\packages\System.ComponentModel.TypeConverter\ref\netstandard1.0\System.ComponentModel.TypeConverter.xml</HintPath>
-          <Private>False</Private>
-          <Paket>True</Paket>
-        </Reference>
-      </ItemGroup>
-    </When>
-    <When Condition="$(TargetFrameworkIdentifier) == '.NETStandard' And ($(TargetFrameworkVersion) == 'v1.5' Or $(TargetFrameworkVersion) == 'v1.6' Or $(TargetFrameworkVersion) == 'v2.0')">
->>>>>>> af1b29f2
-      <ItemGroup>
-        <Reference Include="System.ComponentModel.TypeConverter">
-          <HintPath>..\..\..\packages\System.ComponentModel.TypeConverter\lib\netstandard1.5\System.ComponentModel.TypeConverter.dll</HintPath>
-          <Private>True</Private>
-          <Paket>True</Paket>
-        </Reference>
-      </ItemGroup>
-    </When>
-<<<<<<< HEAD
-  </Choose>
-  <Choose>
-    <When Condition="$(TargetFrameworkIdentifier) == '.NETFramework' And ($(TargetFrameworkVersion) == 'v4.6' Or $(TargetFrameworkVersion) == 'v4.6.1' Or $(TargetFrameworkVersion) == 'v4.6.2' Or $(TargetFrameworkVersion) == 'v4.6.3')">
-=======
-    <When Condition="$(TargetFrameworkIdentifier) == '.NETStandard' And ($(TargetFrameworkVersion) == 'v1.5' Or $(TargetFrameworkVersion) == 'v1.6' Or $(TargetFrameworkVersion) == 'v2.0')">
-      <ItemGroup>
-        <Reference Include="System.ComponentModel.TypeConverter">
-          <HintPath>..\..\..\packages\System.ComponentModel.TypeConverter\ref\netstandard1.5\System.ComponentModel.TypeConverter.dll</HintPath>
-          <Private>False</Private>
-          <Paket>True</Paket>
-        </Reference>
-        <Reference Include="System.ComponentModel.TypeConverter">
-          <HintPath>..\..\..\packages\System.ComponentModel.TypeConverter\ref\netstandard1.5\System.ComponentModel.TypeConverter.xml</HintPath>
-          <Private>False</Private>
-          <Paket>True</Paket>
-        </Reference>
-      </ItemGroup>
-    </When>
-  </Choose>
-  <Choose>
-    <When Condition="$(TargetFrameworkIdentifier) == '.NETFramework' And ($(TargetFrameworkVersion) == 'v4.6' Or $(TargetFrameworkVersion) == 'v4.6.1' Or $(TargetFrameworkVersion) == 'v4.6.2' Or $(TargetFrameworkVersion) == 'v4.6.3' Or $(TargetFrameworkVersion) == 'v4.7')">
->>>>>>> af1b29f2
-      <ItemGroup>
-        <Reference Include="System.Console">
-          <HintPath>..\..\..\packages\System.Console\lib\net46\System.Console.dll</HintPath>
-          <Private>True</Private>
-          <Paket>True</Paket>
-        </Reference>
-      </ItemGroup>
-    </When>
-<<<<<<< HEAD
-    <When Condition="$(TargetFrameworkIdentifier) == '.NETStandard' And ($(TargetFrameworkVersion) == 'v1.3' Or $(TargetFrameworkVersion) == 'v1.4' Or $(TargetFrameworkVersion) == 'v1.5' Or $(TargetFrameworkVersion) == 'v1.6')">
-=======
-    <When Condition="$(TargetFrameworkIdentifier) == '.NETStandard' And ($(TargetFrameworkVersion) == 'v1.3' Or $(TargetFrameworkVersion) == 'v1.4' Or $(TargetFrameworkVersion) == 'v1.5' Or $(TargetFrameworkVersion) == 'v1.6' Or $(TargetFrameworkVersion) == 'v2.0')">
->>>>>>> af1b29f2
-      <ItemGroup>
-        <Reference Include="System.Console">
-          <HintPath>..\..\..\packages\System.Console\ref\netstandard1.3\System.Console.dll</HintPath>
-          <Private>False</Private>
-          <Paket>True</Paket>
-        </Reference>
-<<<<<<< HEAD
-=======
-        <Reference Include="System.Console">
-          <HintPath>..\..\..\packages\System.Console\ref\netstandard1.3\System.Console.xml</HintPath>
-          <Private>False</Private>
-          <Paket>True</Paket>
-        </Reference>
->>>>>>> af1b29f2
-      </ItemGroup>
-    </When>
-  </Choose>
-  <Choose>
-    <When Condition="$(TargetFrameworkIdentifier) == '.NETStandard' And ($(TargetFrameworkVersion) == 'v1.0' Or $(TargetFrameworkVersion) == 'v1.1' Or $(TargetFrameworkVersion) == 'v1.2')">
-      <ItemGroup>
-        <Reference Include="System.Diagnostics.Debug">
-          <HintPath>..\..\..\packages\System.Diagnostics.Debug\ref\netstandard1.0\System.Diagnostics.Debug.dll</HintPath>
-          <Private>False</Private>
-          <Paket>True</Paket>
-        </Reference>
-<<<<<<< HEAD
-      </ItemGroup>
-    </When>
-    <When Condition="$(TargetFrameworkIdentifier) == '.NETStandard' And ($(TargetFrameworkVersion) == 'v1.3' Or $(TargetFrameworkVersion) == 'v1.4' Or $(TargetFrameworkVersion) == 'v1.5' Or $(TargetFrameworkVersion) == 'v1.6')">
-=======
-        <Reference Include="System.Diagnostics.Debug">
-          <HintPath>..\..\..\packages\System.Diagnostics.Debug\ref\netstandard1.0\System.Diagnostics.Debug.xml</HintPath>
-          <Private>False</Private>
-          <Paket>True</Paket>
-        </Reference>
-      </ItemGroup>
-    </When>
-    <When Condition="$(TargetFrameworkIdentifier) == '.NETStandard' And ($(TargetFrameworkVersion) == 'v1.3' Or $(TargetFrameworkVersion) == 'v1.4' Or $(TargetFrameworkVersion) == 'v1.5' Or $(TargetFrameworkVersion) == 'v1.6' Or $(TargetFrameworkVersion) == 'v2.0')">
->>>>>>> af1b29f2
-      <ItemGroup>
-        <Reference Include="System.Diagnostics.Debug">
-          <HintPath>..\..\..\packages\System.Diagnostics.Debug\ref\netstandard1.3\System.Diagnostics.Debug.dll</HintPath>
-          <Private>False</Private>
-          <Paket>True</Paket>
-        </Reference>
-<<<<<<< HEAD
-=======
-        <Reference Include="System.Diagnostics.Debug">
-          <HintPath>..\..\..\packages\System.Diagnostics.Debug\ref\netstandard1.3\System.Diagnostics.Debug.xml</HintPath>
-          <Private>False</Private>
-          <Paket>True</Paket>
-        </Reference>
->>>>>>> af1b29f2
-      </ItemGroup>
-    </When>
-  </Choose>
-  <Choose>
-<<<<<<< HEAD
-    <When Condition="$(TargetFrameworkIdentifier) == '.NETFramework' And ($(TargetFrameworkVersion) == 'v4.6' Or $(TargetFrameworkVersion) == 'v4.6.1' Or $(TargetFrameworkVersion) == 'v4.6.2' Or $(TargetFrameworkVersion) == 'v4.6.3')">
-=======
-    <When Condition="$(TargetFrameworkIdentifier) == '.NETFramework' And ($(TargetFrameworkVersion) == 'v4.6' Or $(TargetFrameworkVersion) == 'v4.6.1' Or $(TargetFrameworkVersion) == 'v4.6.2' Or $(TargetFrameworkVersion) == 'v4.6.3' Or $(TargetFrameworkVersion) == 'v4.7')">
->>>>>>> af1b29f2
-      <ItemGroup>
-        <Reference Include="System.Diagnostics.DiagnosticSource">
-          <HintPath>..\..\..\packages\System.Diagnostics.DiagnosticSource\lib\net46\System.Diagnostics.DiagnosticSource.dll</HintPath>
-          <Private>True</Private>
-          <Paket>True</Paket>
-        </Reference>
-      </ItemGroup>
-    </When>
-<<<<<<< HEAD
-    <When Condition="$(TargetFrameworkIdentifier) == '.NETFramework' And ($(TargetFrameworkVersion) == 'v4.5.2' Or $(TargetFrameworkVersion) == 'v4.5.3')">
-=======
-    <When Condition="$(TargetFrameworkIdentifier) == '.NETFramework' And ($(TargetFrameworkVersion) == 'v4.5' Or $(TargetFrameworkVersion) == 'v4.5.1' Or $(TargetFrameworkVersion) == 'v4.5.2' Or $(TargetFrameworkVersion) == 'v4.5.3')">
->>>>>>> af1b29f2
-      <ItemGroup>
-        <Reference Include="System.Diagnostics.DiagnosticSource">
-          <HintPath>..\..\..\packages\System.Diagnostics.DiagnosticSource\lib\netstandard1.1\System.Diagnostics.DiagnosticSource.dll</HintPath>
-          <Private>True</Private>
-          <Paket>True</Paket>
-        </Reference>
-      </ItemGroup>
-    </When>
-<<<<<<< HEAD
-    <When Condition="$(TargetFrameworkIdentifier) == '.NETStandard' And ($(TargetFrameworkVersion) == 'v1.3' Or $(TargetFrameworkVersion) == 'v1.6')">
-=======
-    <When Condition="$(TargetFrameworkIdentifier) == '.NETStandard' And ($(TargetFrameworkVersion) == 'v1.3' Or $(TargetFrameworkVersion) == 'v1.6' Or $(TargetFrameworkVersion) == 'v2.0')">
->>>>>>> af1b29f2
-      <ItemGroup>
-        <Reference Include="System.Diagnostics.DiagnosticSource">
-          <HintPath>..\..\..\packages\System.Diagnostics.DiagnosticSource\lib\netstandard1.3\System.Diagnostics.DiagnosticSource.dll</HintPath>
-          <Private>True</Private>
-          <Paket>True</Paket>
-        </Reference>
-      </ItemGroup>
-    </When>
-  </Choose>
-  <Choose>
-<<<<<<< HEAD
-    <When Condition="$(TargetFrameworkIdentifier) == '.NETStandard' And $(TargetFrameworkVersion) == 'v1.6'">
-      <ItemGroup>
-        <Reference Include="System.Diagnostics.FileVersionInfo">
-          <HintPath>..\..\..\packages\System.Diagnostics.FileVersionInfo\ref\netstandard1.3\System.Diagnostics.FileVersionInfo.dll</HintPath>
-          <Private>False</Private>
-          <Paket>True</Paket>
-        </Reference>
-      </ItemGroup>
-    </When>
-  </Choose>
-  <Choose>
-    <When Condition="$(TargetFrameworkIdentifier) == '.NETStandard' And $(TargetFrameworkVersion) == 'v1.6'">
-      <ItemGroup>
-        <Reference Include="System.Diagnostics.Process">
-          <HintPath>..\..\..\packages\System.Diagnostics.Process\ref\netstandard1.4\System.Diagnostics.Process.dll</HintPath>
-=======
-    <When Condition="$(TargetFrameworkIdentifier) == '.NETStandard' And ($(TargetFrameworkVersion) == 'v1.0' Or $(TargetFrameworkVersion) == 'v1.1' Or $(TargetFrameworkVersion) == 'v1.2' Or $(TargetFrameworkVersion) == 'v1.3' Or $(TargetFrameworkVersion) == 'v1.4' Or $(TargetFrameworkVersion) == 'v1.5' Or $(TargetFrameworkVersion) == 'v1.6' Or $(TargetFrameworkVersion) == 'v2.0')">
-      <ItemGroup>
-        <Reference Include="System.Diagnostics.Tools">
-          <HintPath>..\..\..\packages\System.Diagnostics.Tools\ref\netstandard1.0\System.Diagnostics.Tools.dll</HintPath>
-          <Private>False</Private>
-          <Paket>True</Paket>
-        </Reference>
-        <Reference Include="System.Diagnostics.Tools">
-          <HintPath>..\..\..\packages\System.Diagnostics.Tools\ref\netstandard1.0\System.Diagnostics.Tools.xml</HintPath>
->>>>>>> af1b29f2
-          <Private>False</Private>
-          <Paket>True</Paket>
-        </Reference>
-      </ItemGroup>
-    </When>
-  </Choose>
-  <Choose>
-<<<<<<< HEAD
-    <When Condition="$(TargetFrameworkIdentifier) == '.NETStandard' And ($(TargetFrameworkVersion) == 'v1.3' Or $(TargetFrameworkVersion) == 'v1.4' Or $(TargetFrameworkVersion) == 'v1.5' Or $(TargetFrameworkVersion) == 'v1.6')">
-      <ItemGroup>
-        <Reference Include="System.Diagnostics.TraceSource">
-          <HintPath>..\..\..\packages\System.Diagnostics.TraceSource\ref\netstandard1.3\System.Diagnostics.TraceSource.dll</HintPath>
-          <Private>False</Private>
-          <Paket>True</Paket>
-        </Reference>
-      </ItemGroup>
-    </When>
-  </Choose>
-  <Choose>
-    <When Condition="$(TargetFrameworkIdentifier) == '.NETFramework' And ($(TargetFrameworkVersion) == 'v4.6.2' Or $(TargetFrameworkVersion) == 'v4.6.3')">
-=======
-    <When Condition="$(TargetFrameworkIdentifier) == '.NETFramework' And ($(TargetFrameworkVersion) == 'v4.6.2' Or $(TargetFrameworkVersion) == 'v4.6.3' Or $(TargetFrameworkVersion) == 'v4.7')">
->>>>>>> af1b29f2
-      <ItemGroup>
-        <Reference Include="System.Diagnostics.Tracing">
-          <HintPath>..\..\..\packages\System.Diagnostics.Tracing\lib\net462\System.Diagnostics.Tracing.dll</HintPath>
-          <Private>True</Private>
-          <Paket>True</Paket>
-        </Reference>
-      </ItemGroup>
-    </When>
-    <When Condition="$(TargetFrameworkIdentifier) == '.NETStandard' And $(TargetFrameworkVersion) == 'v1.1'">
-      <ItemGroup>
-        <Reference Include="System.Diagnostics.Tracing">
-          <HintPath>..\..\..\packages\System.Diagnostics.Tracing\ref\netstandard1.1\System.Diagnostics.Tracing.dll</HintPath>
-          <Private>False</Private>
-          <Paket>True</Paket>
-        </Reference>
-<<<<<<< HEAD
-=======
-        <Reference Include="System.Diagnostics.Tracing">
-          <HintPath>..\..\..\packages\System.Diagnostics.Tracing\ref\netstandard1.1\System.Diagnostics.Tracing.xml</HintPath>
-          <Private>False</Private>
-          <Paket>True</Paket>
-        </Reference>
->>>>>>> af1b29f2
-      </ItemGroup>
-    </When>
-    <When Condition="$(TargetFrameworkIdentifier) == '.NETStandard' And $(TargetFrameworkVersion) == 'v1.2'">
-      <ItemGroup>
-        <Reference Include="System.Diagnostics.Tracing">
-          <HintPath>..\..\..\packages\System.Diagnostics.Tracing\ref\netstandard1.2\System.Diagnostics.Tracing.dll</HintPath>
-          <Private>False</Private>
-          <Paket>True</Paket>
-        </Reference>
-<<<<<<< HEAD
-=======
-        <Reference Include="System.Diagnostics.Tracing">
-          <HintPath>..\..\..\packages\System.Diagnostics.Tracing\ref\netstandard1.2\System.Diagnostics.Tracing.xml</HintPath>
-          <Private>False</Private>
-          <Paket>True</Paket>
-        </Reference>
->>>>>>> af1b29f2
-      </ItemGroup>
-    </When>
-    <When Condition="$(TargetFrameworkIdentifier) == '.NETStandard' And ($(TargetFrameworkVersion) == 'v1.3' Or $(TargetFrameworkVersion) == 'v1.4')">
-      <ItemGroup>
-        <Reference Include="System.Diagnostics.Tracing">
-          <HintPath>..\..\..\packages\System.Diagnostics.Tracing\ref\netstandard1.3\System.Diagnostics.Tracing.dll</HintPath>
-          <Private>False</Private>
-          <Paket>True</Paket>
-        </Reference>
-<<<<<<< HEAD
-      </ItemGroup>
-    </When>
-    <When Condition="$(TargetFrameworkIdentifier) == '.NETStandard' And ($(TargetFrameworkVersion) == 'v1.5' Or $(TargetFrameworkVersion) == 'v1.6')">
-=======
-        <Reference Include="System.Diagnostics.Tracing">
-          <HintPath>..\..\..\packages\System.Diagnostics.Tracing\ref\netstandard1.3\System.Diagnostics.Tracing.xml</HintPath>
-          <Private>False</Private>
-          <Paket>True</Paket>
-        </Reference>
-      </ItemGroup>
-    </When>
-    <When Condition="$(TargetFrameworkIdentifier) == '.NETStandard' And ($(TargetFrameworkVersion) == 'v1.5' Or $(TargetFrameworkVersion) == 'v1.6' Or $(TargetFrameworkVersion) == 'v2.0')">
->>>>>>> af1b29f2
-      <ItemGroup>
-        <Reference Include="System.Diagnostics.Tracing">
-          <HintPath>..\..\..\packages\System.Diagnostics.Tracing\ref\netstandard1.5\System.Diagnostics.Tracing.dll</HintPath>
-          <Private>False</Private>
-          <Paket>True</Paket>
-        </Reference>
-<<<<<<< HEAD
-=======
-        <Reference Include="System.Diagnostics.Tracing">
-          <HintPath>..\..\..\packages\System.Diagnostics.Tracing\ref\netstandard1.5\System.Diagnostics.Tracing.xml</HintPath>
-          <Private>False</Private>
-          <Paket>True</Paket>
-        </Reference>
->>>>>>> af1b29f2
-      </ItemGroup>
-    </When>
-  </Choose>
-  <Choose>
-<<<<<<< HEAD
-    <When Condition="($(TargetFrameworkIdentifier) == '.NETStandard' And $(TargetFrameworkVersion) == 'v1.0') Or ($(TargetFrameworkIdentifier) == 'WindowsPhone' And $(TargetFrameworkVersion) == 'v8.1')">
-=======
-    <When Condition="$(TargetFrameworkIdentifier) == '.NETStandard' And $(TargetFrameworkVersion) == 'v1.0'">
->>>>>>> af1b29f2
-      <ItemGroup>
-        <Reference Include="System.Dynamic.Runtime">
-          <HintPath>..\..\..\packages\System.Dynamic.Runtime\ref\netstandard1.0\System.Dynamic.Runtime.dll</HintPath>
-          <Private>False</Private>
-          <Paket>True</Paket>
-        </Reference>
-<<<<<<< HEAD
-      </ItemGroup>
-    </When>
-    <When Condition="$(TargetFrameworkIdentifier) == '.NETStandard' And ($(TargetFrameworkVersion) == 'v1.3' Or $(TargetFrameworkVersion) == 'v1.4' Or $(TargetFrameworkVersion) == 'v1.5' Or $(TargetFrameworkVersion) == 'v1.6')">
-=======
-        <Reference Include="System.Dynamic.Runtime">
-          <HintPath>..\..\..\packages\System.Dynamic.Runtime\ref\netstandard1.0\System.Dynamic.Runtime.xml</HintPath>
-          <Private>False</Private>
-          <Paket>True</Paket>
-        </Reference>
-      </ItemGroup>
-    </When>
-    <When Condition="$(TargetFrameworkIdentifier) == '.NETStandard' And ($(TargetFrameworkVersion) == 'v1.3' Or $(TargetFrameworkVersion) == 'v1.4' Or $(TargetFrameworkVersion) == 'v1.5' Or $(TargetFrameworkVersion) == 'v1.6' Or $(TargetFrameworkVersion) == 'v2.0')">
->>>>>>> af1b29f2
-      <ItemGroup>
-        <Reference Include="System.Dynamic.Runtime">
-          <HintPath>..\..\..\packages\System.Dynamic.Runtime\lib\netstandard1.3\System.Dynamic.Runtime.dll</HintPath>
-          <Private>True</Private>
-          <Paket>True</Paket>
-        </Reference>
-      </ItemGroup>
-    </When>
-<<<<<<< HEAD
-=======
-    <When Condition="$(TargetFrameworkIdentifier) == '.NETStandard' And ($(TargetFrameworkVersion) == 'v1.3' Or $(TargetFrameworkVersion) == 'v1.4' Or $(TargetFrameworkVersion) == 'v1.5' Or $(TargetFrameworkVersion) == 'v1.6' Or $(TargetFrameworkVersion) == 'v2.0')">
-      <ItemGroup>
-        <Reference Include="System.Dynamic.Runtime">
-          <HintPath>..\..\..\packages\System.Dynamic.Runtime\ref\netstandard1.3\System.Dynamic.Runtime.dll</HintPath>
-          <Private>False</Private>
-          <Paket>True</Paket>
-        </Reference>
-        <Reference Include="System.Dynamic.Runtime">
-          <HintPath>..\..\..\packages\System.Dynamic.Runtime\ref\netstandard1.3\System.Dynamic.Runtime.xml</HintPath>
-          <Private>False</Private>
-          <Paket>True</Paket>
-        </Reference>
-      </ItemGroup>
-    </When>
->>>>>>> af1b29f2
-  </Choose>
-  <Choose>
-    <When Condition="$(TargetFrameworkIdentifier) == '.NETStandard' And ($(TargetFrameworkVersion) == 'v1.0' Or $(TargetFrameworkVersion) == 'v1.1' Or $(TargetFrameworkVersion) == 'v1.2')">
-      <ItemGroup>
-        <Reference Include="System.Globalization">
-          <HintPath>..\..\..\packages\System.Globalization\ref\netstandard1.0\System.Globalization.dll</HintPath>
-          <Private>False</Private>
-          <Paket>True</Paket>
-        </Reference>
-<<<<<<< HEAD
-      </ItemGroup>
-    </When>
-    <When Condition="$(TargetFrameworkIdentifier) == '.NETStandard' And ($(TargetFrameworkVersion) == 'v1.3' Or $(TargetFrameworkVersion) == 'v1.4' Or $(TargetFrameworkVersion) == 'v1.5' Or $(TargetFrameworkVersion) == 'v1.6')">
-=======
-        <Reference Include="System.Globalization">
-          <HintPath>..\..\..\packages\System.Globalization\ref\netstandard1.0\System.Globalization.xml</HintPath>
-          <Private>False</Private>
-          <Paket>True</Paket>
-        </Reference>
-      </ItemGroup>
-    </When>
-    <When Condition="$(TargetFrameworkIdentifier) == '.NETStandard' And ($(TargetFrameworkVersion) == 'v1.3' Or $(TargetFrameworkVersion) == 'v1.4' Or $(TargetFrameworkVersion) == 'v1.5' Or $(TargetFrameworkVersion) == 'v1.6' Or $(TargetFrameworkVersion) == 'v2.0')">
->>>>>>> af1b29f2
-      <ItemGroup>
-        <Reference Include="System.Globalization">
-          <HintPath>..\..\..\packages\System.Globalization\ref\netstandard1.3\System.Globalization.dll</HintPath>
-          <Private>False</Private>
-          <Paket>True</Paket>
-        </Reference>
-<<<<<<< HEAD
-=======
-        <Reference Include="System.Globalization">
-          <HintPath>..\..\..\packages\System.Globalization\ref\netstandard1.3\System.Globalization.xml</HintPath>
-          <Private>False</Private>
-          <Paket>True</Paket>
-        </Reference>
->>>>>>> af1b29f2
-      </ItemGroup>
-    </When>
-  </Choose>
-  <Choose>
-<<<<<<< HEAD
-    <When Condition="$(TargetFrameworkIdentifier) == '.NETFramework' And ($(TargetFrameworkVersion) == 'v4.6' Or $(TargetFrameworkVersion) == 'v4.6.1' Or $(TargetFrameworkVersion) == 'v4.6.2' Or $(TargetFrameworkVersion) == 'v4.6.3')">
-=======
-    <When Condition="$(TargetFrameworkIdentifier) == '.NETFramework' And ($(TargetFrameworkVersion) == 'v4.6' Or $(TargetFrameworkVersion) == 'v4.6.1' Or $(TargetFrameworkVersion) == 'v4.6.2' Or $(TargetFrameworkVersion) == 'v4.6.3' Or $(TargetFrameworkVersion) == 'v4.7')">
->>>>>>> af1b29f2
-      <ItemGroup>
-        <Reference Include="System.Globalization.Calendars">
-          <HintPath>..\..\..\packages\System.Globalization.Calendars\lib\net46\System.Globalization.Calendars.dll</HintPath>
-          <Private>True</Private>
-          <Paket>True</Paket>
-        </Reference>
-      </ItemGroup>
-    </When>
-<<<<<<< HEAD
-    <When Condition="$(TargetFrameworkIdentifier) == '.NETStandard' And ($(TargetFrameworkVersion) == 'v1.3' Or $(TargetFrameworkVersion) == 'v1.4' Or $(TargetFrameworkVersion) == 'v1.5' Or $(TargetFrameworkVersion) == 'v1.6')">
-=======
-    <When Condition="$(TargetFrameworkIdentifier) == '.NETStandard' And ($(TargetFrameworkVersion) == 'v1.3' Or $(TargetFrameworkVersion) == 'v1.4' Or $(TargetFrameworkVersion) == 'v1.5' Or $(TargetFrameworkVersion) == 'v1.6' Or $(TargetFrameworkVersion) == 'v2.0')">
->>>>>>> af1b29f2
-      <ItemGroup>
-        <Reference Include="System.Globalization.Calendars">
-          <HintPath>..\..\..\packages\System.Globalization.Calendars\ref\netstandard1.3\System.Globalization.Calendars.dll</HintPath>
-          <Private>False</Private>
-          <Paket>True</Paket>
-        </Reference>
-<<<<<<< HEAD
-=======
-        <Reference Include="System.Globalization.Calendars">
-          <HintPath>..\..\..\packages\System.Globalization.Calendars\ref\netstandard1.3\System.Globalization.Calendars.xml</HintPath>
-          <Private>False</Private>
-          <Paket>True</Paket>
-        </Reference>
->>>>>>> af1b29f2
-      </ItemGroup>
-    </When>
-  </Choose>
-  <Choose>
-<<<<<<< HEAD
-    <When Condition="$(TargetFrameworkIdentifier) == '.NETFramework' And ($(TargetFrameworkVersion) == 'v4.6' Or $(TargetFrameworkVersion) == 'v4.6.1' Or $(TargetFrameworkVersion) == 'v4.6.2' Or $(TargetFrameworkVersion) == 'v4.6.3')">
-=======
-    <When Condition="$(TargetFrameworkIdentifier) == '.NETFramework' And ($(TargetFrameworkVersion) == 'v4.6' Or $(TargetFrameworkVersion) == 'v4.6.1' Or $(TargetFrameworkVersion) == 'v4.6.2' Or $(TargetFrameworkVersion) == 'v4.6.3' Or $(TargetFrameworkVersion) == 'v4.7')">
->>>>>>> af1b29f2
-      <ItemGroup>
-        <Reference Include="System.Globalization.Extensions">
-          <HintPath>..\..\..\packages\System.Globalization.Extensions\lib\net46\System.Globalization.Extensions.dll</HintPath>
-          <Private>True</Private>
-          <Paket>True</Paket>
-        </Reference>
-      </ItemGroup>
-    </When>
-<<<<<<< HEAD
-    <When Condition="$(TargetFrameworkIdentifier) == '.NETStandard' And ($(TargetFrameworkVersion) == 'v1.5' Or $(TargetFrameworkVersion) == 'v1.6')">
-=======
-    <When Condition="$(TargetFrameworkIdentifier) == '.NETStandard' And ($(TargetFrameworkVersion) == 'v1.5' Or $(TargetFrameworkVersion) == 'v1.6' Or $(TargetFrameworkVersion) == 'v2.0')">
->>>>>>> af1b29f2
-      <ItemGroup>
-        <Reference Include="System.Globalization.Extensions">
-          <HintPath>..\..\..\packages\System.Globalization.Extensions\ref\netstandard1.3\System.Globalization.Extensions.dll</HintPath>
-          <Private>False</Private>
-          <Paket>True</Paket>
-        </Reference>
-<<<<<<< HEAD
-=======
-        <Reference Include="System.Globalization.Extensions">
-          <HintPath>..\..\..\packages\System.Globalization.Extensions\ref\netstandard1.3\System.Globalization.Extensions.xml</HintPath>
-          <Private>False</Private>
-          <Paket>True</Paket>
-        </Reference>
->>>>>>> af1b29f2
-      </ItemGroup>
-    </When>
-  </Choose>
-  <Choose>
-<<<<<<< HEAD
-    <When Condition="$(TargetFrameworkIdentifier) == '.NETFramework' And ($(TargetFrameworkVersion) == 'v4.6.2' Or $(TargetFrameworkVersion) == 'v4.6.3')">
-=======
-    <When Condition="$(TargetFrameworkIdentifier) == '.NETFramework' And ($(TargetFrameworkVersion) == 'v4.6.2' Or $(TargetFrameworkVersion) == 'v4.6.3' Or $(TargetFrameworkVersion) == 'v4.7')">
->>>>>>> af1b29f2
-      <ItemGroup>
-        <Reference Include="System.IO">
-          <HintPath>..\..\..\packages\System.IO\lib\net462\System.IO.dll</HintPath>
-          <Private>True</Private>
-          <Paket>True</Paket>
-        </Reference>
-      </ItemGroup>
-    </When>
-    <When Condition="$(TargetFrameworkIdentifier) == '.NETStandard' And ($(TargetFrameworkVersion) == 'v1.0' Or $(TargetFrameworkVersion) == 'v1.1' Or $(TargetFrameworkVersion) == 'v1.2')">
-      <ItemGroup>
-        <Reference Include="System.IO">
-          <HintPath>..\..\..\packages\System.IO\ref\netstandard1.0\System.IO.dll</HintPath>
-          <Private>False</Private>
-          <Paket>True</Paket>
-        </Reference>
-<<<<<<< HEAD
-=======
-        <Reference Include="System.IO">
-          <HintPath>..\..\..\packages\System.IO\ref\netstandard1.0\System.IO.xml</HintPath>
-          <Private>False</Private>
-          <Paket>True</Paket>
-        </Reference>
->>>>>>> af1b29f2
-      </ItemGroup>
-    </When>
-    <When Condition="$(TargetFrameworkIdentifier) == '.NETStandard' And ($(TargetFrameworkVersion) == 'v1.3' Or $(TargetFrameworkVersion) == 'v1.4')">
-      <ItemGroup>
-        <Reference Include="System.IO">
-          <HintPath>..\..\..\packages\System.IO\ref\netstandard1.3\System.IO.dll</HintPath>
-          <Private>False</Private>
-          <Paket>True</Paket>
-        </Reference>
-<<<<<<< HEAD
-      </ItemGroup>
-    </When>
-    <When Condition="$(TargetFrameworkIdentifier) == '.NETStandard' And ($(TargetFrameworkVersion) == 'v1.5' Or $(TargetFrameworkVersion) == 'v1.6')">
-=======
-        <Reference Include="System.IO">
-          <HintPath>..\..\..\packages\System.IO\ref\netstandard1.3\System.IO.xml</HintPath>
-          <Private>False</Private>
-          <Paket>True</Paket>
-        </Reference>
-      </ItemGroup>
-    </When>
-    <When Condition="$(TargetFrameworkIdentifier) == '.NETStandard' And ($(TargetFrameworkVersion) == 'v1.5' Or $(TargetFrameworkVersion) == 'v1.6' Or $(TargetFrameworkVersion) == 'v2.0')">
->>>>>>> af1b29f2
-      <ItemGroup>
-        <Reference Include="System.IO">
-          <HintPath>..\..\..\packages\System.IO\ref\netstandard1.5\System.IO.dll</HintPath>
-          <Private>False</Private>
-          <Paket>True</Paket>
-        </Reference>
-<<<<<<< HEAD
-=======
-        <Reference Include="System.IO">
-          <HintPath>..\..\..\packages\System.IO\ref\netstandard1.5\System.IO.xml</HintPath>
-          <Private>False</Private>
-          <Paket>True</Paket>
-        </Reference>
->>>>>>> af1b29f2
-      </ItemGroup>
-    </When>
-  </Choose>
-  <Choose>
-    <When Condition="$(TargetFrameworkIdentifier) == '.NETFramework' And ($(TargetFrameworkVersion) == 'v4.5' Or $(TargetFrameworkVersion) == 'v4.5.1' Or $(TargetFrameworkVersion) == 'v4.5.2' Or $(TargetFrameworkVersion) == 'v4.5.3')">
-      <ItemGroup>
-        <Reference Include="System.IO.Compression">
-          <Paket>True</Paket>
-        </Reference>
-      </ItemGroup>
-    </When>
-<<<<<<< HEAD
-    <When Condition="$(TargetFrameworkIdentifier) == '.NETFramework' And ($(TargetFrameworkVersion) == 'v4.6' Or $(TargetFrameworkVersion) == 'v4.6.1' Or $(TargetFrameworkVersion) == 'v4.6.2' Or $(TargetFrameworkVersion) == 'v4.6.3')">
-=======
-    <When Condition="$(TargetFrameworkIdentifier) == '.NETFramework' And ($(TargetFrameworkVersion) == 'v4.6' Or $(TargetFrameworkVersion) == 'v4.6.1' Or $(TargetFrameworkVersion) == 'v4.6.2' Or $(TargetFrameworkVersion) == 'v4.6.3' Or $(TargetFrameworkVersion) == 'v4.7')">
->>>>>>> af1b29f2
-      <ItemGroup>
-        <Reference Include="System.IO.Compression">
-          <HintPath>..\..\..\packages\System.IO.Compression\lib\net46\System.IO.Compression.dll</HintPath>
-          <Private>True</Private>
-          <Paket>True</Paket>
-        </Reference>
-      </ItemGroup>
-    </When>
-    <When Condition="$(TargetFrameworkIdentifier) == '.NETStandard' And ($(TargetFrameworkVersion) == 'v1.1' Or $(TargetFrameworkVersion) == 'v1.2')">
-      <ItemGroup>
-        <Reference Include="System.IO.Compression">
-          <HintPath>..\..\..\packages\System.IO.Compression\ref\netstandard1.1\System.IO.Compression.dll</HintPath>
-          <Private>False</Private>
-          <Paket>True</Paket>
-        </Reference>
-<<<<<<< HEAD
-      </ItemGroup>
-    </When>
-    <When Condition="$(TargetFrameworkIdentifier) == '.NETStandard' And ($(TargetFrameworkVersion) == 'v1.3' Or $(TargetFrameworkVersion) == 'v1.4' Or $(TargetFrameworkVersion) == 'v1.5' Or $(TargetFrameworkVersion) == 'v1.6')">
-=======
-        <Reference Include="System.IO.Compression">
-          <HintPath>..\..\..\packages\System.IO.Compression\ref\netstandard1.1\System.IO.Compression.xml</HintPath>
-          <Private>False</Private>
-          <Paket>True</Paket>
-        </Reference>
-      </ItemGroup>
-    </When>
-    <When Condition="$(TargetFrameworkIdentifier) == '.NETStandard' And ($(TargetFrameworkVersion) == 'v1.3' Or $(TargetFrameworkVersion) == 'v1.4' Or $(TargetFrameworkVersion) == 'v1.5' Or $(TargetFrameworkVersion) == 'v1.6' Or $(TargetFrameworkVersion) == 'v2.0')">
->>>>>>> af1b29f2
-      <ItemGroup>
-        <Reference Include="System.IO.Compression">
-          <HintPath>..\..\..\packages\System.IO.Compression\ref\netstandard1.3\System.IO.Compression.dll</HintPath>
-          <Private>False</Private>
-          <Paket>True</Paket>
-        </Reference>
-<<<<<<< HEAD
-=======
-        <Reference Include="System.IO.Compression">
-          <HintPath>..\..\..\packages\System.IO.Compression\ref\netstandard1.3\System.IO.Compression.xml</HintPath>
-          <Private>False</Private>
-          <Paket>True</Paket>
-        </Reference>
->>>>>>> af1b29f2
-      </ItemGroup>
-    </When>
-  </Choose>
-  <Choose>
-<<<<<<< HEAD
-    <When Condition="$(TargetFrameworkIdentifier) == '.NETFramework' And ($(TargetFrameworkVersion) == 'v4.6' Or $(TargetFrameworkVersion) == 'v4.6.1' Or $(TargetFrameworkVersion) == 'v4.6.2' Or $(TargetFrameworkVersion) == 'v4.6.3')">
-=======
-    <When Condition="$(TargetFrameworkIdentifier) == '.NETFramework' And ($(TargetFrameworkVersion) == 'v4.6' Or $(TargetFrameworkVersion) == 'v4.6.1' Or $(TargetFrameworkVersion) == 'v4.6.2' Or $(TargetFrameworkVersion) == 'v4.6.3' Or $(TargetFrameworkVersion) == 'v4.7')">
->>>>>>> af1b29f2
-      <ItemGroup>
-        <Reference Include="System.IO.Compression.FileSystem">
-          <Paket>True</Paket>
-        </Reference>
-        <Reference Include="System.IO.Compression.ZipFile">
-          <HintPath>..\..\..\packages\System.IO.Compression.ZipFile\lib\net46\System.IO.Compression.ZipFile.dll</HintPath>
-          <Private>True</Private>
-          <Paket>True</Paket>
-        </Reference>
-      </ItemGroup>
-    </When>
-<<<<<<< HEAD
-    <When Condition="$(TargetFrameworkIdentifier) == '.NETStandard' And ($(TargetFrameworkVersion) == 'v1.3' Or $(TargetFrameworkVersion) == 'v1.4' Or $(TargetFrameworkVersion) == 'v1.5' Or $(TargetFrameworkVersion) == 'v1.6')">
-=======
-    <When Condition="$(TargetFrameworkIdentifier) == '.NETStandard' And ($(TargetFrameworkVersion) == 'v1.3' Or $(TargetFrameworkVersion) == 'v1.4' Or $(TargetFrameworkVersion) == 'v1.5' Or $(TargetFrameworkVersion) == 'v1.6' Or $(TargetFrameworkVersion) == 'v2.0')">
->>>>>>> af1b29f2
-      <ItemGroup>
-        <Reference Include="System.IO.Compression.ZipFile">
-          <HintPath>..\..\..\packages\System.IO.Compression.ZipFile\lib\netstandard1.3\System.IO.Compression.ZipFile.dll</HintPath>
-          <Private>True</Private>
-          <Paket>True</Paket>
-        </Reference>
-      </ItemGroup>
-    </When>
-<<<<<<< HEAD
-  </Choose>
-  <Choose>
-    <When Condition="$(TargetFrameworkIdentifier) == '.NETFramework' And ($(TargetFrameworkVersion) == 'v4.6' Or $(TargetFrameworkVersion) == 'v4.6.1' Or $(TargetFrameworkVersion) == 'v4.6.2' Or $(TargetFrameworkVersion) == 'v4.6.3')">
-=======
-    <When Condition="$(TargetFrameworkIdentifier) == '.NETStandard' And ($(TargetFrameworkVersion) == 'v1.3' Or $(TargetFrameworkVersion) == 'v1.4' Or $(TargetFrameworkVersion) == 'v1.5' Or $(TargetFrameworkVersion) == 'v1.6' Or $(TargetFrameworkVersion) == 'v2.0')">
-      <ItemGroup>
-        <Reference Include="System.IO.Compression.ZipFile">
-          <HintPath>..\..\..\packages\System.IO.Compression.ZipFile\ref\netstandard1.3\System.IO.Compression.ZipFile.dll</HintPath>
-          <Private>False</Private>
-          <Paket>True</Paket>
-        </Reference>
-        <Reference Include="System.IO.Compression.ZipFile">
-          <HintPath>..\..\..\packages\System.IO.Compression.ZipFile\ref\netstandard1.3\System.IO.Compression.ZipFile.xml</HintPath>
-          <Private>False</Private>
-          <Paket>True</Paket>
-        </Reference>
-      </ItemGroup>
-    </When>
-  </Choose>
-  <Choose>
-    <When Condition="$(TargetFrameworkIdentifier) == '.NETFramework' And ($(TargetFrameworkVersion) == 'v4.6' Or $(TargetFrameworkVersion) == 'v4.6.1' Or $(TargetFrameworkVersion) == 'v4.6.2' Or $(TargetFrameworkVersion) == 'v4.6.3' Or $(TargetFrameworkVersion) == 'v4.7')">
->>>>>>> af1b29f2
-      <ItemGroup>
-        <Reference Include="System.IO.FileSystem">
-          <HintPath>..\..\..\packages\System.IO.FileSystem\lib\net46\System.IO.FileSystem.dll</HintPath>
-          <Private>True</Private>
-          <Paket>True</Paket>
-        </Reference>
-      </ItemGroup>
-    </When>
-<<<<<<< HEAD
-    <When Condition="$(TargetFrameworkIdentifier) == '.NETStandard' And ($(TargetFrameworkVersion) == 'v1.3' Or $(TargetFrameworkVersion) == 'v1.4' Or $(TargetFrameworkVersion) == 'v1.5' Or $(TargetFrameworkVersion) == 'v1.6')">
-=======
-    <When Condition="$(TargetFrameworkIdentifier) == '.NETStandard' And ($(TargetFrameworkVersion) == 'v1.3' Or $(TargetFrameworkVersion) == 'v1.4' Or $(TargetFrameworkVersion) == 'v1.5' Or $(TargetFrameworkVersion) == 'v1.6' Or $(TargetFrameworkVersion) == 'v2.0')">
->>>>>>> af1b29f2
-      <ItemGroup>
-        <Reference Include="System.IO.FileSystem">
-          <HintPath>..\..\..\packages\System.IO.FileSystem\ref\netstandard1.3\System.IO.FileSystem.dll</HintPath>
-          <Private>False</Private>
-          <Paket>True</Paket>
-        </Reference>
-<<<<<<< HEAD
-=======
-        <Reference Include="System.IO.FileSystem">
-          <HintPath>..\..\..\packages\System.IO.FileSystem\ref\netstandard1.3\System.IO.FileSystem.xml</HintPath>
-          <Private>False</Private>
-          <Paket>True</Paket>
-        </Reference>
->>>>>>> af1b29f2
-      </ItemGroup>
-    </When>
-  </Choose>
-  <Choose>
-<<<<<<< HEAD
-    <When Condition="$(TargetFrameworkIdentifier) == '.NETFramework' And ($(TargetFrameworkVersion) == 'v4.6' Or $(TargetFrameworkVersion) == 'v4.6.1' Or $(TargetFrameworkVersion) == 'v4.6.2' Or $(TargetFrameworkVersion) == 'v4.6.3')">
-=======
-    <When Condition="$(TargetFrameworkIdentifier) == '.NETFramework' And ($(TargetFrameworkVersion) == 'v4.6' Or $(TargetFrameworkVersion) == 'v4.6.1' Or $(TargetFrameworkVersion) == 'v4.6.2' Or $(TargetFrameworkVersion) == 'v4.6.3' Or $(TargetFrameworkVersion) == 'v4.7')">
->>>>>>> af1b29f2
-      <ItemGroup>
-        <Reference Include="System.IO.FileSystem.Primitives">
-          <HintPath>..\..\..\packages\System.IO.FileSystem.Primitives\lib\net46\System.IO.FileSystem.Primitives.dll</HintPath>
-          <Private>True</Private>
-          <Paket>True</Paket>
-        </Reference>
-      </ItemGroup>
-    </When>
-<<<<<<< HEAD
-    <When Condition="$(TargetFrameworkIdentifier) == '.NETStandard' And ($(TargetFrameworkVersion) == 'v1.3' Or $(TargetFrameworkVersion) == 'v1.4' Or $(TargetFrameworkVersion) == 'v1.5' Or $(TargetFrameworkVersion) == 'v1.6')">
-=======
-    <When Condition="$(TargetFrameworkIdentifier) == '.NETStandard' And ($(TargetFrameworkVersion) == 'v1.3' Or $(TargetFrameworkVersion) == 'v1.4' Or $(TargetFrameworkVersion) == 'v1.5' Or $(TargetFrameworkVersion) == 'v1.6' Or $(TargetFrameworkVersion) == 'v2.0')">
->>>>>>> af1b29f2
-      <ItemGroup>
-        <Reference Include="System.IO.FileSystem.Primitives">
-          <HintPath>..\..\..\packages\System.IO.FileSystem.Primitives\lib\netstandard1.3\System.IO.FileSystem.Primitives.dll</HintPath>
-          <Private>True</Private>
-          <Paket>True</Paket>
-        </Reference>
-      </ItemGroup>
-    </When>
-<<<<<<< HEAD
-  </Choose>
-  <Choose>
-    <When Condition="$(TargetFrameworkIdentifier) == '.NETFramework' And $(TargetFrameworkVersion) == 'v4.6.3'">
-=======
-    <When Condition="$(TargetFrameworkIdentifier) == '.NETStandard' And ($(TargetFrameworkVersion) == 'v1.3' Or $(TargetFrameworkVersion) == 'v1.4' Or $(TargetFrameworkVersion) == 'v1.5' Or $(TargetFrameworkVersion) == 'v1.6' Or $(TargetFrameworkVersion) == 'v2.0')">
-      <ItemGroup>
-        <Reference Include="System.IO.FileSystem.Primitives">
-          <HintPath>..\..\..\packages\System.IO.FileSystem.Primitives\ref\netstandard1.3\System.IO.FileSystem.Primitives.dll</HintPath>
-          <Private>False</Private>
-          <Paket>True</Paket>
-        </Reference>
-        <Reference Include="System.IO.FileSystem.Primitives">
-          <HintPath>..\..\..\packages\System.IO.FileSystem.Primitives\ref\netstandard1.3\System.IO.FileSystem.Primitives.xml</HintPath>
-          <Private>False</Private>
-          <Paket>True</Paket>
-        </Reference>
-      </ItemGroup>
-    </When>
-  </Choose>
-  <Choose>
-    <When Condition="$(TargetFrameworkIdentifier) == '.NETFramework' And ($(TargetFrameworkVersion) == 'v4.6.3' Or $(TargetFrameworkVersion) == 'v4.7')">
->>>>>>> af1b29f2
-      <ItemGroup>
-        <Reference Include="System.Linq">
-          <HintPath>..\..\..\packages\System.Linq\lib\net463\System.Linq.dll</HintPath>
-          <Private>True</Private>
-          <Paket>True</Paket>
-        </Reference>
-      </ItemGroup>
-    </When>
-<<<<<<< HEAD
-    <When Condition="$(TargetFrameworkIdentifier) == '.NETStandard' And $(TargetFrameworkVersion) == 'v1.6'">
-=======
-    <When Condition="$(TargetFrameworkIdentifier) == '.NETStandard' And ($(TargetFrameworkVersion) == 'v1.0' Or $(TargetFrameworkVersion) == 'v1.1' Or $(TargetFrameworkVersion) == 'v1.2' Or $(TargetFrameworkVersion) == 'v1.3' Or $(TargetFrameworkVersion) == 'v1.4' Or $(TargetFrameworkVersion) == 'v1.5')">
-      <ItemGroup>
-        <Reference Include="System.Linq">
-          <HintPath>..\..\..\packages\System.Linq\ref\netstandard1.0\System.Linq.dll</HintPath>
-          <Private>False</Private>
-          <Paket>True</Paket>
-        </Reference>
-        <Reference Include="System.Linq">
-          <HintPath>..\..\..\packages\System.Linq\ref\netstandard1.0\System.Linq.xml</HintPath>
-          <Private>False</Private>
-          <Paket>True</Paket>
-        </Reference>
-      </ItemGroup>
-    </When>
-    <When Condition="$(TargetFrameworkIdentifier) == '.NETStandard' And ($(TargetFrameworkVersion) == 'v1.6' Or $(TargetFrameworkVersion) == 'v2.0')">
->>>>>>> af1b29f2
-      <ItemGroup>
-        <Reference Include="System.Linq">
-          <HintPath>..\..\..\packages\System.Linq\lib\netstandard1.6\System.Linq.dll</HintPath>
-          <Private>True</Private>
-          <Paket>True</Paket>
-        </Reference>
-      </ItemGroup>
-    </When>
-<<<<<<< HEAD
-  </Choose>
-  <Choose>
-    <When Condition="$(TargetFrameworkIdentifier) == '.NETFramework' And $(TargetFrameworkVersion) == 'v4.6.3'">
-=======
-    <When Condition="$(TargetFrameworkIdentifier) == '.NETStandard' And ($(TargetFrameworkVersion) == 'v1.6' Or $(TargetFrameworkVersion) == 'v2.0')">
-      <ItemGroup>
-        <Reference Include="System.Linq">
-          <HintPath>..\..\..\packages\System.Linq\ref\netstandard1.6\System.Linq.dll</HintPath>
-          <Private>False</Private>
-          <Paket>True</Paket>
-        </Reference>
-        <Reference Include="System.Linq">
-          <HintPath>..\..\..\packages\System.Linq\ref\netstandard1.6\System.Linq.xml</HintPath>
-          <Private>False</Private>
-          <Paket>True</Paket>
-        </Reference>
-      </ItemGroup>
-    </When>
-  </Choose>
-  <Choose>
-    <When Condition="$(TargetFrameworkIdentifier) == '.NETFramework' And ($(TargetFrameworkVersion) == 'v4.6.3' Or $(TargetFrameworkVersion) == 'v4.7')">
->>>>>>> af1b29f2
-      <ItemGroup>
-        <Reference Include="System.Linq.Expressions">
-          <HintPath>..\..\..\packages\System.Linq.Expressions\lib\net463\System.Linq.Expressions.dll</HintPath>
-          <Private>True</Private>
-          <Paket>True</Paket>
-        </Reference>
-      </ItemGroup>
-    </When>
-<<<<<<< HEAD
-    <When Condition="$(TargetFrameworkIdentifier) == '.NETStandard' And ($(TargetFrameworkVersion) == 'v1.1' Or $(TargetFrameworkVersion) == 'v1.2')">
-=======
-    <When Condition="$(TargetFrameworkIdentifier) == '.NETStandard' And ($(TargetFrameworkVersion) == 'v1.0' Or $(TargetFrameworkVersion) == 'v1.1' Or $(TargetFrameworkVersion) == 'v1.2')">
->>>>>>> af1b29f2
-      <ItemGroup>
-        <Reference Include="System.Linq.Expressions">
-          <HintPath>..\..\..\packages\System.Linq.Expressions\ref\netstandard1.0\System.Linq.Expressions.dll</HintPath>
-          <Private>False</Private>
-          <Paket>True</Paket>
-        </Reference>
-<<<<<<< HEAD
-=======
-        <Reference Include="System.Linq.Expressions">
-          <HintPath>..\..\..\packages\System.Linq.Expressions\ref\netstandard1.0\System.Linq.Expressions.xml</HintPath>
-          <Private>False</Private>
-          <Paket>True</Paket>
-        </Reference>
->>>>>>> af1b29f2
-      </ItemGroup>
-    </When>
-    <When Condition="$(TargetFrameworkIdentifier) == '.NETStandard' And ($(TargetFrameworkVersion) == 'v1.3' Or $(TargetFrameworkVersion) == 'v1.4' Or $(TargetFrameworkVersion) == 'v1.5')">
-      <ItemGroup>
-        <Reference Include="System.Linq.Expressions">
-          <HintPath>..\..\..\packages\System.Linq.Expressions\ref\netstandard1.3\System.Linq.Expressions.dll</HintPath>
-          <Private>False</Private>
-          <Paket>True</Paket>
-        </Reference>
-<<<<<<< HEAD
-      </ItemGroup>
-    </When>
-    <When Condition="$(TargetFrameworkIdentifier) == '.NETStandard' And $(TargetFrameworkVersion) == 'v1.6'">
-=======
-        <Reference Include="System.Linq.Expressions">
-          <HintPath>..\..\..\packages\System.Linq.Expressions\ref\netstandard1.3\System.Linq.Expressions.xml</HintPath>
-          <Private>False</Private>
-          <Paket>True</Paket>
-        </Reference>
-      </ItemGroup>
-    </When>
-    <When Condition="$(TargetFrameworkIdentifier) == '.NETStandard' And ($(TargetFrameworkVersion) == 'v1.6' Or $(TargetFrameworkVersion) == 'v2.0')">
->>>>>>> af1b29f2
-      <ItemGroup>
-        <Reference Include="System.Linq.Expressions">
-          <HintPath>..\..\..\packages\System.Linq.Expressions\lib\netstandard1.6\System.Linq.Expressions.dll</HintPath>
-          <Private>True</Private>
-          <Paket>True</Paket>
-        </Reference>
-      </ItemGroup>
-    </When>
-<<<<<<< HEAD
-  </Choose>
-  <Choose>
-    <When Condition="$(TargetFrameworkIdentifier) == '.NETStandard' And $(TargetFrameworkVersion) == 'v1.6'">
-=======
-    <When Condition="$(TargetFrameworkIdentifier) == '.NETStandard' And ($(TargetFrameworkVersion) == 'v1.6' Or $(TargetFrameworkVersion) == 'v2.0')">
-      <ItemGroup>
-        <Reference Include="System.Linq.Expressions">
-          <HintPath>..\..\..\packages\System.Linq.Expressions\ref\netstandard1.6\System.Linq.Expressions.dll</HintPath>
-          <Private>False</Private>
-          <Paket>True</Paket>
-        </Reference>
-        <Reference Include="System.Linq.Expressions">
-          <HintPath>..\..\..\packages\System.Linq.Expressions\ref\netstandard1.6\System.Linq.Expressions.xml</HintPath>
-          <Private>False</Private>
-          <Paket>True</Paket>
-        </Reference>
-      </ItemGroup>
-    </When>
-  </Choose>
-  <Choose>
-    <When Condition="$(TargetFrameworkIdentifier) == '.NETStandard' And ($(TargetFrameworkVersion) == 'v1.6' Or $(TargetFrameworkVersion) == 'v2.0')">
-      <ItemGroup>
-        <Reference Include="System.Linq.Queryable">
-          <HintPath>..\..\..\packages\System.Linq.Queryable\ref\netstandard1.0\System.Linq.Queryable.dll</HintPath>
-          <Private>False</Private>
-          <Paket>True</Paket>
-        </Reference>
-        <Reference Include="System.Linq.Queryable">
-          <HintPath>..\..\..\packages\System.Linq.Queryable\ref\netstandard1.0\System.Linq.Queryable.xml</HintPath>
-          <Private>False</Private>
-          <Paket>True</Paket>
-        </Reference>
-      </ItemGroup>
-    </When>
-    <When Condition="$(TargetFrameworkIdentifier) == '.NETStandard' And ($(TargetFrameworkVersion) == 'v1.6' Or $(TargetFrameworkVersion) == 'v2.0')">
->>>>>>> af1b29f2
-      <ItemGroup>
-        <Reference Include="System.Linq.Queryable">
-          <HintPath>..\..\..\packages\System.Linq.Queryable\lib\netstandard1.3\System.Linq.Queryable.dll</HintPath>
-          <Private>True</Private>
-          <Paket>True</Paket>
-        </Reference>
-      </ItemGroup>
-    </When>
-  </Choose>
-  <Choose>
-<<<<<<< HEAD
-    <When Condition="$(TargetFrameworkIdentifier) == '.NETFramework' And ($(TargetFrameworkVersion) == 'v4.5.2' Or $(TargetFrameworkVersion) == 'v4.5.3')">
-=======
-    <When Condition="$(TargetFrameworkIdentifier) == '.NETFramework' And ($(TargetFrameworkVersion) == 'v4.5' Or $(TargetFrameworkVersion) == 'v4.5.1' Or $(TargetFrameworkVersion) == 'v4.5.2' Or $(TargetFrameworkVersion) == 'v4.5.3')">
->>>>>>> af1b29f2
-      <ItemGroup>
-        <Reference Include="System.Net.Http">
-          <Paket>True</Paket>
-        </Reference>
-      </ItemGroup>
-    </When>
-<<<<<<< HEAD
-    <When Condition="$(TargetFrameworkIdentifier) == '.NETFramework' And ($(TargetFrameworkVersion) == 'v4.6' Or $(TargetFrameworkVersion) == 'v4.6.1' Or $(TargetFrameworkVersion) == 'v4.6.2' Or $(TargetFrameworkVersion) == 'v4.6.3')">
-=======
-    <When Condition="$(TargetFrameworkIdentifier) == '.NETFramework' And ($(TargetFrameworkVersion) == 'v4.6' Or $(TargetFrameworkVersion) == 'v4.6.1' Or $(TargetFrameworkVersion) == 'v4.6.2' Or $(TargetFrameworkVersion) == 'v4.6.3' Or $(TargetFrameworkVersion) == 'v4.7')">
->>>>>>> af1b29f2
-      <ItemGroup>
-        <Reference Include="System.Net.Http">
-          <HintPath>..\..\..\packages\System.Net.Http\lib\net46\System.Net.Http.dll</HintPath>
-          <Private>True</Private>
-          <Paket>True</Paket>
-        </Reference>
-      </ItemGroup>
-    </When>
-    <When Condition="$(TargetFrameworkIdentifier) == '.NETStandard' And ($(TargetFrameworkVersion) == 'v1.1' Or $(TargetFrameworkVersion) == 'v1.2')">
-      <ItemGroup>
-        <Reference Include="System.Net.Http">
-          <HintPath>..\..\..\packages\System.Net.Http\ref\netstandard1.1\System.Net.Http.dll</HintPath>
-          <Private>False</Private>
-          <Paket>True</Paket>
-        </Reference>
-<<<<<<< HEAD
-      </ItemGroup>
-    </When>
-    <When Condition="$(TargetFrameworkIdentifier) == '.NETStandard' And ($(TargetFrameworkVersion) == 'v1.3' Or $(TargetFrameworkVersion) == 'v1.4' Or $(TargetFrameworkVersion) == 'v1.5' Or $(TargetFrameworkVersion) == 'v1.6')">
-=======
-        <Reference Include="System.Net.Http">
-          <HintPath>..\..\..\packages\System.Net.Http\ref\netstandard1.1\System.Net.Http.xml</HintPath>
-          <Private>False</Private>
-          <Paket>True</Paket>
-        </Reference>
-      </ItemGroup>
-    </When>
-    <When Condition="$(TargetFrameworkIdentifier) == '.NETStandard' And ($(TargetFrameworkVersion) == 'v1.3' Or $(TargetFrameworkVersion) == 'v1.4' Or $(TargetFrameworkVersion) == 'v1.5' Or $(TargetFrameworkVersion) == 'v1.6' Or $(TargetFrameworkVersion) == 'v2.0')">
->>>>>>> af1b29f2
-      <ItemGroup>
-        <Reference Include="System.Net.Http">
-          <HintPath>..\..\..\packages\System.Net.Http\ref\netstandard1.3\System.Net.Http.dll</HintPath>
-          <Private>False</Private>
-          <Paket>True</Paket>
-        </Reference>
-<<<<<<< HEAD
-=======
-        <Reference Include="System.Net.Http">
-          <HintPath>..\..\..\packages\System.Net.Http\ref\netstandard1.3\System.Net.Http.xml</HintPath>
-          <Private>False</Private>
-          <Paket>True</Paket>
-        </Reference>
->>>>>>> af1b29f2
-      </ItemGroup>
-    </When>
-  </Choose>
-  <Choose>
-<<<<<<< HEAD
-=======
-    <When Condition="$(TargetFrameworkIdentifier) == '.NETStandard' And $(TargetFrameworkVersion) == 'v1.0'">
-      <ItemGroup>
-        <Reference Include="System.Net.Primitives">
-          <HintPath>..\..\..\packages\System.Net.Primitives\ref\netstandard1.0\System.Net.Primitives.dll</HintPath>
-          <Private>False</Private>
-          <Paket>True</Paket>
-        </Reference>
-        <Reference Include="System.Net.Primitives">
-          <HintPath>..\..\..\packages\System.Net.Primitives\ref\netstandard1.0\System.Net.Primitives.xml</HintPath>
-          <Private>False</Private>
-          <Paket>True</Paket>
-        </Reference>
-      </ItemGroup>
-    </When>
->>>>>>> af1b29f2
-    <When Condition="$(TargetFrameworkIdentifier) == '.NETStandard' And ($(TargetFrameworkVersion) == 'v1.1' Or $(TargetFrameworkVersion) == 'v1.2')">
-      <ItemGroup>
-        <Reference Include="System.Net.Primitives">
-          <HintPath>..\..\..\packages\System.Net.Primitives\ref\netstandard1.1\System.Net.Primitives.dll</HintPath>
-          <Private>False</Private>
-          <Paket>True</Paket>
-        </Reference>
-<<<<<<< HEAD
-      </ItemGroup>
-    </When>
-    <When Condition="$(TargetFrameworkIdentifier) == '.NETStandard' And ($(TargetFrameworkVersion) == 'v1.3' Or $(TargetFrameworkVersion) == 'v1.4' Or $(TargetFrameworkVersion) == 'v1.5' Or $(TargetFrameworkVersion) == 'v1.6')">
-=======
-        <Reference Include="System.Net.Primitives">
-          <HintPath>..\..\..\packages\System.Net.Primitives\ref\netstandard1.1\System.Net.Primitives.xml</HintPath>
-          <Private>False</Private>
-          <Paket>True</Paket>
-        </Reference>
-      </ItemGroup>
-    </When>
-    <When Condition="$(TargetFrameworkIdentifier) == '.NETStandard' And ($(TargetFrameworkVersion) == 'v1.3' Or $(TargetFrameworkVersion) == 'v1.4' Or $(TargetFrameworkVersion) == 'v1.5' Or $(TargetFrameworkVersion) == 'v1.6' Or $(TargetFrameworkVersion) == 'v2.0')">
->>>>>>> af1b29f2
-      <ItemGroup>
-        <Reference Include="System.Net.Primitives">
-          <HintPath>..\..\..\packages\System.Net.Primitives\ref\netstandard1.3\System.Net.Primitives.dll</HintPath>
-          <Private>False</Private>
-          <Paket>True</Paket>
-        </Reference>
-<<<<<<< HEAD
-=======
-        <Reference Include="System.Net.Primitives">
-          <HintPath>..\..\..\packages\System.Net.Primitives\ref\netstandard1.3\System.Net.Primitives.xml</HintPath>
-          <Private>False</Private>
-          <Paket>True</Paket>
-        </Reference>
->>>>>>> af1b29f2
-      </ItemGroup>
-    </When>
-  </Choose>
-  <Choose>
-<<<<<<< HEAD
-    <When Condition="$(TargetFrameworkIdentifier) == '.NETFramework' And ($(TargetFrameworkVersion) == 'v4.6' Or $(TargetFrameworkVersion) == 'v4.6.1' Or $(TargetFrameworkVersion) == 'v4.6.2' Or $(TargetFrameworkVersion) == 'v4.6.3')">
-=======
-    <When Condition="$(TargetFrameworkIdentifier) == '.NETStandard' And ($(TargetFrameworkVersion) == 'v1.3' Or $(TargetFrameworkVersion) == 'v1.4' Or $(TargetFrameworkVersion) == 'v1.5' Or $(TargetFrameworkVersion) == 'v1.6' Or $(TargetFrameworkVersion) == 'v2.0')">
-      <ItemGroup>
-        <Reference Include="System.Net.Requests">
-          <HintPath>..\..\..\packages\System.Net.Requests\ref\netstandard1.3\System.Net.Requests.dll</HintPath>
-          <Private>False</Private>
-          <Paket>True</Paket>
-        </Reference>
-        <Reference Include="System.Net.Requests">
-          <HintPath>..\..\..\packages\System.Net.Requests\ref\netstandard1.3\System.Net.Requests.xml</HintPath>
-          <Private>False</Private>
-          <Paket>True</Paket>
-        </Reference>
-      </ItemGroup>
-    </When>
-  </Choose>
-  <Choose>
-    <When Condition="$(TargetFrameworkIdentifier) == '.NETFramework' And ($(TargetFrameworkVersion) == 'v4.6' Or $(TargetFrameworkVersion) == 'v4.6.1' Or $(TargetFrameworkVersion) == 'v4.6.2' Or $(TargetFrameworkVersion) == 'v4.6.3' Or $(TargetFrameworkVersion) == 'v4.7')">
->>>>>>> af1b29f2
-      <ItemGroup>
-        <Reference Include="System.Net.Sockets">
-          <HintPath>..\..\..\packages\System.Net.Sockets\lib\net46\System.Net.Sockets.dll</HintPath>
-          <Private>True</Private>
-          <Paket>True</Paket>
-        </Reference>
-      </ItemGroup>
-    </When>
-<<<<<<< HEAD
-    <When Condition="$(TargetFrameworkIdentifier) == '.NETStandard' And ($(TargetFrameworkVersion) == 'v1.3' Or $(TargetFrameworkVersion) == 'v1.4' Or $(TargetFrameworkVersion) == 'v1.5' Or $(TargetFrameworkVersion) == 'v1.6')">
-=======
-    <When Condition="$(TargetFrameworkIdentifier) == '.NETStandard' And ($(TargetFrameworkVersion) == 'v1.3' Or $(TargetFrameworkVersion) == 'v1.4' Or $(TargetFrameworkVersion) == 'v1.5' Or $(TargetFrameworkVersion) == 'v1.6' Or $(TargetFrameworkVersion) == 'v2.0')">
->>>>>>> af1b29f2
-      <ItemGroup>
-        <Reference Include="System.Net.Sockets">
-          <HintPath>..\..\..\packages\System.Net.Sockets\ref\netstandard1.3\System.Net.Sockets.dll</HintPath>
-          <Private>False</Private>
-          <Paket>True</Paket>
-        </Reference>
-<<<<<<< HEAD
-=======
-        <Reference Include="System.Net.Sockets">
-          <HintPath>..\..\..\packages\System.Net.Sockets\ref\netstandard1.3\System.Net.Sockets.xml</HintPath>
-          <Private>False</Private>
-          <Paket>True</Paket>
-        </Reference>
->>>>>>> af1b29f2
-      </ItemGroup>
-    </When>
-  </Choose>
-  <Choose>
-<<<<<<< HEAD
-    <When Condition="$(TargetFrameworkIdentifier) == '.NETStandard' And $(TargetFrameworkVersion) == 'v1.6'">
-=======
-    <When Condition="$(TargetFrameworkIdentifier) == '.NETStandard' And ($(TargetFrameworkVersion) == 'v1.3' Or $(TargetFrameworkVersion) == 'v1.4' Or $(TargetFrameworkVersion) == 'v1.5' Or $(TargetFrameworkVersion) == 'v1.6' Or $(TargetFrameworkVersion) == 'v2.0')">
->>>>>>> af1b29f2
-      <ItemGroup>
-        <Reference Include="System.Net.WebHeaderCollection">
-          <HintPath>..\..\..\packages\System.Net.WebHeaderCollection\lib\netstandard1.3\System.Net.WebHeaderCollection.dll</HintPath>
-          <Private>True</Private>
-          <Paket>True</Paket>
-        </Reference>
-      </ItemGroup>
-    </When>
-<<<<<<< HEAD
-  </Choose>
-  <Choose>
-    <When Condition="$(TargetFrameworkIdentifier) == '.NETStandard' And ($(TargetFrameworkVersion) == 'v1.3' Or $(TargetFrameworkVersion) == 'v1.4' Or $(TargetFrameworkVersion) == 'v1.5' Or $(TargetFrameworkVersion) == 'v1.6')">
-=======
-    <When Condition="$(TargetFrameworkIdentifier) == '.NETStandard' And ($(TargetFrameworkVersion) == 'v1.3' Or $(TargetFrameworkVersion) == 'v1.4' Or $(TargetFrameworkVersion) == 'v1.5' Or $(TargetFrameworkVersion) == 'v1.6' Or $(TargetFrameworkVersion) == 'v2.0')">
-      <ItemGroup>
-        <Reference Include="System.Net.WebHeaderCollection">
-          <HintPath>..\..\..\packages\System.Net.WebHeaderCollection\ref\netstandard1.3\System.Net.WebHeaderCollection.dll</HintPath>
-          <Private>False</Private>
-          <Paket>True</Paket>
-        </Reference>
-        <Reference Include="System.Net.WebHeaderCollection">
-          <HintPath>..\..\..\packages\System.Net.WebHeaderCollection\ref\netstandard1.3\System.Net.WebHeaderCollection.xml</HintPath>
-          <Private>False</Private>
-          <Paket>True</Paket>
-        </Reference>
-      </ItemGroup>
-    </When>
-  </Choose>
-  <Choose>
-    <When Condition="$(TargetFrameworkIdentifier) == '.NETStandard' And ($(TargetFrameworkVersion) == 'v1.0' Or $(TargetFrameworkVersion) == 'v1.1' Or $(TargetFrameworkVersion) == 'v1.2')">
-      <ItemGroup>
-        <Reference Include="System.ObjectModel">
-          <HintPath>..\..\..\packages\System.ObjectModel\ref\netstandard1.0\System.ObjectModel.dll</HintPath>
-          <Private>False</Private>
-          <Paket>True</Paket>
-        </Reference>
-        <Reference Include="System.ObjectModel">
-          <HintPath>..\..\..\packages\System.ObjectModel\ref\netstandard1.0\System.ObjectModel.xml</HintPath>
-          <Private>False</Private>
-          <Paket>True</Paket>
-        </Reference>
-      </ItemGroup>
-    </When>
-    <When Condition="$(TargetFrameworkIdentifier) == '.NETStandard' And ($(TargetFrameworkVersion) == 'v1.3' Or $(TargetFrameworkVersion) == 'v1.4' Or $(TargetFrameworkVersion) == 'v1.5' Or $(TargetFrameworkVersion) == 'v1.6' Or $(TargetFrameworkVersion) == 'v2.0')">
->>>>>>> af1b29f2
-      <ItemGroup>
-        <Reference Include="System.ObjectModel">
-          <HintPath>..\..\..\packages\System.ObjectModel\lib\netstandard1.3\System.ObjectModel.dll</HintPath>
-          <Private>True</Private>
-          <Paket>True</Paket>
-        </Reference>
-      </ItemGroup>
-    </When>
-<<<<<<< HEAD
-  </Choose>
-  <Choose>
-    <When Condition="$(TargetFrameworkIdentifier) == '.NETFramework' And ($(TargetFrameworkVersion) == 'v4.6.2' Or $(TargetFrameworkVersion) == 'v4.6.3')">
-=======
-    <When Condition="$(TargetFrameworkIdentifier) == '.NETStandard' And ($(TargetFrameworkVersion) == 'v1.3' Or $(TargetFrameworkVersion) == 'v1.4' Or $(TargetFrameworkVersion) == 'v1.5' Or $(TargetFrameworkVersion) == 'v1.6' Or $(TargetFrameworkVersion) == 'v2.0')">
-      <ItemGroup>
-        <Reference Include="System.ObjectModel">
-          <HintPath>..\..\..\packages\System.ObjectModel\ref\netstandard1.3\System.ObjectModel.dll</HintPath>
-          <Private>False</Private>
-          <Paket>True</Paket>
-        </Reference>
-        <Reference Include="System.ObjectModel">
-          <HintPath>..\..\..\packages\System.ObjectModel\ref\netstandard1.3\System.ObjectModel.xml</HintPath>
-          <Private>False</Private>
-          <Paket>True</Paket>
-        </Reference>
-      </ItemGroup>
-    </When>
-  </Choose>
-  <Choose>
-    <When Condition="$(TargetFrameworkIdentifier) == '.NETFramework' And ($(TargetFrameworkVersion) == 'v4.6.2' Or $(TargetFrameworkVersion) == 'v4.6.3' Or $(TargetFrameworkVersion) == 'v4.7')">
->>>>>>> af1b29f2
-      <ItemGroup>
-        <Reference Include="System.Reflection">
-          <HintPath>..\..\..\packages\System.Reflection\lib\net462\System.Reflection.dll</HintPath>
-          <Private>True</Private>
-          <Paket>True</Paket>
-        </Reference>
-      </ItemGroup>
-    </When>
-    <When Condition="$(TargetFrameworkIdentifier) == '.NETStandard' And ($(TargetFrameworkVersion) == 'v1.0' Or $(TargetFrameworkVersion) == 'v1.1' Or $(TargetFrameworkVersion) == 'v1.2')">
-      <ItemGroup>
-        <Reference Include="System.Reflection">
-          <HintPath>..\..\..\packages\System.Reflection\ref\netstandard1.0\System.Reflection.dll</HintPath>
-          <Private>False</Private>
-          <Paket>True</Paket>
-        </Reference>
-<<<<<<< HEAD
-=======
-        <Reference Include="System.Reflection">
-          <HintPath>..\..\..\packages\System.Reflection\ref\netstandard1.0\System.Reflection.xml</HintPath>
-          <Private>False</Private>
-          <Paket>True</Paket>
-        </Reference>
->>>>>>> af1b29f2
-      </ItemGroup>
-    </When>
-    <When Condition="$(TargetFrameworkIdentifier) == '.NETStandard' And ($(TargetFrameworkVersion) == 'v1.3' Or $(TargetFrameworkVersion) == 'v1.4')">
-      <ItemGroup>
-        <Reference Include="System.Reflection">
-          <HintPath>..\..\..\packages\System.Reflection\ref\netstandard1.3\System.Reflection.dll</HintPath>
-          <Private>False</Private>
-          <Paket>True</Paket>
-        </Reference>
-<<<<<<< HEAD
-      </ItemGroup>
-    </When>
-    <When Condition="$(TargetFrameworkIdentifier) == '.NETStandard' And ($(TargetFrameworkVersion) == 'v1.5' Or $(TargetFrameworkVersion) == 'v1.6')">
-=======
-        <Reference Include="System.Reflection">
-          <HintPath>..\..\..\packages\System.Reflection\ref\netstandard1.3\System.Reflection.xml</HintPath>
-          <Private>False</Private>
-          <Paket>True</Paket>
-        </Reference>
-      </ItemGroup>
-    </When>
-    <When Condition="$(TargetFrameworkIdentifier) == '.NETStandard' And ($(TargetFrameworkVersion) == 'v1.5' Or $(TargetFrameworkVersion) == 'v1.6' Or $(TargetFrameworkVersion) == 'v2.0')">
->>>>>>> af1b29f2
-      <ItemGroup>
-        <Reference Include="System.Reflection">
-          <HintPath>..\..\..\packages\System.Reflection\ref\netstandard1.5\System.Reflection.dll</HintPath>
-          <Private>False</Private>
-          <Paket>True</Paket>
-        </Reference>
-<<<<<<< HEAD
-=======
-        <Reference Include="System.Reflection">
-          <HintPath>..\..\..\packages\System.Reflection\ref\netstandard1.5\System.Reflection.xml</HintPath>
-          <Private>False</Private>
-          <Paket>True</Paket>
-        </Reference>
->>>>>>> af1b29f2
-      </ItemGroup>
-    </When>
-  </Choose>
-  <Choose>
-<<<<<<< HEAD
-    <When Condition="$(TargetFrameworkIdentifier) == '.NETStandard' And ($(TargetFrameworkVersion) == 'v1.3' Or $(TargetFrameworkVersion) == 'v1.4' Or $(TargetFrameworkVersion) == 'v1.5' Or $(TargetFrameworkVersion) == 'v1.6')">
-=======
-    <When Condition="$(TargetFrameworkIdentifier) == '.NETStandard' And ($(TargetFrameworkVersion) == 'v1.3' Or $(TargetFrameworkVersion) == 'v1.4' Or $(TargetFrameworkVersion) == 'v1.5' Or $(TargetFrameworkVersion) == 'v1.6' Or $(TargetFrameworkVersion) == 'v2.0')">
-      <ItemGroup>
-        <Reference Include="System.Reflection.Emit">
-          <HintPath>..\..\..\packages\System.Reflection.Emit\ref\netstandard1.1\System.Reflection.Emit.dll</HintPath>
-          <Private>False</Private>
-          <Paket>True</Paket>
-        </Reference>
-        <Reference Include="System.Reflection.Emit">
-          <HintPath>..\..\..\packages\System.Reflection.Emit\ref\netstandard1.1\System.Reflection.Emit.xml</HintPath>
-          <Private>False</Private>
-          <Paket>True</Paket>
-        </Reference>
-      </ItemGroup>
-    </When>
-    <When Condition="$(TargetFrameworkIdentifier) == '.NETStandard' And ($(TargetFrameworkVersion) == 'v1.3' Or $(TargetFrameworkVersion) == 'v1.4' Or $(TargetFrameworkVersion) == 'v1.5' Or $(TargetFrameworkVersion) == 'v1.6' Or $(TargetFrameworkVersion) == 'v2.0')">
->>>>>>> af1b29f2
-      <ItemGroup>
-        <Reference Include="System.Reflection.Emit">
-          <HintPath>..\..\..\packages\System.Reflection.Emit\lib\netstandard1.3\System.Reflection.Emit.dll</HintPath>
-          <Private>True</Private>
-          <Paket>True</Paket>
-        </Reference>
-      </ItemGroup>
-    </When>
-  </Choose>
-  <Choose>
-<<<<<<< HEAD
-    <When Condition="$(TargetFrameworkIdentifier) == '.NETStandard' And ($(TargetFrameworkVersion) == 'v1.3' Or $(TargetFrameworkVersion) == 'v1.4' Or $(TargetFrameworkVersion) == 'v1.5' Or $(TargetFrameworkVersion) == 'v1.6')">
-=======
-    <When Condition="$(TargetFrameworkIdentifier) == '.NETStandard' And ($(TargetFrameworkVersion) == 'v1.3' Or $(TargetFrameworkVersion) == 'v1.4' Or $(TargetFrameworkVersion) == 'v1.5' Or $(TargetFrameworkVersion) == 'v1.6' Or $(TargetFrameworkVersion) == 'v2.0')">
-      <ItemGroup>
-        <Reference Include="System.Reflection.Emit.ILGeneration">
-          <HintPath>..\..\..\packages\System.Reflection.Emit.ILGeneration\ref\netstandard1.0\System.Reflection.Emit.ILGeneration.dll</HintPath>
-          <Private>False</Private>
-          <Paket>True</Paket>
-        </Reference>
-        <Reference Include="System.Reflection.Emit.ILGeneration">
-          <HintPath>..\..\..\packages\System.Reflection.Emit.ILGeneration\ref\netstandard1.0\System.Reflection.Emit.ILGeneration.xml</HintPath>
-          <Private>False</Private>
-          <Paket>True</Paket>
-        </Reference>
-      </ItemGroup>
-    </When>
-    <When Condition="$(TargetFrameworkIdentifier) == '.NETStandard' And ($(TargetFrameworkVersion) == 'v1.3' Or $(TargetFrameworkVersion) == 'v1.4' Or $(TargetFrameworkVersion) == 'v1.5' Or $(TargetFrameworkVersion) == 'v1.6' Or $(TargetFrameworkVersion) == 'v2.0')">
->>>>>>> af1b29f2
-      <ItemGroup>
-        <Reference Include="System.Reflection.Emit.ILGeneration">
-          <HintPath>..\..\..\packages\System.Reflection.Emit.ILGeneration\lib\netstandard1.3\System.Reflection.Emit.ILGeneration.dll</HintPath>
-          <Private>True</Private>
-          <Paket>True</Paket>
-        </Reference>
-      </ItemGroup>
-    </When>
-  </Choose>
-  <Choose>
-<<<<<<< HEAD
-    <When Condition="$(TargetFrameworkIdentifier) == '.NETStandard' And $(TargetFrameworkVersion) == 'v1.6'">
-=======
-    <When Condition="$(TargetFrameworkIdentifier) == '.NETStandard' And ($(TargetFrameworkVersion) == 'v1.6' Or $(TargetFrameworkVersion) == 'v2.0')">
-      <ItemGroup>
-        <Reference Include="System.Reflection.Emit.Lightweight">
-          <HintPath>..\..\..\packages\System.Reflection.Emit.Lightweight\ref\netstandard1.0\System.Reflection.Emit.Lightweight.dll</HintPath>
-          <Private>False</Private>
-          <Paket>True</Paket>
-        </Reference>
-        <Reference Include="System.Reflection.Emit.Lightweight">
-          <HintPath>..\..\..\packages\System.Reflection.Emit.Lightweight\ref\netstandard1.0\System.Reflection.Emit.Lightweight.xml</HintPath>
-          <Private>False</Private>
-          <Paket>True</Paket>
-        </Reference>
-      </ItemGroup>
-    </When>
-    <When Condition="$(TargetFrameworkIdentifier) == '.NETStandard' And ($(TargetFrameworkVersion) == 'v1.6' Or $(TargetFrameworkVersion) == 'v2.0')">
->>>>>>> af1b29f2
-      <ItemGroup>
-        <Reference Include="System.Reflection.Emit.Lightweight">
-          <HintPath>..\..\..\packages\System.Reflection.Emit.Lightweight\lib\netstandard1.3\System.Reflection.Emit.Lightweight.dll</HintPath>
-          <Private>True</Private>
-          <Paket>True</Paket>
-        </Reference>
-      </ItemGroup>
-    </When>
-  </Choose>
-  <Choose>
-<<<<<<< HEAD
-    <When Condition="($(TargetFrameworkIdentifier) == '.NETStandard' And ($(TargetFrameworkVersion) == 'v1.1' Or $(TargetFrameworkVersion) == 'v1.2' Or $(TargetFrameworkVersion) == 'v1.3' Or $(TargetFrameworkVersion) == 'v1.4' Or $(TargetFrameworkVersion) == 'v1.5' Or $(TargetFrameworkVersion) == 'v1.6')) Or ($(TargetFrameworkIdentifier) == '.NETFramework' And ($(TargetFrameworkVersion) == 'v4.5' Or $(TargetFrameworkVersion) == 'v4.5.1' Or $(TargetFrameworkVersion) == 'v4.5.2' Or $(TargetFrameworkVersion) == 'v4.5.3' Or $(TargetFrameworkVersion) == 'v4.6' Or $(TargetFrameworkVersion) == 'v4.6.1' Or $(TargetFrameworkVersion) == 'v4.6.2' Or $(TargetFrameworkVersion) == 'v4.6.3'))">
-      <ItemGroup>
-        <Reference Include="System.Reflection.Metadata">
-          <HintPath>..\..\..\packages\System.Reflection.Metadata\lib\netstandard1.1\System.Reflection.Metadata.dll</HintPath>
-          <Private>True</Private>
-=======
-    <When Condition="$(TargetFrameworkIdentifier) == '.NETStandard' And ($(TargetFrameworkVersion) == 'v1.0' Or $(TargetFrameworkVersion) == 'v1.1' Or $(TargetFrameworkVersion) == 'v1.2' Or $(TargetFrameworkVersion) == 'v1.3' Or $(TargetFrameworkVersion) == 'v1.4' Or $(TargetFrameworkVersion) == 'v1.5' Or $(TargetFrameworkVersion) == 'v1.6' Or $(TargetFrameworkVersion) == 'v2.0')">
-      <ItemGroup>
-        <Reference Include="System.Reflection.Extensions">
-          <HintPath>..\..\..\packages\System.Reflection.Extensions\ref\netstandard1.0\System.Reflection.Extensions.dll</HintPath>
-          <Private>False</Private>
-          <Paket>True</Paket>
-        </Reference>
-        <Reference Include="System.Reflection.Extensions">
-          <HintPath>..\..\..\packages\System.Reflection.Extensions\ref\netstandard1.0\System.Reflection.Extensions.xml</HintPath>
-          <Private>False</Private>
-          <Paket>True</Paket>
-        </Reference>
-      </ItemGroup>
-    </When>
-  </Choose>
-  <Choose>
-    <When Condition="$(TargetFrameworkIdentifier) == '.NETStandard' And ($(TargetFrameworkVersion) == 'v1.0' Or $(TargetFrameworkVersion) == 'v1.1' Or $(TargetFrameworkVersion) == 'v1.2' Or $(TargetFrameworkVersion) == 'v1.3' Or $(TargetFrameworkVersion) == 'v1.4' Or $(TargetFrameworkVersion) == 'v1.5' Or $(TargetFrameworkVersion) == 'v1.6' Or $(TargetFrameworkVersion) == 'v2.0')">
-      <ItemGroup>
-        <Reference Include="System.Reflection.Primitives">
-          <HintPath>..\..\..\packages\System.Reflection.Primitives\ref\netstandard1.0\System.Reflection.Primitives.dll</HintPath>
-          <Private>False</Private>
-          <Paket>True</Paket>
-        </Reference>
-        <Reference Include="System.Reflection.Primitives">
-          <HintPath>..\..\..\packages\System.Reflection.Primitives\ref\netstandard1.0\System.Reflection.Primitives.xml</HintPath>
-          <Private>False</Private>
->>>>>>> af1b29f2
-          <Paket>True</Paket>
-        </Reference>
-      </ItemGroup>
-    </When>
-  </Choose>
-  <Choose>
-    <When Condition="$(TargetFrameworkIdentifier) == '.NETFramework' And ($(TargetFrameworkVersion) == 'v4.6' Or $(TargetFrameworkVersion) == 'v4.6.1')">
-      <ItemGroup>
-        <Reference Include="System.Reflection.TypeExtensions">
-          <HintPath>..\..\..\packages\System.Reflection.TypeExtensions\lib\net46\System.Reflection.TypeExtensions.dll</HintPath>
-          <Private>True</Private>
-          <Paket>True</Paket>
-        </Reference>
-      </ItemGroup>
-    </When>
-<<<<<<< HEAD
-    <When Condition="$(TargetFrameworkIdentifier) == '.NETFramework' And ($(TargetFrameworkVersion) == 'v4.6.2' Or $(TargetFrameworkVersion) == 'v4.6.3')">
-=======
-    <When Condition="$(TargetFrameworkIdentifier) == '.NETFramework' And ($(TargetFrameworkVersion) == 'v4.6.2' Or $(TargetFrameworkVersion) == 'v4.6.3' Or $(TargetFrameworkVersion) == 'v4.7')">
->>>>>>> af1b29f2
-      <ItemGroup>
-        <Reference Include="System.Reflection.TypeExtensions">
-          <HintPath>..\..\..\packages\System.Reflection.TypeExtensions\lib\net462\System.Reflection.TypeExtensions.dll</HintPath>
-          <Private>True</Private>
-          <Paket>True</Paket>
-        </Reference>
-      </ItemGroup>
-    </When>
-    <When Condition="$(TargetFrameworkIdentifier) == '.NETStandard' And ($(TargetFrameworkVersion) == 'v1.3' Or $(TargetFrameworkVersion) == 'v1.4')">
-      <ItemGroup>
-        <Reference Include="System.Reflection.TypeExtensions">
-          <HintPath>..\..\..\packages\System.Reflection.TypeExtensions\ref\netstandard1.3\System.Reflection.TypeExtensions.dll</HintPath>
-          <Private>False</Private>
-          <Paket>True</Paket>
-        </Reference>
-<<<<<<< HEAD
-      </ItemGroup>
-    </When>
-    <When Condition="$(TargetFrameworkIdentifier) == '.NETStandard' And ($(TargetFrameworkVersion) == 'v1.5' Or $(TargetFrameworkVersion) == 'v1.6')">
-=======
-        <Reference Include="System.Reflection.TypeExtensions">
-          <HintPath>..\..\..\packages\System.Reflection.TypeExtensions\ref\netstandard1.3\System.Reflection.TypeExtensions.xml</HintPath>
-          <Private>False</Private>
-          <Paket>True</Paket>
-        </Reference>
-      </ItemGroup>
-    </When>
-    <When Condition="$(TargetFrameworkIdentifier) == '.NETStandard' And ($(TargetFrameworkVersion) == 'v1.5' Or $(TargetFrameworkVersion) == 'v1.6' Or $(TargetFrameworkVersion) == 'v2.0')">
->>>>>>> af1b29f2
-      <ItemGroup>
-        <Reference Include="System.Reflection.TypeExtensions">
-          <HintPath>..\..\..\packages\System.Reflection.TypeExtensions\lib\netstandard1.5\System.Reflection.TypeExtensions.dll</HintPath>
-          <Private>True</Private>
-          <Paket>True</Paket>
-        </Reference>
-      </ItemGroup>
-    </When>
-<<<<<<< HEAD
-=======
-    <When Condition="$(TargetFrameworkIdentifier) == '.NETStandard' And ($(TargetFrameworkVersion) == 'v1.5' Or $(TargetFrameworkVersion) == 'v1.6' Or $(TargetFrameworkVersion) == 'v2.0')">
-      <ItemGroup>
-        <Reference Include="System.Reflection.TypeExtensions">
-          <HintPath>..\..\..\packages\System.Reflection.TypeExtensions\ref\netstandard1.5\System.Reflection.TypeExtensions.dll</HintPath>
-          <Private>False</Private>
-          <Paket>True</Paket>
-        </Reference>
-        <Reference Include="System.Reflection.TypeExtensions">
-          <HintPath>..\..\..\packages\System.Reflection.TypeExtensions\ref\netstandard1.5\System.Reflection.TypeExtensions.xml</HintPath>
-          <Private>False</Private>
-          <Paket>True</Paket>
-        </Reference>
-      </ItemGroup>
-    </When>
-  </Choose>
-  <Choose>
-    <When Condition="$(TargetFrameworkIdentifier) == '.NETStandard' And ($(TargetFrameworkVersion) == 'v1.0' Or $(TargetFrameworkVersion) == 'v1.1' Or $(TargetFrameworkVersion) == 'v1.2' Or $(TargetFrameworkVersion) == 'v1.3' Or $(TargetFrameworkVersion) == 'v1.4' Or $(TargetFrameworkVersion) == 'v1.5' Or $(TargetFrameworkVersion) == 'v1.6' Or $(TargetFrameworkVersion) == 'v2.0')">
-      <ItemGroup>
-        <Reference Include="System.Resources.ResourceManager">
-          <HintPath>..\..\..\packages\System.Resources.ResourceManager\ref\netstandard1.0\System.Resources.ResourceManager.dll</HintPath>
-          <Private>False</Private>
-          <Paket>True</Paket>
-        </Reference>
-        <Reference Include="System.Resources.ResourceManager">
-          <HintPath>..\..\..\packages\System.Resources.ResourceManager\ref\netstandard1.0\System.Resources.ResourceManager.xml</HintPath>
-          <Private>False</Private>
-          <Paket>True</Paket>
-        </Reference>
-      </ItemGroup>
-    </When>
->>>>>>> af1b29f2
-  </Choose>
-  <Choose>
-    <When Condition="$(TargetFrameworkIdentifier) == '.NETFramework' And ($(TargetFrameworkVersion) == 'v4.5' Or $(TargetFrameworkVersion) == 'v4.5.1' Or $(TargetFrameworkVersion) == 'v4.5.2' Or $(TargetFrameworkVersion) == 'v4.5.3' Or $(TargetFrameworkVersion) == 'v4.6' Or $(TargetFrameworkVersion) == 'v4.6.1')">
-      <ItemGroup>
-        <Reference Include="System.ComponentModel.Composition">
-          <Paket>True</Paket>
-        </Reference>
-      </ItemGroup>
-    </When>
-<<<<<<< HEAD
-    <When Condition="$(TargetFrameworkIdentifier) == '.NETFramework' And ($(TargetFrameworkVersion) == 'v4.6.2' Or $(TargetFrameworkVersion) == 'v4.6.3')">
-=======
-    <When Condition="$(TargetFrameworkIdentifier) == '.NETFramework' And ($(TargetFrameworkVersion) == 'v4.6.2' Or $(TargetFrameworkVersion) == 'v4.6.3' Or $(TargetFrameworkVersion) == 'v4.7')">
->>>>>>> af1b29f2
-      <ItemGroup>
-        <Reference Include="System.ComponentModel.Composition">
-          <Paket>True</Paket>
-        </Reference>
-        <Reference Include="System.Runtime">
-          <HintPath>..\..\..\packages\System.Runtime\lib\net462\System.Runtime.dll</HintPath>
-          <Private>True</Private>
-          <Paket>True</Paket>
-        </Reference>
-      </ItemGroup>
-    </When>
-    <When Condition="$(TargetFrameworkIdentifier) == '.NETStandard' And ($(TargetFrameworkVersion) == 'v1.0' Or $(TargetFrameworkVersion) == 'v1.1')">
-      <ItemGroup>
-        <Reference Include="System.Runtime">
-          <HintPath>..\..\..\packages\System.Runtime\ref\netstandard1.0\System.Runtime.dll</HintPath>
-          <Private>False</Private>
-          <Paket>True</Paket>
-        </Reference>
-<<<<<<< HEAD
-=======
-        <Reference Include="System.Runtime">
-          <HintPath>..\..\..\packages\System.Runtime\ref\netstandard1.0\System.Runtime.xml</HintPath>
-          <Private>False</Private>
-          <Paket>True</Paket>
-        </Reference>
->>>>>>> af1b29f2
-      </ItemGroup>
-    </When>
-    <When Condition="$(TargetFrameworkIdentifier) == '.NETStandard' And $(TargetFrameworkVersion) == 'v1.2'">
-      <ItemGroup>
-        <Reference Include="System.Runtime">
-          <HintPath>..\..\..\packages\System.Runtime\ref\netstandard1.2\System.Runtime.dll</HintPath>
-          <Private>False</Private>
-          <Paket>True</Paket>
-        </Reference>
-<<<<<<< HEAD
-=======
-        <Reference Include="System.Runtime">
-          <HintPath>..\..\..\packages\System.Runtime\ref\netstandard1.2\System.Runtime.xml</HintPath>
-          <Private>False</Private>
-          <Paket>True</Paket>
-        </Reference>
->>>>>>> af1b29f2
-      </ItemGroup>
-    </When>
-    <When Condition="$(TargetFrameworkIdentifier) == '.NETStandard' And ($(TargetFrameworkVersion) == 'v1.3' Or $(TargetFrameworkVersion) == 'v1.4')">
-      <ItemGroup>
-        <Reference Include="System.Runtime">
-          <HintPath>..\..\..\packages\System.Runtime\ref\netstandard1.3\System.Runtime.dll</HintPath>
-          <Private>False</Private>
-          <Paket>True</Paket>
-        </Reference>
-<<<<<<< HEAD
-      </ItemGroup>
-    </When>
-    <When Condition="$(TargetFrameworkIdentifier) == '.NETStandard' And ($(TargetFrameworkVersion) == 'v1.5' Or $(TargetFrameworkVersion) == 'v1.6')">
-=======
-        <Reference Include="System.Runtime">
-          <HintPath>..\..\..\packages\System.Runtime\ref\netstandard1.3\System.Runtime.xml</HintPath>
-          <Private>False</Private>
-          <Paket>True</Paket>
-        </Reference>
-      </ItemGroup>
-    </When>
-    <When Condition="$(TargetFrameworkIdentifier) == '.NETStandard' And ($(TargetFrameworkVersion) == 'v1.5' Or $(TargetFrameworkVersion) == 'v1.6' Or $(TargetFrameworkVersion) == 'v2.0')">
->>>>>>> af1b29f2
-      <ItemGroup>
-        <Reference Include="System.Runtime">
-          <HintPath>..\..\..\packages\System.Runtime\ref\netstandard1.5\System.Runtime.dll</HintPath>
-          <Private>False</Private>
-          <Paket>True</Paket>
-        </Reference>
-<<<<<<< HEAD
-=======
-        <Reference Include="System.Runtime">
-          <HintPath>..\..\..\packages\System.Runtime\ref\netstandard1.5\System.Runtime.xml</HintPath>
-          <Private>False</Private>
-          <Paket>True</Paket>
-        </Reference>
->>>>>>> af1b29f2
-      </ItemGroup>
-    </When>
-  </Choose>
-  <Choose>
-<<<<<<< HEAD
-    <When Condition="$(TargetFrameworkIdentifier) == '.NETFramework' And ($(TargetFrameworkVersion) == 'v4.6.2' Or $(TargetFrameworkVersion) == 'v4.6.3')">
-=======
-    <When Condition="$(TargetFrameworkIdentifier) == '.NETFramework' And ($(TargetFrameworkVersion) == 'v4.6.2' Or $(TargetFrameworkVersion) == 'v4.6.3' Or $(TargetFrameworkVersion) == 'v4.7')">
->>>>>>> af1b29f2
-      <ItemGroup>
-        <Reference Include="System.Runtime.Extensions">
-          <HintPath>..\..\..\packages\System.Runtime.Extensions\lib\net462\System.Runtime.Extensions.dll</HintPath>
-          <Private>True</Private>
-          <Paket>True</Paket>
-        </Reference>
-      </ItemGroup>
-    </When>
-    <When Condition="$(TargetFrameworkIdentifier) == '.NETStandard' And ($(TargetFrameworkVersion) == 'v1.0' Or $(TargetFrameworkVersion) == 'v1.1' Or $(TargetFrameworkVersion) == 'v1.2')">
-      <ItemGroup>
-        <Reference Include="System.Runtime.Extensions">
-          <HintPath>..\..\..\packages\System.Runtime.Extensions\ref\netstandard1.0\System.Runtime.Extensions.dll</HintPath>
-          <Private>False</Private>
-          <Paket>True</Paket>
-        </Reference>
-<<<<<<< HEAD
-=======
-        <Reference Include="System.Runtime.Extensions">
-          <HintPath>..\..\..\packages\System.Runtime.Extensions\ref\netstandard1.0\System.Runtime.Extensions.xml</HintPath>
-          <Private>False</Private>
-          <Paket>True</Paket>
-        </Reference>
->>>>>>> af1b29f2
-      </ItemGroup>
-    </When>
-    <When Condition="$(TargetFrameworkIdentifier) == '.NETStandard' And ($(TargetFrameworkVersion) == 'v1.3' Or $(TargetFrameworkVersion) == 'v1.4')">
-      <ItemGroup>
-        <Reference Include="System.Runtime.Extensions">
-          <HintPath>..\..\..\packages\System.Runtime.Extensions\ref\netstandard1.3\System.Runtime.Extensions.dll</HintPath>
-          <Private>False</Private>
-          <Paket>True</Paket>
-        </Reference>
-<<<<<<< HEAD
-      </ItemGroup>
-    </When>
-    <When Condition="$(TargetFrameworkIdentifier) == '.NETStandard' And ($(TargetFrameworkVersion) == 'v1.5' Or $(TargetFrameworkVersion) == 'v1.6')">
-=======
-        <Reference Include="System.Runtime.Extensions">
-          <HintPath>..\..\..\packages\System.Runtime.Extensions\ref\netstandard1.3\System.Runtime.Extensions.xml</HintPath>
-          <Private>False</Private>
-          <Paket>True</Paket>
-        </Reference>
-      </ItemGroup>
-    </When>
-    <When Condition="$(TargetFrameworkIdentifier) == '.NETStandard' And ($(TargetFrameworkVersion) == 'v1.5' Or $(TargetFrameworkVersion) == 'v1.6' Or $(TargetFrameworkVersion) == 'v2.0')">
->>>>>>> af1b29f2
-      <ItemGroup>
-        <Reference Include="System.Runtime.Extensions">
-          <HintPath>..\..\..\packages\System.Runtime.Extensions\ref\netstandard1.5\System.Runtime.Extensions.dll</HintPath>
-          <Private>False</Private>
-          <Paket>True</Paket>
-        </Reference>
-<<<<<<< HEAD
-=======
-        <Reference Include="System.Runtime.Extensions">
-          <HintPath>..\..\..\packages\System.Runtime.Extensions\ref\netstandard1.5\System.Runtime.Extensions.xml</HintPath>
-          <Private>False</Private>
-          <Paket>True</Paket>
-        </Reference>
->>>>>>> af1b29f2
-      </ItemGroup>
-    </When>
-  </Choose>
-  <Choose>
-<<<<<<< HEAD
-    <When Condition="$(TargetFrameworkIdentifier) == '.NETStandard' And ($(TargetFrameworkVersion) == 'v1.3' Or $(TargetFrameworkVersion) == 'v1.4' Or $(TargetFrameworkVersion) == 'v1.5' Or $(TargetFrameworkVersion) == 'v1.6')">
-=======
-    <When Condition="$(TargetFrameworkIdentifier) == '.NETStandard' And ($(TargetFrameworkVersion) == 'v1.3' Or $(TargetFrameworkVersion) == 'v1.4' Or $(TargetFrameworkVersion) == 'v1.5' Or $(TargetFrameworkVersion) == 'v1.6' Or $(TargetFrameworkVersion) == 'v2.0')">
->>>>>>> af1b29f2
-      <ItemGroup>
-        <Reference Include="System.Runtime.Handles">
-          <HintPath>..\..\..\packages\System.Runtime.Handles\ref\netstandard1.3\System.Runtime.Handles.dll</HintPath>
-          <Private>False</Private>
-          <Paket>True</Paket>
-        </Reference>
-<<<<<<< HEAD
-=======
-        <Reference Include="System.Runtime.Handles">
-          <HintPath>..\..\..\packages\System.Runtime.Handles\ref\netstandard1.3\System.Runtime.Handles.xml</HintPath>
-          <Private>False</Private>
-          <Paket>True</Paket>
-        </Reference>
->>>>>>> af1b29f2
-      </ItemGroup>
-    </When>
-  </Choose>
-  <Choose>
-    <When Condition="$(TargetFrameworkIdentifier) == '.NETFramework' And $(TargetFrameworkVersion) == 'v4.6.2'">
-      <ItemGroup>
-        <Reference Include="System.Runtime.InteropServices">
-          <HintPath>..\..\..\packages\System.Runtime.InteropServices\lib\net462\System.Runtime.InteropServices.dll</HintPath>
-          <Private>True</Private>
-          <Paket>True</Paket>
-        </Reference>
-      </ItemGroup>
-    </When>
-<<<<<<< HEAD
-    <When Condition="$(TargetFrameworkIdentifier) == '.NETFramework' And $(TargetFrameworkVersion) == 'v4.6.3'">
-=======
-    <When Condition="$(TargetFrameworkIdentifier) == '.NETFramework' And ($(TargetFrameworkVersion) == 'v4.6.3' Or $(TargetFrameworkVersion) == 'v4.7')">
->>>>>>> af1b29f2
-      <ItemGroup>
-        <Reference Include="System.Runtime.InteropServices">
-          <HintPath>..\..\..\packages\System.Runtime.InteropServices\lib\net463\System.Runtime.InteropServices.dll</HintPath>
-          <Private>True</Private>
-          <Paket>True</Paket>
-        </Reference>
-      </ItemGroup>
-    </When>
-    <When Condition="$(TargetFrameworkIdentifier) == '.NETStandard' And $(TargetFrameworkVersion) == 'v1.1'">
-      <ItemGroup>
-        <Reference Include="System.Runtime.InteropServices">
-          <HintPath>..\..\..\packages\System.Runtime.InteropServices\ref\netstandard1.1\System.Runtime.InteropServices.dll</HintPath>
-          <Private>False</Private>
-          <Paket>True</Paket>
-        </Reference>
-<<<<<<< HEAD
-=======
-        <Reference Include="System.Runtime.InteropServices">
-          <HintPath>..\..\..\packages\System.Runtime.InteropServices\ref\netstandard1.1\System.Runtime.InteropServices.xml</HintPath>
-          <Private>False</Private>
-          <Paket>True</Paket>
-        </Reference>
->>>>>>> af1b29f2
-      </ItemGroup>
-    </When>
-    <When Condition="$(TargetFrameworkIdentifier) == '.NETStandard' And $(TargetFrameworkVersion) == 'v1.2'">
-      <ItemGroup>
-        <Reference Include="System.Runtime.InteropServices">
-          <HintPath>..\..\..\packages\System.Runtime.InteropServices\ref\netstandard1.2\System.Runtime.InteropServices.dll</HintPath>
-          <Private>False</Private>
-          <Paket>True</Paket>
-        </Reference>
-<<<<<<< HEAD
-=======
-        <Reference Include="System.Runtime.InteropServices">
-          <HintPath>..\..\..\packages\System.Runtime.InteropServices\ref\netstandard1.2\System.Runtime.InteropServices.xml</HintPath>
-          <Private>False</Private>
-          <Paket>True</Paket>
-        </Reference>
->>>>>>> af1b29f2
-      </ItemGroup>
-    </When>
-    <When Condition="$(TargetFrameworkIdentifier) == '.NETStandard' And ($(TargetFrameworkVersion) == 'v1.3' Or $(TargetFrameworkVersion) == 'v1.4')">
-      <ItemGroup>
-        <Reference Include="System.Runtime.InteropServices">
-          <HintPath>..\..\..\packages\System.Runtime.InteropServices\ref\netstandard1.3\System.Runtime.InteropServices.dll</HintPath>
-          <Private>False</Private>
-          <Paket>True</Paket>
-        </Reference>
-<<<<<<< HEAD
-      </ItemGroup>
-    </When>
-    <When Condition="$(TargetFrameworkIdentifier) == '.NETStandard' And ($(TargetFrameworkVersion) == 'v1.5' Or $(TargetFrameworkVersion) == 'v1.6')">
-=======
-        <Reference Include="System.Runtime.InteropServices">
-          <HintPath>..\..\..\packages\System.Runtime.InteropServices\ref\netstandard1.3\System.Runtime.InteropServices.xml</HintPath>
-          <Private>False</Private>
-          <Paket>True</Paket>
-        </Reference>
-      </ItemGroup>
-    </When>
-    <When Condition="$(TargetFrameworkIdentifier) == '.NETStandard' And ($(TargetFrameworkVersion) == 'v1.5' Or $(TargetFrameworkVersion) == 'v1.6' Or $(TargetFrameworkVersion) == 'v2.0')">
->>>>>>> af1b29f2
-      <ItemGroup>
-        <Reference Include="System.Runtime.InteropServices">
-          <HintPath>..\..\..\packages\System.Runtime.InteropServices\ref\netstandard1.5\System.Runtime.InteropServices.dll</HintPath>
-          <Private>False</Private>
-          <Paket>True</Paket>
-        </Reference>
-<<<<<<< HEAD
-=======
-        <Reference Include="System.Runtime.InteropServices">
-          <HintPath>..\..\..\packages\System.Runtime.InteropServices\ref\netstandard1.5\System.Runtime.InteropServices.xml</HintPath>
-          <Private>False</Private>
-          <Paket>True</Paket>
-        </Reference>
->>>>>>> af1b29f2
-      </ItemGroup>
-    </When>
-  </Choose>
-  <Choose>
-<<<<<<< HEAD
-    <When Condition="$(TargetFrameworkIdentifier) == '.NETFramework' And ($(TargetFrameworkVersion) == 'v4.5.2' Or $(TargetFrameworkVersion) == 'v4.5.3' Or $(TargetFrameworkVersion) == 'v4.6' Or $(TargetFrameworkVersion) == 'v4.6.1' Or $(TargetFrameworkVersion) == 'v4.6.2' Or $(TargetFrameworkVersion) == 'v4.6.3')">
-=======
-    <When Condition="$(TargetFrameworkIdentifier) == '.NETFramework' And ($(TargetFrameworkVersion) == 'v4.5' Or $(TargetFrameworkVersion) == 'v4.5.1' Or $(TargetFrameworkVersion) == 'v4.5.2' Or $(TargetFrameworkVersion) == 'v4.5.3' Or $(TargetFrameworkVersion) == 'v4.6' Or $(TargetFrameworkVersion) == 'v4.6.1' Or $(TargetFrameworkVersion) == 'v4.6.2' Or $(TargetFrameworkVersion) == 'v4.6.3' Or $(TargetFrameworkVersion) == 'v4.7')">
->>>>>>> af1b29f2
-      <ItemGroup>
-        <Reference Include="System.Runtime.InteropServices.RuntimeInformation">
-          <HintPath>..\..\..\packages\System.Runtime.InteropServices.RuntimeInformation\lib\net45\System.Runtime.InteropServices.RuntimeInformation.dll</HintPath>
-          <Private>True</Private>
-          <Paket>True</Paket>
-        </Reference>
-      </ItemGroup>
-    </When>
-<<<<<<< HEAD
-    <When Condition="$(TargetFrameworkIdentifier) == '.NETStandard' And ($(TargetFrameworkVersion) == 'v1.1' Or $(TargetFrameworkVersion) == 'v1.2' Or $(TargetFrameworkVersion) == 'v1.3' Or $(TargetFrameworkVersion) == 'v1.4' Or $(TargetFrameworkVersion) == 'v1.5' Or $(TargetFrameworkVersion) == 'v1.6')">
-=======
-    <When Condition="$(TargetFrameworkIdentifier) == '.NETStandard' And ($(TargetFrameworkVersion) == 'v1.1' Or $(TargetFrameworkVersion) == 'v1.2' Or $(TargetFrameworkVersion) == 'v1.3' Or $(TargetFrameworkVersion) == 'v1.4' Or $(TargetFrameworkVersion) == 'v1.5' Or $(TargetFrameworkVersion) == 'v1.6' Or $(TargetFrameworkVersion) == 'v2.0')">
->>>>>>> af1b29f2
-      <ItemGroup>
-        <Reference Include="System.Runtime.InteropServices.RuntimeInformation">
-          <HintPath>..\..\..\packages\System.Runtime.InteropServices.RuntimeInformation\lib\netstandard1.1\System.Runtime.InteropServices.RuntimeInformation.dll</HintPath>
-          <Private>True</Private>
-          <Paket>True</Paket>
-        </Reference>
-      </ItemGroup>
-    </When>
-<<<<<<< HEAD
-    <When Condition="($(TargetFrameworkIdentifier) == '.NETStandard' And ($(TargetFrameworkVersion) == 'v1.1' Or $(TargetFrameworkVersion) == 'v1.2' Or $(TargetFrameworkVersion) == 'v1.3' Or $(TargetFrameworkVersion) == 'v1.4' Or $(TargetFrameworkVersion) == 'v1.5' Or $(TargetFrameworkVersion) == 'v1.6')) Or ($(TargetFrameworkIdentifier) == '.NETFramework' And ($(TargetFrameworkVersion) == 'v4.5.2' Or $(TargetFrameworkVersion) == 'v4.5.3' Or $(TargetFrameworkVersion) == 'v4.6' Or $(TargetFrameworkVersion) == 'v4.6.1' Or $(TargetFrameworkVersion) == 'v4.6.2' Or $(TargetFrameworkVersion) == 'v4.6.3'))">
-=======
-    <When Condition="$(TargetFrameworkIdentifier) == '.NETStandard' And ($(TargetFrameworkVersion) == 'v1.1' Or $(TargetFrameworkVersion) == 'v1.2' Or $(TargetFrameworkVersion) == 'v1.3' Or $(TargetFrameworkVersion) == 'v1.4' Or $(TargetFrameworkVersion) == 'v1.5' Or $(TargetFrameworkVersion) == 'v1.6' Or $(TargetFrameworkVersion) == 'v2.0')">
->>>>>>> af1b29f2
-      <ItemGroup>
-        <Reference Include="System.Runtime.InteropServices.RuntimeInformation">
-          <HintPath>..\..\..\packages\System.Runtime.InteropServices.RuntimeInformation\ref\netstandard1.1\System.Runtime.InteropServices.RuntimeInformation.dll</HintPath>
-          <Private>False</Private>
-          <Paket>True</Paket>
-        </Reference>
-      </ItemGroup>
-    </When>
-  </Choose>
-  <Choose>
-<<<<<<< HEAD
-    <When Condition="$(TargetFrameworkIdentifier) == '.NETStandard' And $(TargetFrameworkVersion) == 'v1.6'">
-      <ItemGroup>
-        <Reference Include="System.Runtime.Loader">
-          <HintPath>..\..\..\packages\System.Runtime.Loader\lib\netstandard1.5\System.Runtime.Loader.dll</HintPath>
-          <Private>True</Private>
-=======
-    <When Condition="$(TargetFrameworkIdentifier) == '.NETFramework' And ($(TargetFrameworkVersion) == 'v4.5' Or $(TargetFrameworkVersion) == 'v4.5.1' Or $(TargetFrameworkVersion) == 'v4.5.2' Or $(TargetFrameworkVersion) == 'v4.5.3' Or $(TargetFrameworkVersion) == 'v4.6' Or $(TargetFrameworkVersion) == 'v4.6.1' Or $(TargetFrameworkVersion) == 'v4.6.2' Or $(TargetFrameworkVersion) == 'v4.6.3' Or $(TargetFrameworkVersion) == 'v4.7')">
-      <ItemGroup>
-        <Reference Include="System.Numerics">
->>>>>>> af1b29f2
-          <Paket>True</Paket>
-        </Reference>
-      </ItemGroup>
-    </When>
-<<<<<<< HEAD
-    <When Condition="($(TargetFrameworkIdentifier) == '.NETStandard' And $(TargetFrameworkVersion) == 'v1.6') Or ($(TargetFrameworkIdentifier) == '.NETFramework' And $(TargetFrameworkVersion) == 'v4.6.3')">
-      <ItemGroup>
-        <Reference Include="System.Runtime.Loader">
-          <HintPath>..\..\..\packages\System.Runtime.Loader\ref\netstandard1.5\System.Runtime.Loader.dll</HintPath>
-          <Private>False</Private>
-          <Paket>True</Paket>
-        </Reference>
-      </ItemGroup>
-    </When>
-  </Choose>
-  <Choose>
-    <When Condition="$(TargetFrameworkIdentifier) == '.NETFramework' And ($(TargetFrameworkVersion) == 'v4.5.2' Or $(TargetFrameworkVersion) == 'v4.5.3' Or $(TargetFrameworkVersion) == 'v4.6' Or $(TargetFrameworkVersion) == 'v4.6.1' Or $(TargetFrameworkVersion) == 'v4.6.2' Or $(TargetFrameworkVersion) == 'v4.6.3')">
-      <ItemGroup>
-        <Reference Include="System.Numerics">
-          <Paket>True</Paket>
-        </Reference>
-      </ItemGroup>
-    </When>
-    <When Condition="$(TargetFrameworkIdentifier) == '.NETStandard' And ($(TargetFrameworkVersion) == 'v1.1' Or $(TargetFrameworkVersion) == 'v1.2' Or $(TargetFrameworkVersion) == 'v1.3' Or $(TargetFrameworkVersion) == 'v1.4' Or $(TargetFrameworkVersion) == 'v1.5' Or $(TargetFrameworkVersion) == 'v1.6')">
-      <ItemGroup>
-        <Reference Include="System.Runtime.Numerics">
-          <HintPath>..\..\..\packages\System.Runtime.Numerics\ref\netstandard1.1\System.Runtime.Numerics.dll</HintPath>
-=======
-    <When Condition="$(TargetFrameworkIdentifier) == '.NETStandard' And ($(TargetFrameworkVersion) == 'v1.1' Or $(TargetFrameworkVersion) == 'v1.2' Or $(TargetFrameworkVersion) == 'v1.3' Or $(TargetFrameworkVersion) == 'v1.4' Or $(TargetFrameworkVersion) == 'v1.5' Or $(TargetFrameworkVersion) == 'v1.6' Or $(TargetFrameworkVersion) == 'v2.0')">
-      <ItemGroup>
-        <Reference Include="System.Runtime.Numerics">
-          <HintPath>..\..\..\packages\System.Runtime.Numerics\ref\netstandard1.1\System.Runtime.Numerics.dll</HintPath>
-          <Private>False</Private>
-          <Paket>True</Paket>
-        </Reference>
-        <Reference Include="System.Runtime.Numerics">
-          <HintPath>..\..\..\packages\System.Runtime.Numerics\ref\netstandard1.1\System.Runtime.Numerics.xml</HintPath>
->>>>>>> af1b29f2
-          <Private>False</Private>
-          <Paket>True</Paket>
-        </Reference>
-      </ItemGroup>
-    </When>
-<<<<<<< HEAD
-    <When Condition="$(TargetFrameworkIdentifier) == '.NETStandard' And ($(TargetFrameworkVersion) == 'v1.3' Or $(TargetFrameworkVersion) == 'v1.4' Or $(TargetFrameworkVersion) == 'v1.5' Or $(TargetFrameworkVersion) == 'v1.6')">
-=======
-    <When Condition="$(TargetFrameworkIdentifier) == '.NETStandard' And ($(TargetFrameworkVersion) == 'v1.3' Or $(TargetFrameworkVersion) == 'v1.4' Or $(TargetFrameworkVersion) == 'v1.5' Or $(TargetFrameworkVersion) == 'v1.6' Or $(TargetFrameworkVersion) == 'v2.0')">
->>>>>>> af1b29f2
-      <ItemGroup>
-        <Reference Include="System.Runtime.Numerics">
-          <HintPath>..\..\..\packages\System.Runtime.Numerics\lib\netstandard1.3\System.Runtime.Numerics.dll</HintPath>
-          <Private>True</Private>
-          <Paket>True</Paket>
-        </Reference>
-      </ItemGroup>
-    </When>
-  </Choose>
-  <Choose>
-<<<<<<< HEAD
-    <When Condition="$(TargetFrameworkIdentifier) == '.NETStandard' And ($(TargetFrameworkVersion) == 'v1.3' Or $(TargetFrameworkVersion) == 'v1.4' Or $(TargetFrameworkVersion) == 'v1.5' Or $(TargetFrameworkVersion) == 'v1.6')">
-=======
-    <When Condition="$(TargetFrameworkIdentifier) == '.NETStandard' And ($(TargetFrameworkVersion) == 'v1.3' Or $(TargetFrameworkVersion) == 'v1.4' Or $(TargetFrameworkVersion) == 'v1.5' Or $(TargetFrameworkVersion) == 'v1.6' Or $(TargetFrameworkVersion) == 'v2.0')">
->>>>>>> af1b29f2
-      <ItemGroup>
-        <Reference Include="System.Runtime.Serialization.Formatters">
-          <HintPath>..\..\..\packages\System.Runtime.Serialization.Formatters\ref\netstandard1.3\System.Runtime.Serialization.Formatters.dll</HintPath>
-          <Private>False</Private>
-          <Paket>True</Paket>
-        </Reference>
-      </ItemGroup>
-    </When>
-<<<<<<< HEAD
-    <When Condition="$(TargetFrameworkIdentifier) == '.NETStandard' And ($(TargetFrameworkVersion) == 'v1.4' Or $(TargetFrameworkVersion) == 'v1.5' Or $(TargetFrameworkVersion) == 'v1.6')">
-=======
-    <When Condition="$(TargetFrameworkIdentifier) == '.NETStandard' And ($(TargetFrameworkVersion) == 'v1.4' Or $(TargetFrameworkVersion) == 'v1.5' Or $(TargetFrameworkVersion) == 'v1.6' Or $(TargetFrameworkVersion) == 'v2.0')">
->>>>>>> af1b29f2
-      <ItemGroup>
-        <Reference Include="System.Runtime.Serialization.Formatters">
-          <HintPath>..\..\..\packages\System.Runtime.Serialization.Formatters\lib\netstandard1.4\System.Runtime.Serialization.Formatters.dll</HintPath>
-          <Private>True</Private>
-          <Paket>True</Paket>
-        </Reference>
-      </ItemGroup>
-    </When>
-  </Choose>
-  <Choose>
-<<<<<<< HEAD
-    <When Condition="($(TargetFrameworkIdentifier) == '.NETStandard' And $(TargetFrameworkVersion) == 'v1.0') Or ($(TargetFrameworkIdentifier) == 'WindowsPhone' And $(TargetFrameworkVersion) == 'v8.1')">
-=======
-    <When Condition="$(TargetFrameworkIdentifier) == '.NETStandard' And $(TargetFrameworkVersion) == 'v1.0'">
->>>>>>> af1b29f2
-      <ItemGroup>
-        <Reference Include="System.Runtime.Serialization.Primitives">
-          <HintPath>..\..\..\packages\System.Runtime.Serialization.Primitives\ref\netstandard1.0\System.Runtime.Serialization.Primitives.dll</HintPath>
-          <Private>False</Private>
-          <Paket>True</Paket>
-        </Reference>
-<<<<<<< HEAD
-      </ItemGroup>
-    </When>
-    <When Condition="$(TargetFrameworkIdentifier) == '.NETStandard' And ($(TargetFrameworkVersion) == 'v1.3' Or $(TargetFrameworkVersion) == 'v1.4' Or $(TargetFrameworkVersion) == 'v1.5' Or $(TargetFrameworkVersion) == 'v1.6')">
-=======
-        <Reference Include="System.Runtime.Serialization.Primitives">
-          <HintPath>..\..\..\packages\System.Runtime.Serialization.Primitives\ref\netstandard1.0\System.Runtime.Serialization.Primitives.xml</HintPath>
-          <Private>False</Private>
-          <Paket>True</Paket>
-        </Reference>
-      </ItemGroup>
-    </When>
-    <When Condition="$(TargetFrameworkIdentifier) == '.NETStandard' And ($(TargetFrameworkVersion) == 'v1.3' Or $(TargetFrameworkVersion) == 'v1.4' Or $(TargetFrameworkVersion) == 'v1.5' Or $(TargetFrameworkVersion) == 'v1.6' Or $(TargetFrameworkVersion) == 'v2.0')">
->>>>>>> af1b29f2
-      <ItemGroup>
-        <Reference Include="System.Runtime.Serialization.Primitives">
-          <HintPath>..\..\..\packages\System.Runtime.Serialization.Primitives\lib\netstandard1.3\System.Runtime.Serialization.Primitives.dll</HintPath>
-          <Private>True</Private>
-          <Paket>True</Paket>
-        </Reference>
-      </ItemGroup>
-    </When>
-<<<<<<< HEAD
-=======
-    <When Condition="$(TargetFrameworkIdentifier) == '.NETStandard' And ($(TargetFrameworkVersion) == 'v1.3' Or $(TargetFrameworkVersion) == 'v1.4' Or $(TargetFrameworkVersion) == 'v1.5' Or $(TargetFrameworkVersion) == 'v1.6' Or $(TargetFrameworkVersion) == 'v2.0')">
-      <ItemGroup>
-        <Reference Include="System.Runtime.Serialization.Primitives">
-          <HintPath>..\..\..\packages\System.Runtime.Serialization.Primitives\ref\netstandard1.3\System.Runtime.Serialization.Primitives.dll</HintPath>
-          <Private>False</Private>
-          <Paket>True</Paket>
-        </Reference>
-        <Reference Include="System.Runtime.Serialization.Primitives">
-          <HintPath>..\..\..\packages\System.Runtime.Serialization.Primitives\ref\netstandard1.3\System.Runtime.Serialization.Primitives.xml</HintPath>
-          <Private>False</Private>
-          <Paket>True</Paket>
-        </Reference>
-      </ItemGroup>
-    </When>
->>>>>>> af1b29f2
-  </Choose>
-  <Choose>
-    <When Condition="$(TargetFrameworkIdentifier) == '.NETFramework' And $(TargetFrameworkVersion) == 'v4.6'">
-      <ItemGroup>
-        <Reference Include="System.Security.Cryptography.Algorithms">
-          <HintPath>..\..\..\packages\System.Security.Cryptography.Algorithms\lib\net46\System.Security.Cryptography.Algorithms.dll</HintPath>
-          <Private>True</Private>
-          <Paket>True</Paket>
-        </Reference>
-      </ItemGroup>
-    </When>
-    <When Condition="$(TargetFrameworkIdentifier) == '.NETFramework' And ($(TargetFrameworkVersion) == 'v4.6.1' Or $(TargetFrameworkVersion) == 'v4.6.2')">
-      <ItemGroup>
-        <Reference Include="System.Security.Cryptography.Algorithms">
-          <HintPath>..\..\..\packages\System.Security.Cryptography.Algorithms\lib\net461\System.Security.Cryptography.Algorithms.dll</HintPath>
-          <Private>True</Private>
-          <Paket>True</Paket>
-        </Reference>
-      </ItemGroup>
-    </When>
-<<<<<<< HEAD
-    <When Condition="$(TargetFrameworkIdentifier) == '.NETFramework' And $(TargetFrameworkVersion) == 'v4.6.3'">
-=======
-    <When Condition="$(TargetFrameworkIdentifier) == '.NETFramework' And ($(TargetFrameworkVersion) == 'v4.6.3' Or $(TargetFrameworkVersion) == 'v4.7')">
->>>>>>> af1b29f2
-      <ItemGroup>
-        <Reference Include="System.Security.Cryptography.Algorithms">
-          <HintPath>..\..\..\packages\System.Security.Cryptography.Algorithms\lib\net463\System.Security.Cryptography.Algorithms.dll</HintPath>
-          <Private>True</Private>
-          <Paket>True</Paket>
-        </Reference>
-      </ItemGroup>
-    </When>
-    <When Condition="$(TargetFrameworkIdentifier) == '.NETStandard' And $(TargetFrameworkVersion) == 'v1.3'">
-      <ItemGroup>
-        <Reference Include="System.Security.Cryptography.Algorithms">
-          <HintPath>..\..\..\packages\System.Security.Cryptography.Algorithms\ref\netstandard1.3\System.Security.Cryptography.Algorithms.dll</HintPath>
-          <Private>False</Private>
-          <Paket>True</Paket>
-        </Reference>
-      </ItemGroup>
-    </When>
-    <When Condition="$(TargetFrameworkIdentifier) == '.NETStandard' And ($(TargetFrameworkVersion) == 'v1.4' Or $(TargetFrameworkVersion) == 'v1.5')">
-      <ItemGroup>
-        <Reference Include="System.Security.Cryptography.Algorithms">
-          <HintPath>..\..\..\packages\System.Security.Cryptography.Algorithms\ref\netstandard1.4\System.Security.Cryptography.Algorithms.dll</HintPath>
-          <Private>False</Private>
-          <Paket>True</Paket>
-        </Reference>
-      </ItemGroup>
-    </When>
-<<<<<<< HEAD
-    <When Condition="$(TargetFrameworkIdentifier) == '.NETStandard' And $(TargetFrameworkVersion) == 'v1.6'">
-=======
-    <When Condition="$(TargetFrameworkIdentifier) == '.NETStandard' And ($(TargetFrameworkVersion) == 'v1.6' Or $(TargetFrameworkVersion) == 'v2.0')">
->>>>>>> af1b29f2
-      <ItemGroup>
-        <Reference Include="System.Security.Cryptography.Algorithms">
-          <HintPath>..\..\..\packages\System.Security.Cryptography.Algorithms\ref\netstandard1.6\System.Security.Cryptography.Algorithms.dll</HintPath>
-          <Private>False</Private>
-          <Paket>True</Paket>
-        </Reference>
-      </ItemGroup>
-    </When>
-  </Choose>
-  <Choose>
-    <When Condition="$(TargetFrameworkIdentifier) == '.NETFramework' And $(TargetFrameworkVersion) == 'v4.6'">
-      <ItemGroup>
-        <Reference Include="System.Security.Cryptography.Cng">
-          <HintPath>..\..\..\packages\System.Security.Cryptography.Cng\lib\net46\System.Security.Cryptography.Cng.dll</HintPath>
-          <Private>True</Private>
-          <Paket>True</Paket>
-        </Reference>
-      </ItemGroup>
-    </When>
-    <When Condition="$(TargetFrameworkIdentifier) == '.NETFramework' And ($(TargetFrameworkVersion) == 'v4.6.1' Or $(TargetFrameworkVersion) == 'v4.6.2')">
-      <ItemGroup>
-        <Reference Include="System.Security.Cryptography.Cng">
-          <HintPath>..\..\..\packages\System.Security.Cryptography.Cng\lib\net461\System.Security.Cryptography.Cng.dll</HintPath>
-          <Private>True</Private>
-          <Paket>True</Paket>
-        </Reference>
-      </ItemGroup>
-    </When>
-<<<<<<< HEAD
-    <When Condition="$(TargetFrameworkIdentifier) == '.NETFramework' And $(TargetFrameworkVersion) == 'v4.6.3'">
-=======
-    <When Condition="$(TargetFrameworkIdentifier) == '.NETFramework' And ($(TargetFrameworkVersion) == 'v4.6.3' Or $(TargetFrameworkVersion) == 'v4.7')">
->>>>>>> af1b29f2
-      <ItemGroup>
-        <Reference Include="System.Security.Cryptography.Cng">
-          <HintPath>..\..\..\packages\System.Security.Cryptography.Cng\lib\net463\System.Security.Cryptography.Cng.dll</HintPath>
-          <Private>True</Private>
-          <Paket>True</Paket>
-        </Reference>
-      </ItemGroup>
-    </When>
-<<<<<<< HEAD
-    <When Condition="$(TargetFrameworkIdentifier) == '.NETStandard' And $(TargetFrameworkVersion) == 'v1.6'">
-=======
-    <When Condition="$(TargetFrameworkIdentifier) == '.NETStandard' And ($(TargetFrameworkVersion) == 'v1.6' Or $(TargetFrameworkVersion) == 'v2.0')">
->>>>>>> af1b29f2
-      <ItemGroup>
-        <Reference Include="System.Security.Cryptography.Cng">
-          <HintPath>..\..\..\packages\System.Security.Cryptography.Cng\ref\netstandard1.6\System.Security.Cryptography.Cng.dll</HintPath>
-          <Private>False</Private>
-          <Paket>True</Paket>
-        </Reference>
-      </ItemGroup>
-    </When>
-  </Choose>
-  <Choose>
-<<<<<<< HEAD
-    <When Condition="$(TargetFrameworkIdentifier) == '.NETFramework' And ($(TargetFrameworkVersion) == 'v4.6' Or $(TargetFrameworkVersion) == 'v4.6.1' Or $(TargetFrameworkVersion) == 'v4.6.2' Or $(TargetFrameworkVersion) == 'v4.6.3')">
-=======
-    <When Condition="$(TargetFrameworkIdentifier) == '.NETFramework' And ($(TargetFrameworkVersion) == 'v4.6' Or $(TargetFrameworkVersion) == 'v4.6.1' Or $(TargetFrameworkVersion) == 'v4.6.2' Or $(TargetFrameworkVersion) == 'v4.6.3' Or $(TargetFrameworkVersion) == 'v4.7')">
->>>>>>> af1b29f2
-      <ItemGroup>
-        <Reference Include="System.Security.Cryptography.Csp">
-          <HintPath>..\..\..\packages\System.Security.Cryptography.Csp\lib\net46\System.Security.Cryptography.Csp.dll</HintPath>
-          <Private>True</Private>
-          <Paket>True</Paket>
-        </Reference>
-      </ItemGroup>
-    </When>
-<<<<<<< HEAD
-    <When Condition="$(TargetFrameworkIdentifier) == '.NETStandard' And ($(TargetFrameworkVersion) == 'v1.3' Or $(TargetFrameworkVersion) == 'v1.4' Or $(TargetFrameworkVersion) == 'v1.5' Or $(TargetFrameworkVersion) == 'v1.6')">
-=======
-    <When Condition="$(TargetFrameworkIdentifier) == '.NETStandard' And ($(TargetFrameworkVersion) == 'v1.6' Or $(TargetFrameworkVersion) == 'v2.0')">
->>>>>>> af1b29f2
-      <ItemGroup>
-        <Reference Include="System.Security.Cryptography.Csp">
-          <HintPath>..\..\..\packages\System.Security.Cryptography.Csp\ref\netstandard1.3\System.Security.Cryptography.Csp.dll</HintPath>
-          <Private>False</Private>
-          <Paket>True</Paket>
-        </Reference>
-      </ItemGroup>
-    </When>
-  </Choose>
-  <Choose>
-<<<<<<< HEAD
-    <When Condition="$(TargetFrameworkIdentifier) == '.NETFramework' And ($(TargetFrameworkVersion) == 'v4.6' Or $(TargetFrameworkVersion) == 'v4.6.1' Or $(TargetFrameworkVersion) == 'v4.6.2' Or $(TargetFrameworkVersion) == 'v4.6.3')">
-=======
-    <When Condition="$(TargetFrameworkIdentifier) == '.NETFramework' And ($(TargetFrameworkVersion) == 'v4.6' Or $(TargetFrameworkVersion) == 'v4.6.1' Or $(TargetFrameworkVersion) == 'v4.6.2' Or $(TargetFrameworkVersion) == 'v4.6.3' Or $(TargetFrameworkVersion) == 'v4.7')">
->>>>>>> af1b29f2
-      <ItemGroup>
-        <Reference Include="System.Security.Cryptography.Encoding">
-          <HintPath>..\..\..\packages\System.Security.Cryptography.Encoding\lib\net46\System.Security.Cryptography.Encoding.dll</HintPath>
-          <Private>True</Private>
-          <Paket>True</Paket>
-        </Reference>
-      </ItemGroup>
-    </When>
-<<<<<<< HEAD
-    <When Condition="$(TargetFrameworkIdentifier) == '.NETStandard' And ($(TargetFrameworkVersion) == 'v1.3' Or $(TargetFrameworkVersion) == 'v1.4' Or $(TargetFrameworkVersion) == 'v1.5' Or $(TargetFrameworkVersion) == 'v1.6')">
-=======
-    <When Condition="$(TargetFrameworkIdentifier) == '.NETStandard' And ($(TargetFrameworkVersion) == 'v1.3' Or $(TargetFrameworkVersion) == 'v1.4' Or $(TargetFrameworkVersion) == 'v1.5' Or $(TargetFrameworkVersion) == 'v1.6' Or $(TargetFrameworkVersion) == 'v2.0')">
->>>>>>> af1b29f2
-      <ItemGroup>
-        <Reference Include="System.Security.Cryptography.Encoding">
-          <HintPath>..\..\..\packages\System.Security.Cryptography.Encoding\ref\netstandard1.3\System.Security.Cryptography.Encoding.dll</HintPath>
-          <Private>False</Private>
-          <Paket>True</Paket>
-        </Reference>
-<<<<<<< HEAD
-=======
-        <Reference Include="System.Security.Cryptography.Encoding">
-          <HintPath>..\..\..\packages\System.Security.Cryptography.Encoding\ref\netstandard1.3\System.Security.Cryptography.Encoding.xml</HintPath>
-          <Private>False</Private>
-          <Paket>True</Paket>
-        </Reference>
->>>>>>> af1b29f2
-      </ItemGroup>
-    </When>
-  </Choose>
-  <Choose>
-<<<<<<< HEAD
-    <When Condition="($(TargetFrameworkIdentifier) == '.NETStandard' And $(TargetFrameworkVersion) == 'v1.6') Or ($(TargetFrameworkIdentifier) == '.NETFramework' And $(TargetFrameworkVersion) == 'v4.6.3')">
-=======
-    <When Condition="($(TargetFrameworkIdentifier) == '.NETStandard' And ($(TargetFrameworkVersion) == 'v1.6' Or $(TargetFrameworkVersion) == 'v2.0')) Or ($(TargetFrameworkIdentifier) == '.NETFramework' And ($(TargetFrameworkVersion) == 'v4.6.1' Or $(TargetFrameworkVersion) == 'v4.6.2' Or $(TargetFrameworkVersion) == 'v4.6.3' Or $(TargetFrameworkVersion) == 'v4.7'))">
->>>>>>> af1b29f2
-      <ItemGroup>
-        <Reference Include="System.Security.Cryptography.OpenSsl">
-          <HintPath>..\..\..\packages\System.Security.Cryptography.OpenSsl\lib\netstandard1.6\System.Security.Cryptography.OpenSsl.dll</HintPath>
-          <Private>True</Private>
-          <Paket>True</Paket>
-        </Reference>
-      </ItemGroup>
-    </When>
-<<<<<<< HEAD
-  </Choose>
-  <Choose>
-    <When Condition="$(TargetFrameworkIdentifier) == '.NETFramework' And ($(TargetFrameworkVersion) == 'v4.6' Or $(TargetFrameworkVersion) == 'v4.6.1' Or $(TargetFrameworkVersion) == 'v4.6.2' Or $(TargetFrameworkVersion) == 'v4.6.3')">
-=======
-    <When Condition="$(TargetFrameworkIdentifier) == '.NETStandard' And ($(TargetFrameworkVersion) == 'v1.6' Or $(TargetFrameworkVersion) == 'v2.0')">
-      <ItemGroup>
-        <Reference Include="System.Security.Cryptography.OpenSsl">
-          <HintPath>..\..\..\packages\System.Security.Cryptography.OpenSsl\ref\netstandard1.6\System.Security.Cryptography.OpenSsl.dll</HintPath>
-          <Private>False</Private>
-          <Paket>True</Paket>
-        </Reference>
-      </ItemGroup>
-    </When>
-  </Choose>
-  <Choose>
-    <When Condition="$(TargetFrameworkIdentifier) == '.NETFramework' And ($(TargetFrameworkVersion) == 'v4.6' Or $(TargetFrameworkVersion) == 'v4.6.1' Or $(TargetFrameworkVersion) == 'v4.6.2' Or $(TargetFrameworkVersion) == 'v4.6.3' Or $(TargetFrameworkVersion) == 'v4.7')">
->>>>>>> af1b29f2
-      <ItemGroup>
-        <Reference Include="System.Security.Cryptography.Primitives">
-          <HintPath>..\..\..\packages\System.Security.Cryptography.Primitives\lib\net46\System.Security.Cryptography.Primitives.dll</HintPath>
-          <Private>True</Private>
-          <Paket>True</Paket>
-        </Reference>
-      </ItemGroup>
-    </When>
-<<<<<<< HEAD
-    <When Condition="$(TargetFrameworkIdentifier) == '.NETStandard' And ($(TargetFrameworkVersion) == 'v1.3' Or $(TargetFrameworkVersion) == 'v1.4' Or $(TargetFrameworkVersion) == 'v1.5' Or $(TargetFrameworkVersion) == 'v1.6')">
-=======
-    <When Condition="$(TargetFrameworkIdentifier) == '.NETStandard' And ($(TargetFrameworkVersion) == 'v1.3' Or $(TargetFrameworkVersion) == 'v1.4' Or $(TargetFrameworkVersion) == 'v1.5' Or $(TargetFrameworkVersion) == 'v1.6' Or $(TargetFrameworkVersion) == 'v2.0')">
->>>>>>> af1b29f2
-      <ItemGroup>
-        <Reference Include="System.Security.Cryptography.Primitives">
-          <HintPath>..\..\..\packages\System.Security.Cryptography.Primitives\lib\netstandard1.3\System.Security.Cryptography.Primitives.dll</HintPath>
-          <Private>True</Private>
-          <Paket>True</Paket>
-        </Reference>
-      </ItemGroup>
-    </When>
-<<<<<<< HEAD
-  </Choose>
-  <Choose>
-    <When Condition="$(TargetFrameworkIdentifier) == '.NETStandard' And $(TargetFrameworkVersion) == 'v1.6'">
-      <ItemGroup>
-        <Reference Include="System.Security.Cryptography.ProtectedData">
-          <HintPath>..\..\..\packages\System.Security.Cryptography.ProtectedData\ref\netstandard1.3\System.Security.Cryptography.ProtectedData.dll</HintPath>
-=======
-    <When Condition="$(TargetFrameworkIdentifier) == '.NETStandard' And ($(TargetFrameworkVersion) == 'v1.3' Or $(TargetFrameworkVersion) == 'v1.4' Or $(TargetFrameworkVersion) == 'v1.5' Or $(TargetFrameworkVersion) == 'v1.6' Or $(TargetFrameworkVersion) == 'v2.0')">
-      <ItemGroup>
-        <Reference Include="System.Security.Cryptography.Primitives">
-          <HintPath>..\..\..\packages\System.Security.Cryptography.Primitives\ref\netstandard1.3\System.Security.Cryptography.Primitives.dll</HintPath>
->>>>>>> af1b29f2
-          <Private>False</Private>
-          <Paket>True</Paket>
-        </Reference>
-      </ItemGroup>
-    </When>
-  </Choose>
-  <Choose>
-    <When Condition="$(TargetFrameworkIdentifier) == '.NETFramework' And $(TargetFrameworkVersion) == 'v4.6'">
-      <ItemGroup>
-        <Reference Include="System.Security.Cryptography.X509Certificates">
-          <HintPath>..\..\..\packages\System.Security.Cryptography.X509Certificates\lib\net46\System.Security.Cryptography.X509Certificates.dll</HintPath>
-          <Private>True</Private>
-          <Paket>True</Paket>
-        </Reference>
-      </ItemGroup>
-    </When>
-<<<<<<< HEAD
-    <When Condition="$(TargetFrameworkIdentifier) == '.NETFramework' And ($(TargetFrameworkVersion) == 'v4.6.1' Or $(TargetFrameworkVersion) == 'v4.6.2' Or $(TargetFrameworkVersion) == 'v4.6.3')">
-=======
-    <When Condition="$(TargetFrameworkIdentifier) == '.NETFramework' And ($(TargetFrameworkVersion) == 'v4.6.1' Or $(TargetFrameworkVersion) == 'v4.6.2' Or $(TargetFrameworkVersion) == 'v4.6.3' Or $(TargetFrameworkVersion) == 'v4.7')">
->>>>>>> af1b29f2
-      <ItemGroup>
-        <Reference Include="System.Security.Cryptography.X509Certificates">
-          <HintPath>..\..\..\packages\System.Security.Cryptography.X509Certificates\lib\net461\System.Security.Cryptography.X509Certificates.dll</HintPath>
-          <Private>True</Private>
-          <Paket>True</Paket>
-        </Reference>
-      </ItemGroup>
-    </When>
-    <When Condition="$(TargetFrameworkIdentifier) == '.NETStandard' And $(TargetFrameworkVersion) == 'v1.3'">
-      <ItemGroup>
-        <Reference Include="System.Security.Cryptography.X509Certificates">
-          <HintPath>..\..\..\packages\System.Security.Cryptography.X509Certificates\ref\netstandard1.3\System.Security.Cryptography.X509Certificates.dll</HintPath>
-          <Private>False</Private>
-          <Paket>True</Paket>
-        </Reference>
-<<<<<<< HEAD
-      </ItemGroup>
-    </When>
-    <When Condition="$(TargetFrameworkIdentifier) == '.NETStandard' And ($(TargetFrameworkVersion) == 'v1.4' Or $(TargetFrameworkVersion) == 'v1.5' Or $(TargetFrameworkVersion) == 'v1.6')">
-=======
-        <Reference Include="System.Security.Cryptography.X509Certificates">
-          <HintPath>..\..\..\packages\System.Security.Cryptography.X509Certificates\ref\netstandard1.3\System.Security.Cryptography.X509Certificates.xml</HintPath>
-          <Private>False</Private>
-          <Paket>True</Paket>
-        </Reference>
-      </ItemGroup>
-    </When>
-    <When Condition="$(TargetFrameworkIdentifier) == '.NETStandard' And ($(TargetFrameworkVersion) == 'v1.4' Or $(TargetFrameworkVersion) == 'v1.5' Or $(TargetFrameworkVersion) == 'v1.6' Or $(TargetFrameworkVersion) == 'v2.0')">
->>>>>>> af1b29f2
-      <ItemGroup>
-        <Reference Include="System.Security.Cryptography.X509Certificates">
-          <HintPath>..\..\..\packages\System.Security.Cryptography.X509Certificates\ref\netstandard1.4\System.Security.Cryptography.X509Certificates.dll</HintPath>
-          <Private>False</Private>
-          <Paket>True</Paket>
-        </Reference>
-<<<<<<< HEAD
-=======
-        <Reference Include="System.Security.Cryptography.X509Certificates">
-          <HintPath>..\..\..\packages\System.Security.Cryptography.X509Certificates\ref\netstandard1.4\System.Security.Cryptography.X509Certificates.xml</HintPath>
-          <Private>False</Private>
-          <Paket>True</Paket>
-        </Reference>
->>>>>>> af1b29f2
-      </ItemGroup>
-    </When>
-  </Choose>
-  <Choose>
-    <When Condition="$(TargetFrameworkIdentifier) == '.NETStandard' And ($(TargetFrameworkVersion) == 'v1.0' Or $(TargetFrameworkVersion) == 'v1.1' Or $(TargetFrameworkVersion) == 'v1.2')">
-      <ItemGroup>
-        <Reference Include="System.Text.Encoding">
-          <HintPath>..\..\..\packages\System.Text.Encoding\ref\netstandard1.0\System.Text.Encoding.dll</HintPath>
-          <Private>False</Private>
-          <Paket>True</Paket>
-        </Reference>
-<<<<<<< HEAD
-      </ItemGroup>
-    </When>
-    <When Condition="$(TargetFrameworkIdentifier) == '.NETStandard' And ($(TargetFrameworkVersion) == 'v1.3' Or $(TargetFrameworkVersion) == 'v1.4' Or $(TargetFrameworkVersion) == 'v1.5' Or $(TargetFrameworkVersion) == 'v1.6')">
-=======
-        <Reference Include="System.Text.Encoding">
-          <HintPath>..\..\..\packages\System.Text.Encoding\ref\netstandard1.0\System.Text.Encoding.xml</HintPath>
-          <Private>False</Private>
-          <Paket>True</Paket>
-        </Reference>
-      </ItemGroup>
-    </When>
-    <When Condition="$(TargetFrameworkIdentifier) == '.NETStandard' And ($(TargetFrameworkVersion) == 'v1.3' Or $(TargetFrameworkVersion) == 'v1.4' Or $(TargetFrameworkVersion) == 'v1.5' Or $(TargetFrameworkVersion) == 'v1.6' Or $(TargetFrameworkVersion) == 'v2.0')">
->>>>>>> af1b29f2
-      <ItemGroup>
-        <Reference Include="System.Text.Encoding">
-          <HintPath>..\..\..\packages\System.Text.Encoding\ref\netstandard1.3\System.Text.Encoding.dll</HintPath>
-          <Private>False</Private>
-          <Paket>True</Paket>
-        </Reference>
-<<<<<<< HEAD
-=======
-        <Reference Include="System.Text.Encoding">
-          <HintPath>..\..\..\packages\System.Text.Encoding\ref\netstandard1.3\System.Text.Encoding.xml</HintPath>
-          <Private>False</Private>
-          <Paket>True</Paket>
-        </Reference>
->>>>>>> af1b29f2
-      </ItemGroup>
-    </When>
-  </Choose>
-  <Choose>
-    <When Condition="$(TargetFrameworkIdentifier) == '.NETStandard' And ($(TargetFrameworkVersion) == 'v1.0' Or $(TargetFrameworkVersion) == 'v1.1' Or $(TargetFrameworkVersion) == 'v1.2')">
-      <ItemGroup>
-        <Reference Include="System.Text.Encoding.Extensions">
-          <HintPath>..\..\..\packages\System.Text.Encoding.Extensions\ref\netstandard1.0\System.Text.Encoding.Extensions.dll</HintPath>
-          <Private>False</Private>
-          <Paket>True</Paket>
-        </Reference>
-<<<<<<< HEAD
-      </ItemGroup>
-    </When>
-    <When Condition="$(TargetFrameworkIdentifier) == '.NETStandard' And ($(TargetFrameworkVersion) == 'v1.3' Or $(TargetFrameworkVersion) == 'v1.4' Or $(TargetFrameworkVersion) == 'v1.5' Or $(TargetFrameworkVersion) == 'v1.6')">
-=======
-        <Reference Include="System.Text.Encoding.Extensions">
-          <HintPath>..\..\..\packages\System.Text.Encoding.Extensions\ref\netstandard1.0\System.Text.Encoding.Extensions.xml</HintPath>
-          <Private>False</Private>
-          <Paket>True</Paket>
-        </Reference>
-      </ItemGroup>
-    </When>
-    <When Condition="$(TargetFrameworkIdentifier) == '.NETStandard' And ($(TargetFrameworkVersion) == 'v1.3' Or $(TargetFrameworkVersion) == 'v1.4' Or $(TargetFrameworkVersion) == 'v1.5' Or $(TargetFrameworkVersion) == 'v1.6' Or $(TargetFrameworkVersion) == 'v2.0')">
->>>>>>> af1b29f2
-      <ItemGroup>
-        <Reference Include="System.Text.Encoding.Extensions">
-          <HintPath>..\..\..\packages\System.Text.Encoding.Extensions\ref\netstandard1.3\System.Text.Encoding.Extensions.dll</HintPath>
-          <Private>False</Private>
-          <Paket>True</Paket>
-        </Reference>
-<<<<<<< HEAD
-=======
-        <Reference Include="System.Text.Encoding.Extensions">
-          <HintPath>..\..\..\packages\System.Text.Encoding.Extensions\ref\netstandard1.3\System.Text.Encoding.Extensions.xml</HintPath>
-          <Private>False</Private>
-          <Paket>True</Paket>
-        </Reference>
->>>>>>> af1b29f2
-      </ItemGroup>
-    </When>
-  </Choose>
-  <Choose>
-<<<<<<< HEAD
-    <When Condition="$(TargetFrameworkIdentifier) == '.NETFramework' And $(TargetFrameworkVersion) == 'v4.6.3'">
-=======
-    <When Condition="$(TargetFrameworkIdentifier) == '.NETFramework' And ($(TargetFrameworkVersion) == 'v4.6.3' Or $(TargetFrameworkVersion) == 'v4.7')">
->>>>>>> af1b29f2
-      <ItemGroup>
-        <Reference Include="System.Text.RegularExpressions">
-          <HintPath>..\..\..\packages\System.Text.RegularExpressions\lib\net463\System.Text.RegularExpressions.dll</HintPath>
-          <Private>True</Private>
-          <Paket>True</Paket>
-        </Reference>
-      </ItemGroup>
-    </When>
-<<<<<<< HEAD
-    <When Condition="$(TargetFrameworkIdentifier) == '.NETStandard' And ($(TargetFrameworkVersion) == 'v1.1' Or $(TargetFrameworkVersion) == 'v1.2')">
-=======
-    <When Condition="$(TargetFrameworkIdentifier) == '.NETStandard' And ($(TargetFrameworkVersion) == 'v1.0' Or $(TargetFrameworkVersion) == 'v1.1' Or $(TargetFrameworkVersion) == 'v1.2')">
->>>>>>> af1b29f2
-      <ItemGroup>
-        <Reference Include="System.Text.RegularExpressions">
-          <HintPath>..\..\..\packages\System.Text.RegularExpressions\ref\netstandard1.0\System.Text.RegularExpressions.dll</HintPath>
-          <Private>False</Private>
-          <Paket>True</Paket>
-        </Reference>
-<<<<<<< HEAD
-=======
-        <Reference Include="System.Text.RegularExpressions">
-          <HintPath>..\..\..\packages\System.Text.RegularExpressions\ref\netstandard1.0\System.Text.RegularExpressions.xml</HintPath>
-          <Private>False</Private>
-          <Paket>True</Paket>
-        </Reference>
->>>>>>> af1b29f2
-      </ItemGroup>
-    </When>
-    <When Condition="$(TargetFrameworkIdentifier) == '.NETStandard' And ($(TargetFrameworkVersion) == 'v1.3' Or $(TargetFrameworkVersion) == 'v1.4' Or $(TargetFrameworkVersion) == 'v1.5')">
-      <ItemGroup>
-        <Reference Include="System.Text.RegularExpressions">
-          <HintPath>..\..\..\packages\System.Text.RegularExpressions\ref\netstandard1.3\System.Text.RegularExpressions.dll</HintPath>
-          <Private>False</Private>
-          <Paket>True</Paket>
-        </Reference>
-<<<<<<< HEAD
-      </ItemGroup>
-    </When>
-    <When Condition="$(TargetFrameworkIdentifier) == '.NETStandard' And $(TargetFrameworkVersion) == 'v1.6'">
-=======
-        <Reference Include="System.Text.RegularExpressions">
-          <HintPath>..\..\..\packages\System.Text.RegularExpressions\ref\netstandard1.3\System.Text.RegularExpressions.xml</HintPath>
-          <Private>False</Private>
-          <Paket>True</Paket>
-        </Reference>
-      </ItemGroup>
-    </When>
-    <When Condition="$(TargetFrameworkIdentifier) == '.NETStandard' And ($(TargetFrameworkVersion) == 'v1.6' Or $(TargetFrameworkVersion) == 'v2.0')">
->>>>>>> af1b29f2
-      <ItemGroup>
-        <Reference Include="System.Text.RegularExpressions">
-          <HintPath>..\..\..\packages\System.Text.RegularExpressions\lib\netstandard1.6\System.Text.RegularExpressions.dll</HintPath>
-          <Private>True</Private>
-          <Paket>True</Paket>
-        </Reference>
-      </ItemGroup>
-    </When>
-<<<<<<< HEAD
-  </Choose>
-  <Choose>
-    <When Condition="$(TargetFrameworkIdentifier) == '.NETStandard' And ($(TargetFrameworkVersion) == 'v1.3' Or $(TargetFrameworkVersion) == 'v1.4' Or $(TargetFrameworkVersion) == 'v1.5' Or $(TargetFrameworkVersion) == 'v1.6')">
-=======
-    <When Condition="$(TargetFrameworkIdentifier) == '.NETStandard' And ($(TargetFrameworkVersion) == 'v1.6' Or $(TargetFrameworkVersion) == 'v2.0')">
-      <ItemGroup>
-        <Reference Include="System.Text.RegularExpressions">
-          <HintPath>..\..\..\packages\System.Text.RegularExpressions\ref\netstandard1.6\System.Text.RegularExpressions.dll</HintPath>
-          <Private>False</Private>
-          <Paket>True</Paket>
-        </Reference>
-        <Reference Include="System.Text.RegularExpressions">
-          <HintPath>..\..\..\packages\System.Text.RegularExpressions\ref\netstandard1.6\System.Text.RegularExpressions.xml</HintPath>
-          <Private>False</Private>
-          <Paket>True</Paket>
-        </Reference>
-      </ItemGroup>
-    </When>
-  </Choose>
-  <Choose>
-    <When Condition="$(TargetFrameworkIdentifier) == '.NETStandard' And ($(TargetFrameworkVersion) == 'v1.0' Or $(TargetFrameworkVersion) == 'v1.1' Or $(TargetFrameworkVersion) == 'v1.2')">
-      <ItemGroup>
-        <Reference Include="System.Threading">
-          <HintPath>..\..\..\packages\System.Threading\ref\netstandard1.0\System.Threading.dll</HintPath>
-          <Private>False</Private>
-          <Paket>True</Paket>
-        </Reference>
-        <Reference Include="System.Threading">
-          <HintPath>..\..\..\packages\System.Threading\ref\netstandard1.0\System.Threading.xml</HintPath>
-          <Private>False</Private>
-          <Paket>True</Paket>
-        </Reference>
-      </ItemGroup>
-    </When>
-    <When Condition="$(TargetFrameworkIdentifier) == '.NETStandard' And ($(TargetFrameworkVersion) == 'v1.3' Or $(TargetFrameworkVersion) == 'v1.4' Or $(TargetFrameworkVersion) == 'v1.5' Or $(TargetFrameworkVersion) == 'v1.6' Or $(TargetFrameworkVersion) == 'v2.0')">
->>>>>>> af1b29f2
-      <ItemGroup>
-        <Reference Include="System.Threading">
-          <HintPath>..\..\..\packages\System.Threading\lib\netstandard1.3\System.Threading.dll</HintPath>
-          <Private>True</Private>
-          <Paket>True</Paket>
-        </Reference>
-      </ItemGroup>
-    </When>
-<<<<<<< HEAD
-=======
-    <When Condition="$(TargetFrameworkIdentifier) == '.NETStandard' And ($(TargetFrameworkVersion) == 'v1.3' Or $(TargetFrameworkVersion) == 'v1.4' Or $(TargetFrameworkVersion) == 'v1.5' Or $(TargetFrameworkVersion) == 'v1.6' Or $(TargetFrameworkVersion) == 'v2.0')">
-      <ItemGroup>
-        <Reference Include="System.Threading">
-          <HintPath>..\..\..\packages\System.Threading\ref\netstandard1.3\System.Threading.dll</HintPath>
-          <Private>False</Private>
-          <Paket>True</Paket>
-        </Reference>
-        <Reference Include="System.Threading">
-          <HintPath>..\..\..\packages\System.Threading\ref\netstandard1.3\System.Threading.xml</HintPath>
-          <Private>False</Private>
-          <Paket>True</Paket>
-        </Reference>
-      </ItemGroup>
-    </When>
->>>>>>> af1b29f2
-  </Choose>
-  <Choose>
-    <When Condition="$(TargetFrameworkIdentifier) == '.NETStandard' And ($(TargetFrameworkVersion) == 'v1.0' Or $(TargetFrameworkVersion) == 'v1.1' Or $(TargetFrameworkVersion) == 'v1.2')">
-      <ItemGroup>
-        <Reference Include="System.Threading.Tasks">
-          <HintPath>..\..\..\packages\System.Threading.Tasks\ref\netstandard1.0\System.Threading.Tasks.dll</HintPath>
-          <Private>False</Private>
-          <Paket>True</Paket>
-        </Reference>
-<<<<<<< HEAD
-      </ItemGroup>
-    </When>
-    <When Condition="$(TargetFrameworkIdentifier) == '.NETStandard' And ($(TargetFrameworkVersion) == 'v1.3' Or $(TargetFrameworkVersion) == 'v1.4' Or $(TargetFrameworkVersion) == 'v1.5' Or $(TargetFrameworkVersion) == 'v1.6')">
-=======
-        <Reference Include="System.Threading.Tasks">
-          <HintPath>..\..\..\packages\System.Threading.Tasks\ref\netstandard1.0\System.Threading.Tasks.xml</HintPath>
-          <Private>False</Private>
-          <Paket>True</Paket>
-        </Reference>
-      </ItemGroup>
-    </When>
-    <When Condition="$(TargetFrameworkIdentifier) == '.NETStandard' And ($(TargetFrameworkVersion) == 'v1.3' Or $(TargetFrameworkVersion) == 'v1.4' Or $(TargetFrameworkVersion) == 'v1.5' Or $(TargetFrameworkVersion) == 'v1.6' Or $(TargetFrameworkVersion) == 'v2.0')">
->>>>>>> af1b29f2
-      <ItemGroup>
-        <Reference Include="System.Threading.Tasks">
-          <HintPath>..\..\..\packages\System.Threading.Tasks\ref\netstandard1.3\System.Threading.Tasks.dll</HintPath>
-          <Private>False</Private>
-          <Paket>True</Paket>
-        </Reference>
-<<<<<<< HEAD
-=======
-        <Reference Include="System.Threading.Tasks">
-          <HintPath>..\..\..\packages\System.Threading.Tasks\ref\netstandard1.3\System.Threading.Tasks.xml</HintPath>
-          <Private>False</Private>
-          <Paket>True</Paket>
-        </Reference>
->>>>>>> af1b29f2
-      </ItemGroup>
-    </When>
-  </Choose>
-  <Choose>
-<<<<<<< HEAD
-    <When Condition="($(TargetFrameworkIdentifier) == '.NETStandard' And ($(TargetFrameworkVersion) == 'v1.3' Or $(TargetFrameworkVersion) == 'v1.4' Or $(TargetFrameworkVersion) == 'v1.5' Or $(TargetFrameworkVersion) == 'v1.6')) Or ($(TargetFrameworkIdentifier) == '.NETFramework' And ($(TargetFrameworkVersion) == 'v4.5.2' Or $(TargetFrameworkVersion) == 'v4.5.3' Or $(TargetFrameworkVersion) == 'v4.6' Or $(TargetFrameworkVersion) == 'v4.6.1' Or $(TargetFrameworkVersion) == 'v4.6.2' Or $(TargetFrameworkVersion) == 'v4.6.3'))">
-=======
-    <When Condition="($(TargetFrameworkIdentifier) == '.NETStandard' And ($(TargetFrameworkVersion) == 'v1.3' Or $(TargetFrameworkVersion) == 'v1.4' Or $(TargetFrameworkVersion) == 'v1.5' Or $(TargetFrameworkVersion) == 'v1.6' Or $(TargetFrameworkVersion) == 'v2.0')) Or ($(TargetFrameworkIdentifier) == '.NETFramework' And ($(TargetFrameworkVersion) == 'v4.5' Or $(TargetFrameworkVersion) == 'v4.5.1' Or $(TargetFrameworkVersion) == 'v4.5.2' Or $(TargetFrameworkVersion) == 'v4.5.3' Or $(TargetFrameworkVersion) == 'v4.6' Or $(TargetFrameworkVersion) == 'v4.6.1' Or $(TargetFrameworkVersion) == 'v4.6.2' Or $(TargetFrameworkVersion) == 'v4.6.3' Or $(TargetFrameworkVersion) == 'v4.7'))">
->>>>>>> af1b29f2
-      <ItemGroup>
-        <Reference Include="System.Threading.Tasks.Extensions">
-          <HintPath>..\..\..\packages\System.Threading.Tasks.Extensions\lib\netstandard1.0\System.Threading.Tasks.Extensions.dll</HintPath>
-          <Private>True</Private>
-          <Paket>True</Paket>
-        </Reference>
-      </ItemGroup>
-    </When>
-  </Choose>
-  <Choose>
-<<<<<<< HEAD
-    <When Condition="$(TargetFrameworkIdentifier) == '.NETStandard' And $(TargetFrameworkVersion) == 'v1.6'">
-=======
-    <When Condition="$(TargetFrameworkIdentifier) == '.NETStandard' And ($(TargetFrameworkVersion) == 'v1.6' Or $(TargetFrameworkVersion) == 'v2.0')">
-      <ItemGroup>
-        <Reference Include="System.Threading.Tasks.Parallel">
-          <HintPath>..\..\..\packages\System.Threading.Tasks.Parallel\ref\netstandard1.1\System.Threading.Tasks.Parallel.dll</HintPath>
-          <Private>False</Private>
-          <Paket>True</Paket>
-        </Reference>
-        <Reference Include="System.Threading.Tasks.Parallel">
-          <HintPath>..\..\..\packages\System.Threading.Tasks.Parallel\ref\netstandard1.1\System.Threading.Tasks.Parallel.xml</HintPath>
-          <Private>False</Private>
-          <Paket>True</Paket>
-        </Reference>
-      </ItemGroup>
-    </When>
-    <When Condition="$(TargetFrameworkIdentifier) == '.NETStandard' And ($(TargetFrameworkVersion) == 'v1.6' Or $(TargetFrameworkVersion) == 'v2.0')">
->>>>>>> af1b29f2
-      <ItemGroup>
-        <Reference Include="System.Threading.Tasks.Parallel">
-          <HintPath>..\..\..\packages\System.Threading.Tasks.Parallel\lib\netstandard1.3\System.Threading.Tasks.Parallel.dll</HintPath>
-          <Private>True</Private>
-          <Paket>True</Paket>
-        </Reference>
-      </ItemGroup>
-    </When>
-  </Choose>
-  <Choose>
-<<<<<<< HEAD
-    <When Condition="$(TargetFrameworkIdentifier) == '.NETStandard' And ($(TargetFrameworkVersion) == 'v1.3' Or $(TargetFrameworkVersion) == 'v1.4' Or $(TargetFrameworkVersion) == 'v1.5' Or $(TargetFrameworkVersion) == 'v1.6')">
-=======
-    <When Condition="$(TargetFrameworkIdentifier) == '.NETStandard' And ($(TargetFrameworkVersion) == 'v1.3' Or $(TargetFrameworkVersion) == 'v1.4' Or $(TargetFrameworkVersion) == 'v1.5' Or $(TargetFrameworkVersion) == 'v1.6' Or $(TargetFrameworkVersion) == 'v2.0')">
->>>>>>> af1b29f2
-      <ItemGroup>
-        <Reference Include="System.Threading.Thread">
-          <HintPath>..\..\..\packages\System.Threading.Thread\lib\netstandard1.3\System.Threading.Thread.dll</HintPath>
-          <Private>True</Private>
-          <Paket>True</Paket>
-        </Reference>
-      </ItemGroup>
-    </When>
-<<<<<<< HEAD
-  </Choose>
-  <Choose>
-    <When Condition="$(TargetFrameworkIdentifier) == '.NETStandard' And ($(TargetFrameworkVersion) == 'v1.3' Or $(TargetFrameworkVersion) == 'v1.4' Or $(TargetFrameworkVersion) == 'v1.5' Or $(TargetFrameworkVersion) == 'v1.6')">
-=======
-    <When Condition="$(TargetFrameworkIdentifier) == '.NETStandard' And ($(TargetFrameworkVersion) == 'v1.3' Or $(TargetFrameworkVersion) == 'v1.4' Or $(TargetFrameworkVersion) == 'v1.5' Or $(TargetFrameworkVersion) == 'v1.6' Or $(TargetFrameworkVersion) == 'v2.0')">
-      <ItemGroup>
-        <Reference Include="System.Threading.Thread">
-          <HintPath>..\..\..\packages\System.Threading.Thread\ref\netstandard1.3\System.Threading.Thread.dll</HintPath>
-          <Private>False</Private>
-          <Paket>True</Paket>
-        </Reference>
-        <Reference Include="System.Threading.Thread">
-          <HintPath>..\..\..\packages\System.Threading.Thread\ref\netstandard1.3\System.Threading.Thread.xml</HintPath>
-          <Private>False</Private>
-          <Paket>True</Paket>
-        </Reference>
-      </ItemGroup>
-    </When>
-  </Choose>
-  <Choose>
-    <When Condition="$(TargetFrameworkIdentifier) == '.NETStandard' And ($(TargetFrameworkVersion) == 'v1.3' Or $(TargetFrameworkVersion) == 'v1.4' Or $(TargetFrameworkVersion) == 'v1.5' Or $(TargetFrameworkVersion) == 'v1.6' Or $(TargetFrameworkVersion) == 'v2.0')">
->>>>>>> af1b29f2
-      <ItemGroup>
-        <Reference Include="System.Threading.ThreadPool">
-          <HintPath>..\..\..\packages\System.Threading.ThreadPool\lib\netstandard1.3\System.Threading.ThreadPool.dll</HintPath>
-          <Private>True</Private>
-          <Paket>True</Paket>
-        </Reference>
-      </ItemGroup>
-    </When>
-<<<<<<< HEAD
-  </Choose>
-  <Choose>
-    <When Condition="($(TargetFrameworkIdentifier) == 'WindowsPhoneApp') Or ($(TargetFrameworkIdentifier) == '.NETStandard' And ($(TargetFrameworkVersion) == 'v1.0' Or $(TargetFrameworkVersion) == 'v1.1' Or $(TargetFrameworkVersion) == 'v1.2' Or $(TargetFrameworkVersion) == 'v1.3' Or $(TargetFrameworkVersion) == 'v1.4' Or $(TargetFrameworkVersion) == 'v1.5')) Or ($(TargetFrameworkIdentifier) == '.NETFramework' And ($(TargetFrameworkVersion) == 'v4.5' Or $(TargetFrameworkVersion) == 'v4.5.1' Or $(TargetFrameworkVersion) == 'v4.5.2' Or $(TargetFrameworkVersion) == 'v4.5.3' Or $(TargetFrameworkVersion) == 'v4.6' Or $(TargetFrameworkVersion) == 'v4.6.1' Or $(TargetFrameworkVersion) == 'v4.6.2' Or $(TargetFrameworkVersion) == 'v4.6.3')) Or ($(TargetFrameworkIdentifier) == 'WindowsPhone' And ($(TargetFrameworkVersion) == 'v8.0' Or $(TargetFrameworkVersion) == 'v8.1'))">
-=======
-    <When Condition="$(TargetFrameworkIdentifier) == '.NETStandard' And ($(TargetFrameworkVersion) == 'v1.3' Or $(TargetFrameworkVersion) == 'v1.4' Or $(TargetFrameworkVersion) == 'v1.5' Or $(TargetFrameworkVersion) == 'v1.6' Or $(TargetFrameworkVersion) == 'v2.0')">
-      <ItemGroup>
-        <Reference Include="System.Threading.ThreadPool">
-          <HintPath>..\..\..\packages\System.Threading.ThreadPool\ref\netstandard1.3\System.Threading.ThreadPool.dll</HintPath>
-          <Private>False</Private>
-          <Paket>True</Paket>
-        </Reference>
-        <Reference Include="System.Threading.ThreadPool">
-          <HintPath>..\..\..\packages\System.Threading.ThreadPool\ref\netstandard1.3\System.Threading.ThreadPool.xml</HintPath>
-          <Private>False</Private>
-          <Paket>True</Paket>
-        </Reference>
-      </ItemGroup>
-    </When>
-  </Choose>
-  <Choose>
-    <When Condition="$(TargetFrameworkIdentifier) == '.NETStandard' And ($(TargetFrameworkVersion) == 'v1.2' Or $(TargetFrameworkVersion) == 'v1.3' Or $(TargetFrameworkVersion) == 'v1.4' Or $(TargetFrameworkVersion) == 'v1.5' Or $(TargetFrameworkVersion) == 'v1.6' Or $(TargetFrameworkVersion) == 'v2.0')">
-      <ItemGroup>
-        <Reference Include="System.Threading.Timer">
-          <HintPath>..\..\..\packages\System.Threading.Timer\ref\netstandard1.2\System.Threading.Timer.dll</HintPath>
-          <Private>False</Private>
-          <Paket>True</Paket>
-        </Reference>
-        <Reference Include="System.Threading.Timer">
-          <HintPath>..\..\..\packages\System.Threading.Timer\ref\netstandard1.2\System.Threading.Timer.xml</HintPath>
-          <Private>False</Private>
-          <Paket>True</Paket>
-        </Reference>
-      </ItemGroup>
-    </When>
-  </Choose>
-  <Choose>
-    <When Condition="($(TargetFrameworkIdentifier) == 'WindowsPhoneApp') Or ($(TargetFrameworkIdentifier) == '.NETStandard' And ($(TargetFrameworkVersion) == 'v1.0' Or $(TargetFrameworkVersion) == 'v1.1' Or $(TargetFrameworkVersion) == 'v1.2' Or $(TargetFrameworkVersion) == 'v1.3' Or $(TargetFrameworkVersion) == 'v1.4' Or $(TargetFrameworkVersion) == 'v1.5')) Or ($(TargetFrameworkIdentifier) == '.NETFramework' And ($(TargetFrameworkVersion) == 'v4.5' Or $(TargetFrameworkVersion) == 'v4.5.1' Or $(TargetFrameworkVersion) == 'v4.5.2' Or $(TargetFrameworkVersion) == 'v4.5.3' Or $(TargetFrameworkVersion) == 'v4.6' Or $(TargetFrameworkVersion) == 'v4.6.1' Or $(TargetFrameworkVersion) == 'v4.6.2' Or $(TargetFrameworkVersion) == 'v4.6.3' Or $(TargetFrameworkVersion) == 'v4.7')) Or ($(TargetFrameworkIdentifier) == 'WindowsPhone' And ($(TargetFrameworkVersion) == 'v8.0' Or $(TargetFrameworkVersion) == 'v8.1'))">
->>>>>>> af1b29f2
-      <ItemGroup>
-        <Reference Include="System.ValueTuple">
-          <HintPath>..\..\..\packages\System.ValueTuple\lib\netstandard1.0\System.ValueTuple.dll</HintPath>
-          <Private>True</Private>
-          <Paket>True</Paket>
-        </Reference>
-      </ItemGroup>
-    </When>
-    <When Condition="$(TargetFrameworkIdentifier) == '.NETFramework' And $(TargetFrameworkVersion) == 'v4.0'">
-      <ItemGroup>
-        <Reference Include="System.ValueTuple">
-          <HintPath>..\..\..\packages\System.ValueTuple\lib\portable-net40+sl4+win8+wp8\System.ValueTuple.dll</HintPath>
-          <Private>True</Private>
-          <Paket>True</Paket>
-        </Reference>
-      </ItemGroup>
-    </When>
-  </Choose>
-  <Choose>
-<<<<<<< HEAD
-    <When Condition="$(TargetFrameworkIdentifier) == '.NETFramework' And ($(TargetFrameworkVersion) == 'v4.6' Or $(TargetFrameworkVersion) == 'v4.6.1' Or $(TargetFrameworkVersion) == 'v4.6.2' Or $(TargetFrameworkVersion) == 'v4.6.3')">
-=======
-    <When Condition="$(TargetFrameworkIdentifier) == '.NETFramework' And ($(TargetFrameworkVersion) == 'v4.6' Or $(TargetFrameworkVersion) == 'v4.6.1' Or $(TargetFrameworkVersion) == 'v4.6.2' Or $(TargetFrameworkVersion) == 'v4.6.3' Or $(TargetFrameworkVersion) == 'v4.7')">
->>>>>>> af1b29f2
-      <ItemGroup>
-        <Reference Include="System.Xml.ReaderWriter">
-          <HintPath>..\..\..\packages\System.Xml.ReaderWriter\lib\net46\System.Xml.ReaderWriter.dll</HintPath>
-          <Private>True</Private>
-          <Paket>True</Paket>
-        </Reference>
-      </ItemGroup>
-    </When>
-<<<<<<< HEAD
-    <When Condition="$(TargetFrameworkIdentifier) == '.NETStandard' And ($(TargetFrameworkVersion) == 'v1.3' Or $(TargetFrameworkVersion) == 'v1.4' Or $(TargetFrameworkVersion) == 'v1.5' Or $(TargetFrameworkVersion) == 'v1.6')">
-=======
-    <When Condition="$(TargetFrameworkIdentifier) == '.NETStandard' And ($(TargetFrameworkVersion) == 'v1.0' Or $(TargetFrameworkVersion) == 'v1.1' Or $(TargetFrameworkVersion) == 'v1.2')">
-      <ItemGroup>
-        <Reference Include="System.Xml.ReaderWriter">
-          <HintPath>..\..\..\packages\System.Xml.ReaderWriter\ref\netstandard1.0\System.Xml.ReaderWriter.dll</HintPath>
-          <Private>False</Private>
-          <Paket>True</Paket>
-        </Reference>
-        <Reference Include="System.Xml.ReaderWriter">
-          <HintPath>..\..\..\packages\System.Xml.ReaderWriter\ref\netstandard1.0\System.Xml.ReaderWriter.xml</HintPath>
-          <Private>False</Private>
-          <Paket>True</Paket>
-        </Reference>
-      </ItemGroup>
-    </When>
-    <When Condition="$(TargetFrameworkIdentifier) == '.NETStandard' And ($(TargetFrameworkVersion) == 'v1.3' Or $(TargetFrameworkVersion) == 'v1.4' Or $(TargetFrameworkVersion) == 'v1.5' Or $(TargetFrameworkVersion) == 'v1.6' Or $(TargetFrameworkVersion) == 'v2.0')">
->>>>>>> af1b29f2
-      <ItemGroup>
-        <Reference Include="System.Xml.ReaderWriter">
-          <HintPath>..\..\..\packages\System.Xml.ReaderWriter\lib\netstandard1.3\System.Xml.ReaderWriter.dll</HintPath>
-          <Private>True</Private>
-          <Paket>True</Paket>
-        </Reference>
-      </ItemGroup>
-    </When>
-<<<<<<< HEAD
-  </Choose>
-  <Choose>
-    <When Condition="$(TargetFrameworkIdentifier) == '.NETStandard' And ($(TargetFrameworkVersion) == 'v1.3' Or $(TargetFrameworkVersion) == 'v1.4' Or $(TargetFrameworkVersion) == 'v1.5' Or $(TargetFrameworkVersion) == 'v1.6')">
-      <ItemGroup>
-        <Reference Include="System.Xml.XDocument">
-          <HintPath>..\..\..\packages\System.Xml.XDocument\lib\netstandard1.3\System.Xml.XDocument.dll</HintPath>
-          <Private>True</Private>
-=======
-    <When Condition="$(TargetFrameworkIdentifier) == '.NETStandard' And ($(TargetFrameworkVersion) == 'v1.3' Or $(TargetFrameworkVersion) == 'v1.4' Or $(TargetFrameworkVersion) == 'v1.5' Or $(TargetFrameworkVersion) == 'v1.6' Or $(TargetFrameworkVersion) == 'v2.0')">
-      <ItemGroup>
-        <Reference Include="System.Xml.ReaderWriter">
-          <HintPath>..\..\..\packages\System.Xml.ReaderWriter\ref\netstandard1.3\System.Xml.ReaderWriter.dll</HintPath>
-          <Private>False</Private>
-          <Paket>True</Paket>
-        </Reference>
-        <Reference Include="System.Xml.ReaderWriter">
-          <HintPath>..\..\..\packages\System.Xml.ReaderWriter\ref\netstandard1.3\System.Xml.ReaderWriter.xml</HintPath>
-          <Private>False</Private>
->>>>>>> af1b29f2
-          <Paket>True</Paket>
-        </Reference>
-      </ItemGroup>
-    </When>
-  </Choose>
-  <Choose>
-<<<<<<< HEAD
-    <When Condition="$(TargetFrameworkIdentifier) == '.NETStandard' And ($(TargetFrameworkVersion) == 'v1.3' Or $(TargetFrameworkVersion) == 'v1.4' Or $(TargetFrameworkVersion) == 'v1.5' Or $(TargetFrameworkVersion) == 'v1.6')">
-      <ItemGroup>
-        <Reference Include="System.Xml.XmlDocument">
-          <HintPath>..\..\..\packages\System.Xml.XmlDocument\lib\netstandard1.3\System.Xml.XmlDocument.dll</HintPath>
-          <Private>True</Private>
-=======
-    <When Condition="$(TargetFrameworkIdentifier) == '.NETStandard' And ($(TargetFrameworkVersion) == 'v1.0' Or $(TargetFrameworkVersion) == 'v1.1' Or $(TargetFrameworkVersion) == 'v1.2')">
-      <ItemGroup>
-        <Reference Include="System.Xml.XDocument">
-          <HintPath>..\..\..\packages\System.Xml.XDocument\ref\netstandard1.0\System.Xml.XDocument.dll</HintPath>
-          <Private>False</Private>
-          <Paket>True</Paket>
-        </Reference>
-        <Reference Include="System.Xml.XDocument">
-          <HintPath>..\..\..\packages\System.Xml.XDocument\ref\netstandard1.0\System.Xml.XDocument.xml</HintPath>
-          <Private>False</Private>
->>>>>>> af1b29f2
-          <Paket>True</Paket>
-        </Reference>
-      </ItemGroup>
-    </When>
-<<<<<<< HEAD
-  </Choose>
-  <Choose>
-    <When Condition="$(TargetFrameworkIdentifier) == '.NETStandard' And ($(TargetFrameworkVersion) == 'v1.3' Or $(TargetFrameworkVersion) == 'v1.4' Or $(TargetFrameworkVersion) == 'v1.5' Or $(TargetFrameworkVersion) == 'v1.6')">
-      <ItemGroup>
-        <Reference Include="System.Xml.XPath">
-          <HintPath>..\..\..\packages\System.Xml.XPath\lib\netstandard1.3\System.Xml.XPath.dll</HintPath>
-=======
-    <When Condition="$(TargetFrameworkIdentifier) == '.NETStandard' And ($(TargetFrameworkVersion) == 'v1.3' Or $(TargetFrameworkVersion) == 'v1.4' Or $(TargetFrameworkVersion) == 'v1.5' Or $(TargetFrameworkVersion) == 'v1.6' Or $(TargetFrameworkVersion) == 'v2.0')">
-      <ItemGroup>
-        <Reference Include="System.Xml.XDocument">
-          <HintPath>..\..\..\packages\System.Xml.XDocument\lib\netstandard1.3\System.Xml.XDocument.dll</HintPath>
->>>>>>> af1b29f2
-          <Private>True</Private>
-          <Paket>True</Paket>
-        </Reference>
-      </ItemGroup>
-    </When>
-<<<<<<< HEAD
-  </Choose>
-  <Choose>
-    <When Condition="$(TargetFrameworkIdentifier) == '.NETStandard' And $(TargetFrameworkVersion) == 'v1.6'">
-      <ItemGroup>
-        <Reference Include="System.Xml.XPath.XDocument">
-          <HintPath>..\..\..\packages\System.Xml.XPath.XDocument\lib\netstandard1.3\System.Xml.XPath.XDocument.dll</HintPath>
-          <Private>True</Private>
-=======
-    <When Condition="$(TargetFrameworkIdentifier) == '.NETStandard' And ($(TargetFrameworkVersion) == 'v1.3' Or $(TargetFrameworkVersion) == 'v1.4' Or $(TargetFrameworkVersion) == 'v1.5' Or $(TargetFrameworkVersion) == 'v1.6' Or $(TargetFrameworkVersion) == 'v2.0')">
-      <ItemGroup>
-        <Reference Include="System.Xml.XDocument">
-          <HintPath>..\..\..\packages\System.Xml.XDocument\ref\netstandard1.3\System.Xml.XDocument.dll</HintPath>
-          <Private>False</Private>
-          <Paket>True</Paket>
-        </Reference>
-        <Reference Include="System.Xml.XDocument">
-          <HintPath>..\..\..\packages\System.Xml.XDocument\ref\netstandard1.3\System.Xml.XDocument.xml</HintPath>
-          <Private>False</Private>
->>>>>>> af1b29f2
-          <Paket>True</Paket>
-        </Reference>
-      </ItemGroup>
-    </When>
-  </Choose>
-  <Choose>
-<<<<<<< HEAD
-    <When Condition="$(TargetFrameworkIdentifier) == '.NETStandard' And ($(TargetFrameworkVersion) == 'v1.3' Or $(TargetFrameworkVersion) == 'v1.4' Or $(TargetFrameworkVersion) == 'v1.5' Or $(TargetFrameworkVersion) == 'v1.6')">
-      <ItemGroup>
-        <Reference Include="System.Xml.XPath.XmlDocument">
-          <HintPath>..\..\..\packages\System.Xml.XPath.XmlDocument\lib\netstandard1.3\System.Xml.XPath.XmlDocument.dll</HintPath>
-=======
-    <When Condition="$(TargetFrameworkIdentifier) == '.NETStandard' And ($(TargetFrameworkVersion) == 'v1.3' Or $(TargetFrameworkVersion) == 'v1.4' Or $(TargetFrameworkVersion) == 'v1.5' Or $(TargetFrameworkVersion) == 'v1.6' Or $(TargetFrameworkVersion) == 'v2.0')">
-      <ItemGroup>
-        <Reference Include="System.Xml.XmlDocument">
-          <HintPath>..\..\..\packages\System.Xml.XmlDocument\lib\netstandard1.3\System.Xml.XmlDocument.dll</HintPath>
->>>>>>> af1b29f2
-          <Private>True</Private>
-          <Paket>True</Paket>
-        </Reference>
-      </ItemGroup>
-    </When>
-<<<<<<< HEAD
-  </Choose>
-  <Import Project="..\..\..\packages\FSharp.NET.Sdk\build\$(__paket__FSharp_NET_Core_Sdk_targets).targets" Condition="Exists('..\..\..\packages\FSharp.NET.Sdk\build\$(__paket__FSharp_NET_Core_Sdk_targets).targets')" Label="Paket" />
-  <Import Project="..\..\..\packages\FSharp.NET.Sdk\build\$(__paket__FSharp_NET_Current_Sdk_targets).targets" Condition="Exists('..\..\..\packages\FSharp.NET.Sdk\build\$(__paket__FSharp_NET_Current_Sdk_targets).targets')" Label="Paket" />
-=======
-    <When Condition="$(TargetFrameworkIdentifier) == '.NETStandard' And ($(TargetFrameworkVersion) == 'v1.3' Or $(TargetFrameworkVersion) == 'v1.4' Or $(TargetFrameworkVersion) == 'v1.5' Or $(TargetFrameworkVersion) == 'v1.6' Or $(TargetFrameworkVersion) == 'v2.0')">
-      <ItemGroup>
-        <Reference Include="System.Xml.XmlDocument">
-          <HintPath>..\..\..\packages\System.Xml.XmlDocument\ref\netstandard1.3\System.Xml.XmlDocument.dll</HintPath>
-          <Private>False</Private>
-          <Paket>True</Paket>
-        </Reference>
-        <Reference Include="System.Xml.XmlDocument">
-          <HintPath>..\..\..\packages\System.Xml.XmlDocument\ref\netstandard1.3\System.Xml.XmlDocument.xml</HintPath>
-          <Private>False</Private>
-          <Paket>True</Paket>
-        </Reference>
-      </ItemGroup>
-    </When>
-  </Choose>
-  <ItemGroup>
-    <Compile Include="..\..\..\paket-files\matthid\Yaaf.FSharp.Scripting\src\source\Yaaf.FSharp.Scripting\YaafFSharpScripting.fs">
-      <Paket>True</Paket>
-      <Link>paket-files/YaafFSharpScripting.fs</Link>
-    </Compile>
-    <Compile Include="AssemblyInfo.fs" />
-    <Compile Include="UserInputHelper.fs" />
-    <Compile Include="CSharpHelper.fs" />
-    <Compile Include="EnvironmentHelper.fs" />
-    <Compile Include="RegistryHelper.fs" />
-    <Compile Include="FileSystemHelper.fs" />
-    <Compile Include="StringHelper.fs" />
-    <Compile Include="TemplateHelper.fs" />
-    <Compile Include="CacheHelper.fs" />
-    <Compile Include="XMLHelper.fs" />
-    <Compile Include="REST.fs" />
-    <Compile Include="BuildServerHelper.fs" />
-    <Compile Include="TraceListener.fs" />
-    <Compile Include="TeamCityHelper.fs" />
-    <Compile Include="TeamCityRESTHelper.fs" />
-    <Compile Include="TraceHelper.fs" />
-    <Compile Include="ServiceControllerHelper.fs" />
-    <Compile Include="GuardedAwaitObservable.fs" />
-    <Compile Include="ProcessHelper.fs" />
-    <Compile Include="PsExecHelper.fs" />
-    <Compile Include="BowerHelper.fs" />
-    <Compile Include="YarnHelper.fs" />
-    <Compile Include="AppVeyor.fs" />
-    <Compile Include="BitbucketPipelines.fs" />
-    <Compile Include="TaskRunnerHelper.fs" />
-    <Compile Include="Globbing\Globbing.fs" />
-    <Compile Include="Globbing\FileSystem.fs" />
-    <Compile Include="FileHelper.fs" />
-    <Compile Include="FileUtils.fs" />
-    <Compile Include="FuchuHelper.fs" />
-    <Compile Include="UnitTest\UnitTestCommon.fs" />
-    <Compile Include="UnitTest\UnitTestHelper.fs" />
-    <Compile Include="UnitTest\Expecto\Expecto.fs" />
-    <Compile Include="UnitTest\NUnit\Xml.fs" />
-    <Compile Include="UnitTest\NUnit\Common.fs" />
-    <Compile Include="UnitTest\NUnit\Sequential.fs" />
-    <Compile Include="UnitTest\NUnit\Parallel.fs" />
-    <Compile Include="UnitTest\NUnit\NUnit3.fs" />
-    <Compile Include="UnitTest\XUnit\XUnit.fs" />
-    <Compile Include="UnitTest\XUnit\XUnitHelper.fs" />
-    <Compile Include="UnitTest\XUnit\XUnit2.fs" />
-    <Compile Include="UnitTest\XUnit\XUnit2Helper.fs" />
-    <Compile Include="UnitTest\MSpecHelper.fs" />
-    <Compile Include="UnitTest\MSTest.fs" />
-    <Compile Include="UnitTest\ProcessTestRunner.fs" />
-    <Compile Include="UnitTest\VSTest.fs" />
-    <Compile Include="AssemblyInfoFile.fs" />
-    <Compile Include="AssemblyInfoHelper.fs" />
-    <Compile Include="FXCopHelper.fs" />
-    <Compile Include="FSharpFormattingHelper.fs" />
-    <Compile Include="NCoverHelper.fs" />
-    <Compile Include="NDependHelper.fs" />
-    <Compile Include="MsBuildLogger.fs" />
-    <Compile Include="MSBuildHelper.fs" />
-    <Compile Include="NpmHelper.fs" />
-    <Compile Include="ArchiveHelper.fs" />
-    <Compile Include="ZipHelper.fs" />
-    <Compile Include="StrongNamingHelper.fs" />
-    <Compile Include="GACHelper.fs" />
-    <Compile Include="NGenHelper.fs" />
-    <Compile Include="DocuHelper.fs" />
-    <Compile Include="ILMergeHelper.fs" />
-    <Compile Include="WiXHelper.fs" />
-    <Compile Include="MSIHelper.fs" />
-    <Compile Include="RegAsmHelper.fs" />
-    <Compile Include="RestorePackageHelper.fs" />
-    <Compile Include="VSSHelper.fs" />
-    <Compile Include="DynamicsNavHelper.fs" />
-    <Compile Include="DynamicsNavFile.fs" />
-    <Compile Include="SSHHelper.fs" />
-    <Compile Include="SCPHelper.fs" />
-    <Compile Include="RoboCopyHelper.fs" />
-    <Compile Include="XpkgHelper.fs" />
-    <Compile Include="VersionHelper.fs" />
-    <Compile Include="MSBuild\ProjectSystem.fs" />
-    <Compile Include="MSBuild\SpecsRemovement.fs" />
-    <Compile Include="Git\CommandHelper.fs" />
-    <Compile Include="Git\Sha1.fs" />
-    <Compile Include="Git\Repository.fs" />
-    <Compile Include="Git\Submodule.fs" />
-    <Compile Include="Git\Branches.fs" />
-    <Compile Include="Git\Reset.fs" />
-    <Compile Include="Git\Merge.fs" />
-    <Compile Include="Git\Stash.fs" />
-    <Compile Include="Git\SanityChecks.fs" />
-    <Compile Include="Git\Information.fs" />
-    <Compile Include="Git\FileStatus.fs" />
-    <Compile Include="Git\Rebase.fs" />
-    <Compile Include="Git\CommitMessage.fs" />
-    <Compile Include="Git\Staging.fs" />
-    <Compile Include="Git\Commit.fs" />
-    <Compile Include="FSIHelper.fs" />
-    <Compile Include="Boot.fs" />
-    <Compile Include="MessageHelper.fs" />
-    <Compile Include="HTMLHelpWorkShopHelper.fs" />
-    <Compile Include="ConfigurationHelper.fs" />
-    <Compile Include="TargetHelper.fs" />
-    <Compile Include="AdditionalSyntax.fs" />
-    <Compile Include="PermissionsHelper.fs" />
-    <Compile Include="SpecFlowHelper.fs" />
-    <Compile Include="OctoTools.fs" />
-    <None Include="paket.references" />
-    <Compile Include="SignToolHelper.fs" />
-    <Compile Include="MageHelper.fs" />
-    <Compile Include="SemVerHelper.fs" />
-    <Compile Include="ReleaseNotesHelper.fs" />
-    <None Include="Targets.fsx" />
-    <Compile Include="FixieHelper.fs" />
-    <Compile Include="NuGet\NugetHelper.fs" />
-    <Compile Include="NuGet\Update.fs" />
-    <Compile Include="NuGet\Install.fs" />
-    <Compile Include="NuGet\NugetVersion.fs" />
-    <Compile Include="TestFlightHelper.fs" />
-    <Compile Include="DotNetCLIHelper.fs" />
-    <Compile Include="DotCover.fs" />
-    <Compile Include="PaketHelper.fs" />
-    <Compile Include="PaketTemplateHelper.fs" />
-    <Compile Include="AzureHelper.fs" />
-    <Compile Include="FtpHelper.fs" />
-    <Compile Include="TypeScript.fs" />
-    <Compile Include="OpenCoverHelper.fs" />
-    <Compile Include="ReportGeneratorHelper.fs" />
-    <Compile Include="RoundhouseHelper.fs" />
-    <Compile Include="FscHelper.fs" />
-    <Compile Include="CscHelper.fs" />
-    <Compile Include="HipChatNotificationHelper.fs" />
-    <Compile Include="XamarinHelper.fs" />
-    <Compile Include="XDTHelper.fs" />
-    <Compile Include="AzureWebJobs.fs" />
-    <Compile Include="HockeyAppHelper.fs" />
-    <Compile Include="AzureCloudServices.fs" />
-    <Compile Include="Sxshelper.fs" />
-    <Compile Include="Vb6helper.fs" />
-    <Compile Include="AndroidPublisher.fs" />
-    <Compile Include="ChangeWatcher.fs" />
-    <Compile Include="CMake.fs" />
-    <None Include="app.config" />
-    <Compile Include="Sql.DacPac.fs" />
-    <Compile Include="RaygunHelper.fs" />
-    <Compile Include="SquirrelHelper.fs" />
-    <Compile Include="XCopyHelper.fs" />
-    <Compile Include="DynamicsCRMHelper.fs" />
-    <Compile Include="Appcast.fs" />
-    <Compile Include="PicklesHelper.fs" />
-    <Compile Include="ChocoHelper.fs" />
-    <Compile Include="SlackNotificationHelper.fs" />
-    <Compile Include="SonarQubeHelper.fs" />
-    <Compile Include="AzureKudu.fs" />
-    <Compile Include="DocFxHelper.fs" />
-    <Compile Include="GitVersionHelper.fs" />
-    <Compile Include="Checksum.fs" />
-    <Compile Include="ChangeLogHelper.fs" />
-    <Compile Include="Office365ConnectorHelper.fs" />
     <Compile Include="StyleCopHelper.fs" />
   </ItemGroup>
   <ItemGroup>
@@ -4258,5 +421,2056 @@
       <HintPath>..\..\..\lib\VSFile.dll</HintPath>
     </Reference>
   </ItemGroup>
->>>>>>> af1b29f2
+  <PropertyGroup>
+    <MinimumVisualStudioVersion Condition="'$(MinimumVisualStudioVersion)' == ''">11</MinimumVisualStudioVersion>
+  </PropertyGroup>
+  <Choose>
+    <When Condition="'$(VisualStudioVersion)' != '11.0' and Exists('$(MSBuildExtensionsPath32)\Microsoft\VisualStudio\v$(VisualStudioVersion)\FSharp\Microsoft.FSharp.Targets')">
+      <PropertyGroup>
+        <FSharpTargetsPath>$(MSBuildExtensionsPath32)\Microsoft\VisualStudio\v$(VisualStudioVersion)\FSharp\Microsoft.FSharp.Targets</FSharpTargetsPath>
+      </PropertyGroup>
+    </When>
+    <When Condition="$(TargetFSharpCoreVersion) &gt;= 4.3.0.0 AND $(TargetFSharpCoreVersion) &lt; 4.3.1.0 ">
+      <PropertyGroup>
+        <FSharpTargetsPath>$(MSBuildProgramFiles32)\Microsoft SDKs\F#\3.0\Framework\v4.0\Microsoft.FSharp.Targets</FSharpTargetsPath>
+      </PropertyGroup>
+    </When>
+    <When Condition="$(TargetFSharpCoreVersion) &gt;= 4.3.1.0 AND $(TargetFSharpCoreVersion) &lt; 4.4.0.0 ">
+      <PropertyGroup>
+        <FSharpTargetsPath>$(MSBuildProgramFiles32)\Microsoft SDKs\F#\3.1\Framework\v4.0\Microsoft.FSharp.Targets</FSharpTargetsPath>
+      </PropertyGroup>
+    </When>
+    <When Condition="$(TargetFSharpCoreVersion) &gt;= 4.4.0.0 AND $(TargetFSharpCoreVersion) &lt; 4.4.1.0 ">
+      <PropertyGroup>
+        <FSharpTargetsPath>$(MSBuildProgramFiles32)\Microsoft SDKs\F#\4.0\Framework\v4.0\Microsoft.FSharp.Targets</FSharpTargetsPath>
+      </PropertyGroup>
+    </When>
+    <Otherwise>
+      <PropertyGroup>
+        <FSharpTargetsPath>$(MSBuildProgramFiles32)\Microsoft SDKs\F#\4.1\Framework\v4.0\Microsoft.FSharp.Targets</FSharpTargetsPath>
+      </PropertyGroup>
+    </Otherwise>
+  </Choose>
+  <Import Project="$(FSharpTargetsPath)" />
+  <Choose>
+    <When Condition="$(TargetFrameworkIdentifier) == '.NETStandard' And ($(TargetFrameworkVersion) == 'v1.6' Or $(TargetFrameworkVersion) == 'v2.0')">
+      <PropertyGroup>
+        <__paket__FSharp_NET_Core_Sdk_targets>FSharp.NET.Core.Sdk</__paket__FSharp_NET_Core_Sdk_targets>
+        <__paket__FSharp_NET_Current_Sdk_targets>FSharp.NET.Current.Sdk</__paket__FSharp_NET_Current_Sdk_targets>
+        <__paket__FSharp_NET_Sdk_props>FSharp.NET.Sdk</__paket__FSharp_NET_Sdk_props>
+      </PropertyGroup>
+    </When>
+  </Choose>
+  <Import Project="..\..\..\packages\FSharp.NET.Sdk\build\$(__paket__FSharp_NET_Sdk_props).props" Condition="Exists('..\..\..\packages\FSharp.NET.Sdk\build\$(__paket__FSharp_NET_Sdk_props).props')" Label="Paket" />
+  <Choose>
+    <When Condition="$(TargetFrameworkIdentifier) == '.NETStandard' And ($(TargetFrameworkVersion) == 'v1.6' Or $(TargetFrameworkVersion) == 'v2.0')">
+      <PropertyGroup>
+        <__paket__FSharp_Compiler_Tools_props>FSharp.Compiler.Tools</__paket__FSharp_Compiler_Tools_props>
+      </PropertyGroup>
+    </When>
+  </Choose>
+  <Import Project="..\..\..\packages\FSharp.Compiler.Tools\build\$(__paket__FSharp_Compiler_Tools_props).props" Condition="Exists('..\..\..\packages\FSharp.Compiler.Tools\build\$(__paket__FSharp_Compiler_Tools_props).props')" Label="Paket" />
+  <!-- Hand-crafted reference to the renamed version of FCS. You must run build.cmd/build.sh first! -->
+  <Choose>
+    <When Condition="$(TargetFrameworkIdentifier) == '.NETFramework' And ($(TargetFrameworkVersion) == 'v4.5')">
+      <ItemGroup>
+        <Reference Include="FAKE.FSharp.Compiler.Service">
+          <HintPath>..\..\..\packages\FSharp.Compiler.Service\lib\net45\FAKE.FSharp.Compiler.Service.dll</HintPath>
+          <Private>True</Private>
+          <Paket>False</Paket>
+        </Reference>
+      </ItemGroup>
+    </When>
+    <When Condition="$(TargetFrameworkIdentifier) == '.NETFramework' And ($(TargetFrameworkVersion) == 'v4.5' Or $(TargetFrameworkVersion) == 'v4.5.1' Or $(TargetFrameworkVersion) == 'v4.5.2' Or $(TargetFrameworkVersion) == 'v4.5.3' Or $(TargetFrameworkVersion) == 'v4.6' Or $(TargetFrameworkVersion) == 'v4.6.1')">
+      <ItemGroup>
+        <Reference Include="FAKE.FSharp.Compiler.Service">
+          <HintPath>..\..\..\packages\FSharp.Compiler.Service\lib\net45\FAKE.FSharp.Compiler.Service.dll</HintPath>
+          <Private>True</Private>
+          <Paket>False</Paket>
+        </Reference>
+      </ItemGroup>
+    </When>
+  </Choose>
+  <!-- Ordinary dependencies managed by Paket as usual -->
+  <Choose>
+    <When Condition="$(TargetFrameworkIdentifier) == '.NETFramework' And ($(TargetFrameworkVersion) == 'v4.0' Or $(TargetFrameworkVersion) == 'v4.5' Or $(TargetFrameworkVersion) == 'v4.5.1' Or $(TargetFrameworkVersion) == 'v4.5.2' Or $(TargetFrameworkVersion) == 'v4.5.3' Or $(TargetFrameworkVersion) == 'v4.6' Or $(TargetFrameworkVersion) == 'v4.6.1' Or $(TargetFrameworkVersion) == 'v4.6.2' Or $(TargetFrameworkVersion) == 'v4.6.3' Or $(TargetFrameworkVersion) == 'v4.7')">
+      <ItemGroup>
+        <Reference Include="Chessie">
+          <HintPath>..\..\..\packages\Chessie\lib\net40\Chessie.dll</HintPath>
+          <Private>True</Private>
+          <Paket>True</Paket>
+        </Reference>
+      </ItemGroup>
+    </When>
+    <When Condition="($(TargetFrameworkIdentifier) == '.NETStandard' And ($(TargetFrameworkVersion) == 'v1.6' Or $(TargetFrameworkVersion) == 'v2.0')) Or ($(TargetFrameworkIdentifier) == '.NETCoreApp' And ($(TargetFrameworkVersion) == 'v1.0' Or $(TargetFrameworkVersion) == 'v1.1' Or $(TargetFrameworkVersion) == 'v2.0'))">
+      <ItemGroup>
+        <Reference Include="Chessie">
+          <HintPath>..\..\..\packages\Chessie\lib\netstandard1.6\Chessie.dll</HintPath>
+          <Private>True</Private>
+          <Paket>True</Paket>
+        </Reference>
+      </ItemGroup>
+    </When>
+  </Choose>
+  <Choose>
+    <When Condition="$(TargetFrameworkIdentifier) == '.NETFramework' And ($(TargetFrameworkVersion) == 'v4.5' Or $(TargetFrameworkVersion) == 'v4.5.1' Or $(TargetFrameworkVersion) == 'v4.5.2' Or $(TargetFrameworkVersion) == 'v4.5.3' Or $(TargetFrameworkVersion) == 'v4.6' Or $(TargetFrameworkVersion) == 'v4.6.1' Or $(TargetFrameworkVersion) == 'v4.6.2' Or $(TargetFrameworkVersion) == 'v4.6.3' Or $(TargetFrameworkVersion) == 'v4.7')">
+      <ItemGroup>
+        <Reference Include="FSharp.Compiler.Service">
+          <HintPath>..\..\..\packages\FSharp.Compiler.Service\lib\net45\FSharp.Compiler.Service.dll</HintPath>
+          <Private>True</Private>
+          <Paket>True</Paket>
+        </Reference>
+        <Reference Include="FSharp.Compiler.Service.MSBuild.v12">
+          <HintPath>..\..\..\packages\FSharp.Compiler.Service\lib\net45\FSharp.Compiler.Service.MSBuild.v12.dll</HintPath>
+          <Private>True</Private>
+          <Paket>True</Paket>
+        </Reference>
+      </ItemGroup>
+    </When>
+    <When Condition="($(TargetFrameworkIdentifier) == '.NETStandard' And ($(TargetFrameworkVersion) == 'v1.6' Or $(TargetFrameworkVersion) == 'v2.0')) Or ($(TargetFrameworkIdentifier) == '.NETCoreApp' And ($(TargetFrameworkVersion) == 'v1.0' Or $(TargetFrameworkVersion) == 'v1.1' Or $(TargetFrameworkVersion) == 'v2.0'))">
+      <ItemGroup>
+        <Reference Include="FSharp.Compiler.Service">
+          <HintPath>..\..\..\packages\FSharp.Compiler.Service\lib\netstandard1.6\FSharp.Compiler.Service.dll</HintPath>
+          <Private>True</Private>
+          <Paket>True</Paket>
+        </Reference>
+      </ItemGroup>
+    </When>
+  </Choose>
+  <Choose>
+    <When Condition="$(TargetFrameworkIdentifier) == '.NETFramework' And ($(TargetFrameworkVersion) == 'v2.0' Or $(TargetFrameworkVersion) == 'v3.0' Or $(TargetFrameworkVersion) == 'v3.5')">
+      <ItemGroup>
+        <Reference Include="FSharp.Core">
+          <HintPath>..\..\..\packages\FSharp.Core\lib\net20\FSharp.Core.dll</HintPath>
+          <Private>True</Private>
+          <Paket>True</Paket>
+        </Reference>
+      </ItemGroup>
+    </When>
+    <When Condition="$(TargetFrameworkIdentifier) == '.NETFramework' And $(TargetFrameworkVersion) == 'v4.0'">
+      <ItemGroup>
+        <Reference Include="FSharp.Core">
+          <HintPath>..\..\..\packages\FSharp.Core\lib\net40\FSharp.Core.dll</HintPath>
+          <Private>True</Private>
+          <Paket>True</Paket>
+        </Reference>
+      </ItemGroup>
+    </When>
+    <When Condition="$(TargetFrameworkIdentifier) == '.NETFramework' And ($(TargetFrameworkVersion) == 'v4.5' Or $(TargetFrameworkVersion) == 'v4.5.1' Or $(TargetFrameworkVersion) == 'v4.5.2' Or $(TargetFrameworkVersion) == 'v4.5.3' Or $(TargetFrameworkVersion) == 'v4.6' Or $(TargetFrameworkVersion) == 'v4.6.1' Or $(TargetFrameworkVersion) == 'v4.6.2' Or $(TargetFrameworkVersion) == 'v4.6.3' Or $(TargetFrameworkVersion) == 'v4.7')">
+      <ItemGroup>
+        <Reference Include="FSharp.Core">
+          <HintPath>..\..\..\packages\FSharp.Core\lib\net45\FSharp.Core.dll</HintPath>
+          <Private>True</Private>
+          <Paket>True</Paket>
+        </Reference>
+      </ItemGroup>
+    </When>
+    <When Condition="($(TargetFrameworkIdentifier) == '.NETStandard' And ($(TargetFrameworkVersion) == 'v1.6' Or $(TargetFrameworkVersion) == 'v2.0')) Or ($(TargetFrameworkIdentifier) == '.NETCoreApp' And ($(TargetFrameworkVersion) == 'v1.0' Or $(TargetFrameworkVersion) == 'v1.1' Or $(TargetFrameworkVersion) == 'v2.0'))">
+      <ItemGroup>
+        <Reference Include="FSharp.Core">
+          <HintPath>..\..\..\packages\FSharp.Core\lib\netstandard1.6\FSharp.Core.dll</HintPath>
+          <Private>True</Private>
+          <Paket>True</Paket>
+        </Reference>
+      </ItemGroup>
+    </When>
+    <When Condition="($(TargetFrameworkIdentifier) == 'MonoAndroid') Or ($(TargetFrameworkIdentifier) == 'MonoTouch') Or ($(TargetFrameworkIdentifier) == 'Xamarin.iOS')">
+      <ItemGroup>
+        <Reference Include="FSharp.Core">
+          <HintPath>..\..\..\packages\FSharp.Core\lib\portable-net45+monoandroid10+monotouch10+xamarinios10\FSharp.Core.dll</HintPath>
+          <Private>True</Private>
+          <Paket>True</Paket>
+        </Reference>
+      </ItemGroup>
+    </When>
+    <When Condition="($(TargetFrameworkIdentifier) == '.NETCore') Or ($(TargetFrameworkIdentifier) == '.NETStandard' And ($(TargetFrameworkVersion) == 'v1.1' Or $(TargetFrameworkVersion) == 'v1.2' Or $(TargetFrameworkVersion) == 'v1.3' Or $(TargetFrameworkVersion) == 'v1.4' Or $(TargetFrameworkVersion) == 'v1.5')) Or ($(TargetFrameworkIdentifier) == 'Xamarin.Mac') Or ($(TargetFrameworkProfile) == 'Profile7') Or ($(TargetFrameworkProfile) == 'Profile44')">
+      <ItemGroup>
+        <Reference Include="FSharp.Core">
+          <HintPath>..\..\..\packages\FSharp.Core\lib\portable-net45+netcore45\FSharp.Core.dll</HintPath>
+          <Private>True</Private>
+          <Paket>True</Paket>
+        </Reference>
+      </ItemGroup>
+    </When>
+    <When Condition="($(TargetFrameworkIdentifier) == '.NETStandard' And $(TargetFrameworkVersion) == 'v1.0') Or ($(TargetFrameworkIdentifier) == 'WindowsPhone' And ($(TargetFrameworkVersion) == 'v8.0' Or $(TargetFrameworkVersion) == 'v8.1')) Or ($(TargetFrameworkProfile) == 'Profile31') Or ($(TargetFrameworkProfile) == 'Profile49') Or ($(TargetFrameworkProfile) == 'Profile78')">
+      <ItemGroup>
+        <Reference Include="FSharp.Core">
+          <HintPath>..\..\..\packages\FSharp.Core\lib\portable-net45+netcore45+wp8\FSharp.Core.dll</HintPath>
+          <Private>True</Private>
+          <Paket>True</Paket>
+        </Reference>
+      </ItemGroup>
+    </When>
+    <When Condition="($(TargetFrameworkIdentifier) == 'WindowsPhoneApp') Or ($(TargetFrameworkProfile) == 'Profile32') Or ($(TargetFrameworkProfile) == 'Profile84') Or ($(TargetFrameworkProfile) == 'Profile111') Or ($(TargetFrameworkProfile) == 'Profile151') Or ($(TargetFrameworkProfile) == 'Profile157') Or ($(TargetFrameworkProfile) == 'Profile259')">
+      <ItemGroup>
+        <Reference Include="FSharp.Core">
+          <HintPath>..\..\..\packages\FSharp.Core\lib\portable-net45+netcore45+wpa81+wp8\FSharp.Core.dll</HintPath>
+          <Private>True</Private>
+          <Paket>True</Paket>
+        </Reference>
+      </ItemGroup>
+    </When>
+    <When Condition="($(TargetFrameworkIdentifier) == 'Silverlight' And $(TargetFrameworkVersion) == 'v5.0') Or ($(TargetFrameworkProfile) == 'Profile24') Or ($(TargetFrameworkProfile) == 'Profile47')">
+      <ItemGroup>
+        <Reference Include="FSharp.Core">
+          <HintPath>..\..\..\packages\FSharp.Core\lib\portable-net45+sl5+netcore45\FSharp.Core.dll</HintPath>
+          <Private>True</Private>
+          <Paket>True</Paket>
+        </Reference>
+      </ItemGroup>
+    </When>
+  </Choose>
+  <Choose>
+    <When Condition="$(TargetFrameworkIdentifier) == '.NETFramework' And ($(TargetFrameworkVersion) == 'v4.0' Or $(TargetFrameworkVersion) == 'v4.5' Or $(TargetFrameworkVersion) == 'v4.5.1' Or $(TargetFrameworkVersion) == 'v4.5.2' Or $(TargetFrameworkVersion) == 'v4.5.3' Or $(TargetFrameworkVersion) == 'v4.6' Or $(TargetFrameworkVersion) == 'v4.6.1' Or $(TargetFrameworkVersion) == 'v4.6.2' Or $(TargetFrameworkVersion) == 'v4.6.3' Or $(TargetFrameworkVersion) == 'v4.7')">
+      <ItemGroup>
+        <Reference Include="HashLib">
+          <HintPath>..\..\..\packages\HashLib\lib\net40\HashLib.dll</HintPath>
+          <Private>True</Private>
+          <Paket>True</Paket>
+        </Reference>
+      </ItemGroup>
+    </When>
+  </Choose>
+  <Choose>
+    <When Condition="($(TargetFrameworkIdentifier) == '.NETStandard' And ($(TargetFrameworkVersion) == 'v1.0' Or $(TargetFrameworkVersion) == 'v1.3' Or $(TargetFrameworkVersion) == 'v1.4' Or $(TargetFrameworkVersion) == 'v1.5' Or $(TargetFrameworkVersion) == 'v1.6' Or $(TargetFrameworkVersion) == 'v2.0')) Or ($(TargetFrameworkIdentifier) == 'WindowsPhone' And $(TargetFrameworkVersion) == 'v8.1')">
+      <ItemGroup>
+        <Reference Include="Microsoft.CSharp">
+          <HintPath>..\..\..\packages\Microsoft.CSharp\ref\netstandard1.0\Microsoft.CSharp.dll</HintPath>
+          <Private>False</Private>
+          <Paket>True</Paket>
+        </Reference>
+      </ItemGroup>
+    </When>
+    <When Condition="$(TargetFrameworkIdentifier) == '.NETStandard' And ($(TargetFrameworkVersion) == 'v1.3' Or $(TargetFrameworkVersion) == 'v1.4' Or $(TargetFrameworkVersion) == 'v1.5' Or $(TargetFrameworkVersion) == 'v1.6' Or $(TargetFrameworkVersion) == 'v2.0')">
+      <ItemGroup>
+        <Reference Include="Microsoft.CSharp">
+          <HintPath>..\..\..\packages\Microsoft.CSharp\lib\netstandard1.3\Microsoft.CSharp.dll</HintPath>
+          <Private>True</Private>
+          <Paket>True</Paket>
+        </Reference>
+      </ItemGroup>
+    </When>
+  </Choose>
+  <Choose>
+    <When Condition="$(TargetFrameworkIdentifier) == '.NETStandard' And ($(TargetFrameworkVersion) == 'v1.6' Or $(TargetFrameworkVersion) == 'v2.0')">
+      <ItemGroup>
+        <Reference Include="Microsoft.DiaSymReader">
+          <HintPath>..\..\..\packages\Microsoft.DiaSymReader\lib\netstandard1.1\Microsoft.DiaSymReader.dll</HintPath>
+          <Private>True</Private>
+          <Paket>True</Paket>
+        </Reference>
+      </ItemGroup>
+    </When>
+  </Choose>
+  <Choose>
+    <When Condition="$(TargetFrameworkIdentifier) == '.NETStandard' And ($(TargetFrameworkVersion) == 'v1.6' Or $(TargetFrameworkVersion) == 'v2.0')">
+      <ItemGroup>
+        <Reference Include="Microsoft.DiaSymReader.PortablePdb">
+          <HintPath>..\..\..\packages\Microsoft.DiaSymReader.PortablePdb\lib\netstandard1.1\Microsoft.DiaSymReader.PortablePdb.dll</HintPath>
+          <Private>True</Private>
+          <Paket>True</Paket>
+        </Reference>
+      </ItemGroup>
+    </When>
+  </Choose>
+  <Choose>
+    <When Condition="$(TargetFrameworkIdentifier) == '.NETFramework' And ($(TargetFrameworkVersion) == 'v4.0' Or $(TargetFrameworkVersion) == 'v4.5' Or $(TargetFrameworkVersion) == 'v4.5.1' Or $(TargetFrameworkVersion) == 'v4.5.2' Or $(TargetFrameworkVersion) == 'v4.5.3' Or $(TargetFrameworkVersion) == 'v4.6' Or $(TargetFrameworkVersion) == 'v4.6.1' Or $(TargetFrameworkVersion) == 'v4.6.2' Or $(TargetFrameworkVersion) == 'v4.6.3' Or $(TargetFrameworkVersion) == 'v4.7')">
+      <ItemGroup>
+        <Reference Include="Microsoft.Web.XmlTransform">
+          <HintPath>..\..\..\packages\Microsoft.Web.Xdt\lib\net40\Microsoft.Web.XmlTransform.dll</HintPath>
+          <Private>True</Private>
+          <Paket>True</Paket>
+        </Reference>
+      </ItemGroup>
+    </When>
+  </Choose>
+  <Choose>
+    <When Condition="$(TargetFrameworkIdentifier) == '.NETFramework' And ($(TargetFrameworkVersion) == 'v4.6' Or $(TargetFrameworkVersion) == 'v4.6.1' Or $(TargetFrameworkVersion) == 'v4.6.2' Or $(TargetFrameworkVersion) == 'v4.6.3' Or $(TargetFrameworkVersion) == 'v4.7')">
+      <ItemGroup>
+        <Reference Include="Microsoft.Win32.Primitives">
+          <HintPath>..\..\..\packages\Microsoft.Win32.Primitives\lib\net46\Microsoft.Win32.Primitives.dll</HintPath>
+          <Private>True</Private>
+          <Paket>True</Paket>
+        </Reference>
+      </ItemGroup>
+    </When>
+    <When Condition="$(TargetFrameworkIdentifier) == '.NETStandard' And ($(TargetFrameworkVersion) == 'v1.3' Or $(TargetFrameworkVersion) == 'v1.4' Or $(TargetFrameworkVersion) == 'v1.5' Or $(TargetFrameworkVersion) == 'v1.6' Or $(TargetFrameworkVersion) == 'v2.0')">
+      <ItemGroup>
+        <Reference Include="Microsoft.Win32.Primitives">
+          <HintPath>..\..\..\packages\Microsoft.Win32.Primitives\ref\netstandard1.3\Microsoft.Win32.Primitives.dll</HintPath>
+          <Private>False</Private>
+          <Paket>True</Paket>
+        </Reference>
+      </ItemGroup>
+    </When>
+  </Choose>
+  <Choose>
+    <When Condition="$(TargetFrameworkIdentifier) == '.NETStandard' And ($(TargetFrameworkVersion) == 'v1.6' Or $(TargetFrameworkVersion) == 'v2.0')">
+      <ItemGroup>
+        <Reference Include="Microsoft.Win32.Registry">
+          <HintPath>..\..\..\packages\Microsoft.Win32.Registry\ref\netstandard1.3\Microsoft.Win32.Registry.dll</HintPath>
+          <Private>False</Private>
+          <Paket>True</Paket>
+        </Reference>
+      </ItemGroup>
+    </When>
+  </Choose>
+  <Choose>
+    <When Condition="$(TargetFrameworkIdentifier) == '.NETFramework' And $(TargetFrameworkVersion) == 'v3.5'">
+      <ItemGroup>
+        <Reference Include="Mono.Cecil">
+          <HintPath>..\..\..\packages\Mono.Cecil\lib\net35\Mono.Cecil.dll</HintPath>
+          <Private>True</Private>
+          <Paket>True</Paket>
+        </Reference>
+        <Reference Include="Mono.Cecil.Mdb">
+          <HintPath>..\..\..\packages\Mono.Cecil\lib\net35\Mono.Cecil.Mdb.dll</HintPath>
+          <Private>True</Private>
+          <Paket>True</Paket>
+        </Reference>
+        <Reference Include="Mono.Cecil.Pdb">
+          <HintPath>..\..\..\packages\Mono.Cecil\lib\net35\Mono.Cecil.Pdb.dll</HintPath>
+          <Private>True</Private>
+          <Paket>True</Paket>
+        </Reference>
+        <Reference Include="Mono.Cecil.Rocks">
+          <HintPath>..\..\..\packages\Mono.Cecil\lib\net35\Mono.Cecil.Rocks.dll</HintPath>
+          <Private>True</Private>
+          <Paket>True</Paket>
+        </Reference>
+      </ItemGroup>
+    </When>
+    <When Condition="$(TargetFrameworkIdentifier) == '.NETFramework' And ($(TargetFrameworkVersion) == 'v4.0' Or $(TargetFrameworkVersion) == 'v4.5' Or $(TargetFrameworkVersion) == 'v4.5.1' Or $(TargetFrameworkVersion) == 'v4.5.2' Or $(TargetFrameworkVersion) == 'v4.5.3' Or $(TargetFrameworkVersion) == 'v4.6' Or $(TargetFrameworkVersion) == 'v4.6.1' Or $(TargetFrameworkVersion) == 'v4.6.2' Or $(TargetFrameworkVersion) == 'v4.6.3' Or $(TargetFrameworkVersion) == 'v4.7')">
+      <ItemGroup>
+        <Reference Include="Mono.Cecil">
+          <HintPath>..\..\..\packages\Mono.Cecil\lib\net40\Mono.Cecil.dll</HintPath>
+          <Private>True</Private>
+          <Paket>True</Paket>
+        </Reference>
+        <Reference Include="Mono.Cecil.Mdb">
+          <HintPath>..\..\..\packages\Mono.Cecil\lib\net40\Mono.Cecil.Mdb.dll</HintPath>
+          <Private>True</Private>
+          <Paket>True</Paket>
+        </Reference>
+        <Reference Include="Mono.Cecil.Pdb">
+          <HintPath>..\..\..\packages\Mono.Cecil\lib\net40\Mono.Cecil.Pdb.dll</HintPath>
+          <Private>True</Private>
+          <Paket>True</Paket>
+        </Reference>
+        <Reference Include="Mono.Cecil.Rocks">
+          <HintPath>..\..\..\packages\Mono.Cecil\lib\net40\Mono.Cecil.Rocks.dll</HintPath>
+          <Private>True</Private>
+          <Paket>True</Paket>
+        </Reference>
+      </ItemGroup>
+    </When>
+    <When Condition="($(TargetFrameworkIdentifier) == '.NETStandard' And ($(TargetFrameworkVersion) == 'v1.3' Or $(TargetFrameworkVersion) == 'v1.4' Or $(TargetFrameworkVersion) == 'v1.5' Or $(TargetFrameworkVersion) == 'v1.6' Or $(TargetFrameworkVersion) == 'v2.0')) Or ($(TargetFrameworkIdentifier) == '.NETCoreApp' And ($(TargetFrameworkVersion) == 'v1.0' Or $(TargetFrameworkVersion) == 'v1.1' Or $(TargetFrameworkVersion) == 'v2.0'))">
+      <ItemGroup>
+        <Reference Include="Mono.Cecil">
+          <HintPath>..\..\..\packages\Mono.Cecil\lib\netstandard1.3\Mono.Cecil.dll</HintPath>
+          <Private>True</Private>
+          <Paket>True</Paket>
+        </Reference>
+        <Reference Include="Mono.Cecil.Mdb">
+          <HintPath>..\..\..\packages\Mono.Cecil\lib\netstandard1.3\Mono.Cecil.Mdb.dll</HintPath>
+          <Private>True</Private>
+          <Paket>True</Paket>
+        </Reference>
+        <Reference Include="Mono.Cecil.Pdb">
+          <HintPath>..\..\..\packages\Mono.Cecil\lib\netstandard1.3\Mono.Cecil.Pdb.dll</HintPath>
+          <Private>True</Private>
+          <Paket>True</Paket>
+        </Reference>
+        <Reference Include="Mono.Cecil.Rocks">
+          <HintPath>..\..\..\packages\Mono.Cecil\lib\netstandard1.3\Mono.Cecil.Rocks.dll</HintPath>
+          <Private>True</Private>
+          <Paket>True</Paket>
+        </Reference>
+      </ItemGroup>
+    </When>
+  </Choose>
+  <Choose>
+    <When Condition="$(TargetFrameworkIdentifier) == '.NETFramework' And ($(TargetFrameworkVersion) == 'v4.0' Or $(TargetFrameworkVersion) == 'v4.5' Or $(TargetFrameworkVersion) == 'v4.5.1' Or $(TargetFrameworkVersion) == 'v4.5.2' Or $(TargetFrameworkVersion) == 'v4.5.3' Or $(TargetFrameworkVersion) == 'v4.6' Or $(TargetFrameworkVersion) == 'v4.6.1' Or $(TargetFrameworkVersion) == 'v4.6.2' Or $(TargetFrameworkVersion) == 'v4.6.3' Or $(TargetFrameworkVersion) == 'v4.7')">
+      <ItemGroup>
+        <Reference Include="Microsoft.Web.XmlTransform">
+          <HintPath>..\..\..\packages\Mono.Web.Xdt\lib\Net40\Microsoft.Web.XmlTransform.dll</HintPath>
+          <Private>True</Private>
+          <Paket>True</Paket>
+        </Reference>
+      </ItemGroup>
+    </When>
+  </Choose>
+  <Choose>
+    <When Condition="$(TargetFrameworkIdentifier) == '.NETFramework' And ($(TargetFrameworkVersion) == 'v2.0' Or $(TargetFrameworkVersion) == 'v3.0')">
+      <ItemGroup>
+        <Reference Include="Newtonsoft.Json">
+          <HintPath>..\..\..\packages\Newtonsoft.Json\lib\net20\Newtonsoft.Json.dll</HintPath>
+          <Private>True</Private>
+          <Paket>True</Paket>
+        </Reference>
+      </ItemGroup>
+    </When>
+    <When Condition="$(TargetFrameworkIdentifier) == '.NETFramework' And $(TargetFrameworkVersion) == 'v3.5'">
+      <ItemGroup>
+        <Reference Include="Newtonsoft.Json">
+          <HintPath>..\..\..\packages\Newtonsoft.Json\lib\net35\Newtonsoft.Json.dll</HintPath>
+          <Private>True</Private>
+          <Paket>True</Paket>
+        </Reference>
+      </ItemGroup>
+    </When>
+    <When Condition="$(TargetFrameworkIdentifier) == '.NETFramework' And $(TargetFrameworkVersion) == 'v4.0'">
+      <ItemGroup>
+        <Reference Include="Newtonsoft.Json">
+          <HintPath>..\..\..\packages\Newtonsoft.Json\lib\net40\Newtonsoft.Json.dll</HintPath>
+          <Private>True</Private>
+          <Paket>True</Paket>
+        </Reference>
+      </ItemGroup>
+    </When>
+    <When Condition="$(TargetFrameworkIdentifier) == '.NETFramework' And ($(TargetFrameworkVersion) == 'v4.5' Or $(TargetFrameworkVersion) == 'v4.5.1' Or $(TargetFrameworkVersion) == 'v4.5.2' Or $(TargetFrameworkVersion) == 'v4.5.3' Or $(TargetFrameworkVersion) == 'v4.6' Or $(TargetFrameworkVersion) == 'v4.6.1' Or $(TargetFrameworkVersion) == 'v4.6.2' Or $(TargetFrameworkVersion) == 'v4.6.3' Or $(TargetFrameworkVersion) == 'v4.7')">
+      <ItemGroup>
+        <Reference Include="Newtonsoft.Json">
+          <HintPath>..\..\..\packages\Newtonsoft.Json\lib\net45\Newtonsoft.Json.dll</HintPath>
+          <Private>True</Private>
+          <Paket>True</Paket>
+        </Reference>
+      </ItemGroup>
+    </When>
+    <When Condition="($(TargetFrameworkIdentifier) == 'WindowsPhoneApp') Or ($(TargetFrameworkIdentifier) == '.NETStandard' And ($(TargetFrameworkVersion) == 'v1.0' Or $(TargetFrameworkVersion) == 'v1.1' Or $(TargetFrameworkVersion) == 'v1.2')) Or ($(TargetFrameworkIdentifier) == 'WindowsPhone' And ($(TargetFrameworkVersion) == 'v8.0' Or $(TargetFrameworkVersion) == 'v8.1')) Or ($(TargetFrameworkProfile) == 'Profile49') Or ($(TargetFrameworkProfile) == 'Profile84')">
+      <ItemGroup>
+        <Reference Include="Newtonsoft.Json">
+          <HintPath>..\..\..\packages\Newtonsoft.Json\lib\netstandard1.0\Newtonsoft.Json.dll</HintPath>
+          <Private>True</Private>
+          <Paket>True</Paket>
+        </Reference>
+      </ItemGroup>
+    </When>
+    <When Condition="($(TargetFrameworkIdentifier) == '.NETStandard' And ($(TargetFrameworkVersion) == 'v1.3' Or $(TargetFrameworkVersion) == 'v1.4' Or $(TargetFrameworkVersion) == 'v1.5' Or $(TargetFrameworkVersion) == 'v1.6' Or $(TargetFrameworkVersion) == 'v2.0')) Or ($(TargetFrameworkIdentifier) == '.NETCoreApp' And ($(TargetFrameworkVersion) == 'v1.0' Or $(TargetFrameworkVersion) == 'v1.1' Or $(TargetFrameworkVersion) == 'v2.0'))">
+      <ItemGroup>
+        <Reference Include="Newtonsoft.Json">
+          <HintPath>..\..\..\packages\Newtonsoft.Json\lib\netstandard1.3\Newtonsoft.Json.dll</HintPath>
+          <Private>True</Private>
+          <Paket>True</Paket>
+        </Reference>
+      </ItemGroup>
+    </When>
+    <When Condition="($(TargetFrameworkIdentifier) == 'Silverlight' And $(TargetFrameworkVersion) == 'v5.0') Or ($(TargetFrameworkProfile) == 'Profile5') Or ($(TargetFrameworkProfile) == 'Profile6') Or ($(TargetFrameworkProfile) == 'Profile14') Or ($(TargetFrameworkProfile) == 'Profile19') Or ($(TargetFrameworkProfile) == 'Profile24') Or ($(TargetFrameworkProfile) == 'Profile37') Or ($(TargetFrameworkProfile) == 'Profile42') Or ($(TargetFrameworkProfile) == 'Profile47') Or ($(TargetFrameworkProfile) == 'Profile92') Or ($(TargetFrameworkProfile) == 'Profile102') Or ($(TargetFrameworkProfile) == 'Profile136') Or ($(TargetFrameworkProfile) == 'Profile147') Or ($(TargetFrameworkProfile) == 'Profile158') Or ($(TargetFrameworkProfile) == 'Profile225') Or ($(TargetFrameworkProfile) == 'Profile240') Or ($(TargetFrameworkProfile) == 'Profile255') Or ($(TargetFrameworkProfile) == 'Profile328') Or ($(TargetFrameworkProfile) == 'Profile336') Or ($(TargetFrameworkProfile) == 'Profile344')">
+      <ItemGroup>
+        <Reference Include="Newtonsoft.Json">
+          <HintPath>..\..\..\packages\Newtonsoft.Json\lib\portable-net40+sl5+win8+wpa81+wp8\Newtonsoft.Json.dll</HintPath>
+          <Private>True</Private>
+          <Paket>True</Paket>
+        </Reference>
+      </ItemGroup>
+    </When>
+    <When Condition="($(TargetFrameworkIdentifier) == '.NETCore') Or ($(TargetFrameworkIdentifier) == 'MonoAndroid') Or ($(TargetFrameworkIdentifier) == 'MonoTouch') Or ($(TargetFrameworkIdentifier) == 'Xamarin.iOS') Or ($(TargetFrameworkIdentifier) == 'Xamarin.Mac') Or ($(TargetFrameworkProfile) == 'Profile7') Or ($(TargetFrameworkProfile) == 'Profile31') Or ($(TargetFrameworkProfile) == 'Profile32') Or ($(TargetFrameworkProfile) == 'Profile44') Or ($(TargetFrameworkProfile) == 'Profile78') Or ($(TargetFrameworkProfile) == 'Profile111') Or ($(TargetFrameworkProfile) == 'Profile151') Or ($(TargetFrameworkProfile) == 'Profile157') Or ($(TargetFrameworkProfile) == 'Profile259')">
+      <ItemGroup>
+        <Reference Include="Newtonsoft.Json">
+          <HintPath>..\..\..\packages\Newtonsoft.Json\lib\portable-net45+win8+wpa81+wp8\Newtonsoft.Json.dll</HintPath>
+          <Private>True</Private>
+          <Paket>True</Paket>
+        </Reference>
+      </ItemGroup>
+    </When>
+  </Choose>
+  <Choose>
+    <When Condition="$(TargetFrameworkIdentifier) == '.NETFramework' And ($(TargetFrameworkVersion) == 'v4.0' Or $(TargetFrameworkVersion) == 'v4.5' Or $(TargetFrameworkVersion) == 'v4.5.1' Or $(TargetFrameworkVersion) == 'v4.5.2' Or $(TargetFrameworkVersion) == 'v4.5.3' Or $(TargetFrameworkVersion) == 'v4.6' Or $(TargetFrameworkVersion) == 'v4.6.1' Or $(TargetFrameworkVersion) == 'v4.6.2' Or $(TargetFrameworkVersion) == 'v4.6.3' Or $(TargetFrameworkVersion) == 'v4.7')">
+      <ItemGroup>
+        <Reference Include="NuGet.Core">
+          <HintPath>..\..\..\packages\NuGet.Core\lib\net40-Client\NuGet.Core.dll</HintPath>
+          <Private>True</Private>
+          <Paket>True</Paket>
+        </Reference>
+      </ItemGroup>
+    </When>
+  </Choose>
+  <Choose>
+    <When Condition="$(TargetFrameworkIdentifier) == '.NETFramework' And ($(TargetFrameworkVersion) == 'v4.5' Or $(TargetFrameworkVersion) == 'v4.5.1' Or $(TargetFrameworkVersion) == 'v4.5.2' Or $(TargetFrameworkVersion) == 'v4.5.3' Or $(TargetFrameworkVersion) == 'v4.6' Or $(TargetFrameworkVersion) == 'v4.6.1' Or $(TargetFrameworkVersion) == 'v4.6.2' Or $(TargetFrameworkVersion) == 'v4.6.3' Or $(TargetFrameworkVersion) == 'v4.7')">
+      <ItemGroup>
+        <Reference Include="Paket.Core">
+          <HintPath>..\..\..\packages\Paket.Core\lib\net45\Paket.Core.dll</HintPath>
+          <Private>True</Private>
+          <Paket>True</Paket>
+        </Reference>
+      </ItemGroup>
+    </When>
+    <When Condition="($(TargetFrameworkIdentifier) == '.NETStandard' And ($(TargetFrameworkVersion) == 'v1.6' Or $(TargetFrameworkVersion) == 'v2.0')) Or ($(TargetFrameworkIdentifier) == '.NETCoreApp' And ($(TargetFrameworkVersion) == 'v1.0' Or $(TargetFrameworkVersion) == 'v1.1' Or $(TargetFrameworkVersion) == 'v2.0'))">
+      <ItemGroup>
+        <Reference Include="Paket.Core">
+          <HintPath>..\..\..\packages\Paket.Core\lib\netstandard1.6\Paket.Core.dll</HintPath>
+          <Private>True</Private>
+          <Paket>True</Paket>
+        </Reference>
+      </ItemGroup>
+    </When>
+  </Choose>
+  <Choose>
+    <When Condition="$(TargetFrameworkIdentifier) == '.NETFramework' And ($(TargetFrameworkVersion) == 'v4.6' Or $(TargetFrameworkVersion) == 'v4.6.1' Or $(TargetFrameworkVersion) == 'v4.6.2')">
+      <ItemGroup>
+        <Reference Include="System.AppContext">
+          <HintPath>..\..\..\packages\System.AppContext\lib\net46\System.AppContext.dll</HintPath>
+          <Private>True</Private>
+          <Paket>True</Paket>
+        </Reference>
+      </ItemGroup>
+    </When>
+    <When Condition="$(TargetFrameworkIdentifier) == '.NETFramework' And ($(TargetFrameworkVersion) == 'v4.6.3' Or $(TargetFrameworkVersion) == 'v4.7')">
+      <ItemGroup>
+        <Reference Include="System.AppContext">
+          <HintPath>..\..\..\packages\System.AppContext\lib\net463\System.AppContext.dll</HintPath>
+          <Private>True</Private>
+          <Paket>True</Paket>
+        </Reference>
+      </ItemGroup>
+    </When>
+    <When Condition="$(TargetFrameworkIdentifier) == '.NETStandard' And ($(TargetFrameworkVersion) == 'v1.3' Or $(TargetFrameworkVersion) == 'v1.4' Or $(TargetFrameworkVersion) == 'v1.5')">
+      <ItemGroup>
+        <Reference Include="System.AppContext">
+          <HintPath>..\..\..\packages\System.AppContext\ref\netstandard1.3\System.AppContext.dll</HintPath>
+          <Private>False</Private>
+          <Paket>True</Paket>
+        </Reference>
+      </ItemGroup>
+    </When>
+    <When Condition="$(TargetFrameworkIdentifier) == '.NETStandard' And ($(TargetFrameworkVersion) == 'v1.6' Or $(TargetFrameworkVersion) == 'v2.0')">
+      <ItemGroup>
+        <Reference Include="System.AppContext">
+          <HintPath>..\..\..\packages\System.AppContext\lib\netstandard1.6\System.AppContext.dll</HintPath>
+          <Private>True</Private>
+          <Paket>True</Paket>
+        </Reference>
+      </ItemGroup>
+    </When>
+  </Choose>
+  <Choose>
+    <When Condition="($(TargetFrameworkIdentifier) == '.NETStandard' And ($(TargetFrameworkVersion) == 'v1.3' Or $(TargetFrameworkVersion) == 'v1.4' Or $(TargetFrameworkVersion) == 'v1.5' Or $(TargetFrameworkVersion) == 'v1.6' Or $(TargetFrameworkVersion) == 'v2.0')) Or ($(TargetFrameworkIdentifier) == '.NETFramework' And ($(TargetFrameworkVersion) == 'v4.5' Or $(TargetFrameworkVersion) == 'v4.5.1' Or $(TargetFrameworkVersion) == 'v4.5.2' Or $(TargetFrameworkVersion) == 'v4.5.3' Or $(TargetFrameworkVersion) == 'v4.6' Or $(TargetFrameworkVersion) == 'v4.6.1' Or $(TargetFrameworkVersion) == 'v4.6.2' Or $(TargetFrameworkVersion) == 'v4.6.3' Or $(TargetFrameworkVersion) == 'v4.7'))">
+      <ItemGroup>
+        <Reference Include="System.Buffers">
+          <HintPath>..\..\..\packages\System.Buffers\lib\netstandard1.1\System.Buffers.dll</HintPath>
+          <Private>True</Private>
+          <Paket>True</Paket>
+        </Reference>
+      </ItemGroup>
+    </When>
+  </Choose>
+  <Choose>
+    <When Condition="$(TargetFrameworkIdentifier) == '.NETStandard' And ($(TargetFrameworkVersion) == 'v1.0' Or $(TargetFrameworkVersion) == 'v1.1' Or $(TargetFrameworkVersion) == 'v1.2')">
+      <ItemGroup>
+        <Reference Include="System.Collections">
+          <HintPath>..\..\..\packages\System.Collections\ref\netstandard1.0\System.Collections.dll</HintPath>
+          <Private>False</Private>
+          <Paket>True</Paket>
+        </Reference>
+      </ItemGroup>
+    </When>
+    <When Condition="$(TargetFrameworkIdentifier) == '.NETStandard' And ($(TargetFrameworkVersion) == 'v1.3' Or $(TargetFrameworkVersion) == 'v1.4' Or $(TargetFrameworkVersion) == 'v1.5' Or $(TargetFrameworkVersion) == 'v1.6' Or $(TargetFrameworkVersion) == 'v2.0')">
+      <ItemGroup>
+        <Reference Include="System.Collections">
+          <HintPath>..\..\..\packages\System.Collections\ref\netstandard1.3\System.Collections.dll</HintPath>
+          <Private>False</Private>
+          <Paket>True</Paket>
+        </Reference>
+      </ItemGroup>
+    </When>
+  </Choose>
+  <Choose>
+    <When Condition="$(TargetFrameworkIdentifier) == '.NETStandard' And ($(TargetFrameworkVersion) == 'v1.3' Or $(TargetFrameworkVersion) == 'v1.4' Or $(TargetFrameworkVersion) == 'v1.5' Or $(TargetFrameworkVersion) == 'v1.6' Or $(TargetFrameworkVersion) == 'v2.0')">
+      <ItemGroup>
+        <Reference Include="System.Collections.Concurrent">
+          <HintPath>..\..\..\packages\System.Collections.Concurrent\lib\netstandard1.3\System.Collections.Concurrent.dll</HintPath>
+          <Private>True</Private>
+          <Paket>True</Paket>
+        </Reference>
+      </ItemGroup>
+    </When>
+  </Choose>
+  <Choose>
+    <When Condition="($(TargetFrameworkIdentifier) == '.NETStandard' And ($(TargetFrameworkVersion) == 'v1.0' Or $(TargetFrameworkVersion) == 'v1.1' Or $(TargetFrameworkVersion) == 'v1.2' Or $(TargetFrameworkVersion) == 'v1.3' Or $(TargetFrameworkVersion) == 'v1.4' Or $(TargetFrameworkVersion) == 'v1.5' Or $(TargetFrameworkVersion) == 'v1.6' Or $(TargetFrameworkVersion) == 'v2.0')) Or ($(TargetFrameworkIdentifier) == '.NETFramework' And ($(TargetFrameworkVersion) == 'v4.5' Or $(TargetFrameworkVersion) == 'v4.5.1' Or $(TargetFrameworkVersion) == 'v4.5.2' Or $(TargetFrameworkVersion) == 'v4.5.3' Or $(TargetFrameworkVersion) == 'v4.6' Or $(TargetFrameworkVersion) == 'v4.6.1' Or $(TargetFrameworkVersion) == 'v4.6.2' Or $(TargetFrameworkVersion) == 'v4.6.3' Or $(TargetFrameworkVersion) == 'v4.7'))">
+      <ItemGroup>
+        <Reference Include="System.Collections.Immutable">
+          <HintPath>..\..\..\packages\System.Collections.Immutable\lib\netstandard1.0\System.Collections.Immutable.dll</HintPath>
+          <Private>True</Private>
+          <Paket>True</Paket>
+        </Reference>
+      </ItemGroup>
+    </When>
+  </Choose>
+  <Choose>
+    <When Condition="$(TargetFrameworkIdentifier) == '.NETStandard' And ($(TargetFrameworkVersion) == 'v1.5' Or $(TargetFrameworkVersion) == 'v1.6' Or $(TargetFrameworkVersion) == 'v2.0')">
+      <ItemGroup>
+        <Reference Include="System.Collections.NonGeneric">
+          <HintPath>..\..\..\packages\System.Collections.NonGeneric\lib\netstandard1.3\System.Collections.NonGeneric.dll</HintPath>
+          <Private>True</Private>
+          <Paket>True</Paket>
+        </Reference>
+      </ItemGroup>
+    </When>
+  </Choose>
+  <Choose>
+    <When Condition="$(TargetFrameworkIdentifier) == '.NETStandard' And ($(TargetFrameworkVersion) == 'v1.5' Or $(TargetFrameworkVersion) == 'v1.6' Or $(TargetFrameworkVersion) == 'v2.0')">
+      <ItemGroup>
+        <Reference Include="System.Collections.Specialized">
+          <HintPath>..\..\..\packages\System.Collections.Specialized\lib\netstandard1.3\System.Collections.Specialized.dll</HintPath>
+          <Private>True</Private>
+          <Paket>True</Paket>
+        </Reference>
+      </ItemGroup>
+    </When>
+  </Choose>
+  <Choose>
+    <When Condition="($(TargetFrameworkIdentifier) == '.NETStandard' And ($(TargetFrameworkVersion) == 'v1.0' Or $(TargetFrameworkVersion) == 'v1.5' Or $(TargetFrameworkVersion) == 'v1.6' Or $(TargetFrameworkVersion) == 'v2.0')) Or ($(TargetFrameworkIdentifier) == 'WindowsPhone' And $(TargetFrameworkVersion) == 'v8.1')">
+      <ItemGroup>
+        <Reference Include="System.ComponentModel">
+          <HintPath>..\..\..\packages\System.ComponentModel\ref\netstandard1.0\System.ComponentModel.dll</HintPath>
+          <Private>False</Private>
+          <Paket>True</Paket>
+        </Reference>
+      </ItemGroup>
+    </When>
+    <When Condition="$(TargetFrameworkIdentifier) == '.NETStandard' And ($(TargetFrameworkVersion) == 'v1.5' Or $(TargetFrameworkVersion) == 'v1.6' Or $(TargetFrameworkVersion) == 'v2.0')">
+      <ItemGroup>
+        <Reference Include="System.ComponentModel">
+          <HintPath>..\..\..\packages\System.ComponentModel\lib\netstandard1.3\System.ComponentModel.dll</HintPath>
+          <Private>True</Private>
+          <Paket>True</Paket>
+        </Reference>
+      </ItemGroup>
+    </When>
+  </Choose>
+  <Choose>
+    <When Condition="($(TargetFrameworkIdentifier) == '.NETStandard' And ($(TargetFrameworkVersion) == 'v1.0' Or $(TargetFrameworkVersion) == 'v1.5' Or $(TargetFrameworkVersion) == 'v1.6' Or $(TargetFrameworkVersion) == 'v2.0')) Or ($(TargetFrameworkIdentifier) == 'WindowsPhone' And ($(TargetFrameworkVersion) == 'v8.0' Or $(TargetFrameworkVersion) == 'v8.1'))">
+      <ItemGroup>
+        <Reference Include="System.ComponentModel.Primitives">
+          <HintPath>..\..\..\packages\System.ComponentModel.Primitives\lib\netstandard1.0\System.ComponentModel.Primitives.dll</HintPath>
+          <Private>True</Private>
+          <Paket>True</Paket>
+        </Reference>
+      </ItemGroup>
+    </When>
+  </Choose>
+  <Choose>
+    <When Condition="($(TargetFrameworkIdentifier) == '.NETStandard' And ($(TargetFrameworkVersion) == 'v1.0' Or $(TargetFrameworkVersion) == 'v1.3' Or $(TargetFrameworkVersion) == 'v1.4')) Or ($(TargetFrameworkIdentifier) == 'WindowsPhone' And ($(TargetFrameworkVersion) == 'v8.0' Or $(TargetFrameworkVersion) == 'v8.1'))">
+      <ItemGroup>
+        <Reference Include="System.ComponentModel.TypeConverter">
+          <HintPath>..\..\..\packages\System.ComponentModel.TypeConverter\lib\netstandard1.0\System.ComponentModel.TypeConverter.dll</HintPath>
+          <Private>True</Private>
+          <Paket>True</Paket>
+        </Reference>
+      </ItemGroup>
+    </When>
+    <When Condition="$(TargetFrameworkIdentifier) == '.NETStandard' And ($(TargetFrameworkVersion) == 'v1.5' Or $(TargetFrameworkVersion) == 'v1.6' Or $(TargetFrameworkVersion) == 'v2.0')">
+      <ItemGroup>
+        <Reference Include="System.ComponentModel.TypeConverter">
+          <HintPath>..\..\..\packages\System.ComponentModel.TypeConverter\lib\netstandard1.5\System.ComponentModel.TypeConverter.dll</HintPath>
+          <Private>True</Private>
+          <Paket>True</Paket>
+        </Reference>
+      </ItemGroup>
+    </When>
+  </Choose>
+  <Choose>
+    <When Condition="$(TargetFrameworkIdentifier) == '.NETFramework' And ($(TargetFrameworkVersion) == 'v4.6' Or $(TargetFrameworkVersion) == 'v4.6.1' Or $(TargetFrameworkVersion) == 'v4.6.2' Or $(TargetFrameworkVersion) == 'v4.6.3' Or $(TargetFrameworkVersion) == 'v4.7')">
+      <ItemGroup>
+        <Reference Include="System.Console">
+          <HintPath>..\..\..\packages\System.Console\lib\net46\System.Console.dll</HintPath>
+          <Private>True</Private>
+          <Paket>True</Paket>
+        </Reference>
+      </ItemGroup>
+    </When>
+    <When Condition="$(TargetFrameworkIdentifier) == '.NETStandard' And ($(TargetFrameworkVersion) == 'v1.3' Or $(TargetFrameworkVersion) == 'v1.4' Or $(TargetFrameworkVersion) == 'v1.5' Or $(TargetFrameworkVersion) == 'v1.6' Or $(TargetFrameworkVersion) == 'v2.0')">
+      <ItemGroup>
+        <Reference Include="System.Console">
+          <HintPath>..\..\..\packages\System.Console\ref\netstandard1.3\System.Console.dll</HintPath>
+          <Private>False</Private>
+          <Paket>True</Paket>
+        </Reference>
+      </ItemGroup>
+    </When>
+  </Choose>
+  <Choose>
+    <When Condition="$(TargetFrameworkIdentifier) == '.NETStandard' And ($(TargetFrameworkVersion) == 'v1.0' Or $(TargetFrameworkVersion) == 'v1.1' Or $(TargetFrameworkVersion) == 'v1.2')">
+      <ItemGroup>
+        <Reference Include="System.Diagnostics.Debug">
+          <HintPath>..\..\..\packages\System.Diagnostics.Debug\ref\netstandard1.0\System.Diagnostics.Debug.dll</HintPath>
+          <Private>False</Private>
+          <Paket>True</Paket>
+        </Reference>
+      </ItemGroup>
+    </When>
+    <When Condition="$(TargetFrameworkIdentifier) == '.NETStandard' And ($(TargetFrameworkVersion) == 'v1.3' Or $(TargetFrameworkVersion) == 'v1.4' Or $(TargetFrameworkVersion) == 'v1.5' Or $(TargetFrameworkVersion) == 'v1.6' Or $(TargetFrameworkVersion) == 'v2.0')">
+      <ItemGroup>
+        <Reference Include="System.Diagnostics.Debug">
+          <HintPath>..\..\..\packages\System.Diagnostics.Debug\ref\netstandard1.3\System.Diagnostics.Debug.dll</HintPath>
+          <Private>False</Private>
+          <Paket>True</Paket>
+        </Reference>
+      </ItemGroup>
+    </When>
+  </Choose>
+  <Choose>
+    <When Condition="$(TargetFrameworkIdentifier) == '.NETFramework' And ($(TargetFrameworkVersion) == 'v4.6' Or $(TargetFrameworkVersion) == 'v4.6.1' Or $(TargetFrameworkVersion) == 'v4.6.2' Or $(TargetFrameworkVersion) == 'v4.6.3' Or $(TargetFrameworkVersion) == 'v4.7')">
+      <ItemGroup>
+        <Reference Include="System.Diagnostics.DiagnosticSource">
+          <HintPath>..\..\..\packages\System.Diagnostics.DiagnosticSource\lib\net46\System.Diagnostics.DiagnosticSource.dll</HintPath>
+          <Private>True</Private>
+          <Paket>True</Paket>
+        </Reference>
+      </ItemGroup>
+    </When>
+    <When Condition="$(TargetFrameworkIdentifier) == '.NETFramework' And ($(TargetFrameworkVersion) == 'v4.5.2' Or $(TargetFrameworkVersion) == 'v4.5.3')">
+      <ItemGroup>
+        <Reference Include="System.Diagnostics.DiagnosticSource">
+          <HintPath>..\..\..\packages\System.Diagnostics.DiagnosticSource\lib\netstandard1.1\System.Diagnostics.DiagnosticSource.dll</HintPath>
+          <Private>True</Private>
+          <Paket>True</Paket>
+        </Reference>
+      </ItemGroup>
+    </When>
+    <When Condition="$(TargetFrameworkIdentifier) == '.NETStandard' And ($(TargetFrameworkVersion) == 'v1.3' Or $(TargetFrameworkVersion) == 'v1.6' Or $(TargetFrameworkVersion) == 'v2.0')">
+      <ItemGroup>
+        <Reference Include="System.Diagnostics.DiagnosticSource">
+          <HintPath>..\..\..\packages\System.Diagnostics.DiagnosticSource\lib\netstandard1.3\System.Diagnostics.DiagnosticSource.dll</HintPath>
+          <Private>True</Private>
+          <Paket>True</Paket>
+        </Reference>
+      </ItemGroup>
+    </When>
+  </Choose>
+  <Choose>
+    <When Condition="$(TargetFrameworkIdentifier) == '.NETStandard' And ($(TargetFrameworkVersion) == 'v1.6' Or $(TargetFrameworkVersion) == 'v2.0')">
+      <ItemGroup>
+        <Reference Include="System.Diagnostics.FileVersionInfo">
+          <HintPath>..\..\..\packages\System.Diagnostics.FileVersionInfo\ref\netstandard1.3\System.Diagnostics.FileVersionInfo.dll</HintPath>
+          <Private>False</Private>
+          <Paket>True</Paket>
+        </Reference>
+      </ItemGroup>
+    </When>
+  </Choose>
+  <Choose>
+    <When Condition="$(TargetFrameworkIdentifier) == '.NETStandard' And ($(TargetFrameworkVersion) == 'v1.6' Or $(TargetFrameworkVersion) == 'v2.0')">
+      <ItemGroup>
+        <Reference Include="System.Diagnostics.Process">
+          <HintPath>..\..\..\packages\System.Diagnostics.Process\ref\netstandard1.4\System.Diagnostics.Process.dll</HintPath>
+          <Private>False</Private>
+          <Paket>True</Paket>
+        </Reference>
+      </ItemGroup>
+    </When>
+  </Choose>
+  <Choose>
+    <When Condition="$(TargetFrameworkIdentifier) == '.NETStandard' And ($(TargetFrameworkVersion) == 'v1.3' Or $(TargetFrameworkVersion) == 'v1.4' Or $(TargetFrameworkVersion) == 'v1.5' Or $(TargetFrameworkVersion) == 'v1.6' Or $(TargetFrameworkVersion) == 'v2.0')">
+      <ItemGroup>
+        <Reference Include="System.Diagnostics.TraceSource">
+          <HintPath>..\..\..\packages\System.Diagnostics.TraceSource\ref\netstandard1.3\System.Diagnostics.TraceSource.dll</HintPath>
+          <Private>False</Private>
+          <Paket>True</Paket>
+        </Reference>
+      </ItemGroup>
+    </When>
+  </Choose>
+  <Choose>
+    <When Condition="$(TargetFrameworkIdentifier) == '.NETFramework' And ($(TargetFrameworkVersion) == 'v4.6.2' Or $(TargetFrameworkVersion) == 'v4.6.3' Or $(TargetFrameworkVersion) == 'v4.7')">
+      <ItemGroup>
+        <Reference Include="System.Diagnostics.Tracing">
+          <HintPath>..\..\..\packages\System.Diagnostics.Tracing\lib\net462\System.Diagnostics.Tracing.dll</HintPath>
+          <Private>True</Private>
+          <Paket>True</Paket>
+        </Reference>
+      </ItemGroup>
+    </When>
+    <When Condition="$(TargetFrameworkIdentifier) == '.NETStandard' And $(TargetFrameworkVersion) == 'v1.1'">
+      <ItemGroup>
+        <Reference Include="System.Diagnostics.Tracing">
+          <HintPath>..\..\..\packages\System.Diagnostics.Tracing\ref\netstandard1.1\System.Diagnostics.Tracing.dll</HintPath>
+          <Private>False</Private>
+          <Paket>True</Paket>
+        </Reference>
+      </ItemGroup>
+    </When>
+    <When Condition="$(TargetFrameworkIdentifier) == '.NETStandard' And $(TargetFrameworkVersion) == 'v1.2'">
+      <ItemGroup>
+        <Reference Include="System.Diagnostics.Tracing">
+          <HintPath>..\..\..\packages\System.Diagnostics.Tracing\ref\netstandard1.2\System.Diagnostics.Tracing.dll</HintPath>
+          <Private>False</Private>
+          <Paket>True</Paket>
+        </Reference>
+      </ItemGroup>
+    </When>
+    <When Condition="$(TargetFrameworkIdentifier) == '.NETStandard' And ($(TargetFrameworkVersion) == 'v1.3' Or $(TargetFrameworkVersion) == 'v1.4')">
+      <ItemGroup>
+        <Reference Include="System.Diagnostics.Tracing">
+          <HintPath>..\..\..\packages\System.Diagnostics.Tracing\ref\netstandard1.3\System.Diagnostics.Tracing.dll</HintPath>
+          <Private>False</Private>
+          <Paket>True</Paket>
+        </Reference>
+      </ItemGroup>
+    </When>
+    <When Condition="$(TargetFrameworkIdentifier) == '.NETStandard' And ($(TargetFrameworkVersion) == 'v1.5' Or $(TargetFrameworkVersion) == 'v1.6' Or $(TargetFrameworkVersion) == 'v2.0')">
+      <ItemGroup>
+        <Reference Include="System.Diagnostics.Tracing">
+          <HintPath>..\..\..\packages\System.Diagnostics.Tracing\ref\netstandard1.5\System.Diagnostics.Tracing.dll</HintPath>
+          <Private>False</Private>
+          <Paket>True</Paket>
+        </Reference>
+      </ItemGroup>
+    </When>
+  </Choose>
+  <Choose>
+    <When Condition="($(TargetFrameworkIdentifier) == '.NETStandard' And $(TargetFrameworkVersion) == 'v1.0') Or ($(TargetFrameworkIdentifier) == 'WindowsPhone' And $(TargetFrameworkVersion) == 'v8.1')">
+      <ItemGroup>
+        <Reference Include="System.Dynamic.Runtime">
+          <HintPath>..\..\..\packages\System.Dynamic.Runtime\ref\netstandard1.0\System.Dynamic.Runtime.dll</HintPath>
+          <Private>False</Private>
+          <Paket>True</Paket>
+        </Reference>
+      </ItemGroup>
+    </When>
+    <When Condition="$(TargetFrameworkIdentifier) == '.NETStandard' And ($(TargetFrameworkVersion) == 'v1.3' Or $(TargetFrameworkVersion) == 'v1.4' Or $(TargetFrameworkVersion) == 'v1.5' Or $(TargetFrameworkVersion) == 'v1.6' Or $(TargetFrameworkVersion) == 'v2.0')">
+      <ItemGroup>
+        <Reference Include="System.Dynamic.Runtime">
+          <HintPath>..\..\..\packages\System.Dynamic.Runtime\lib\netstandard1.3\System.Dynamic.Runtime.dll</HintPath>
+          <Private>True</Private>
+          <Paket>True</Paket>
+        </Reference>
+      </ItemGroup>
+    </When>
+  </Choose>
+  <Choose>
+    <When Condition="$(TargetFrameworkIdentifier) == '.NETStandard' And ($(TargetFrameworkVersion) == 'v1.0' Or $(TargetFrameworkVersion) == 'v1.1' Or $(TargetFrameworkVersion) == 'v1.2')">
+      <ItemGroup>
+        <Reference Include="System.Globalization">
+          <HintPath>..\..\..\packages\System.Globalization\ref\netstandard1.0\System.Globalization.dll</HintPath>
+          <Private>False</Private>
+          <Paket>True</Paket>
+        </Reference>
+      </ItemGroup>
+    </When>
+    <When Condition="$(TargetFrameworkIdentifier) == '.NETStandard' And ($(TargetFrameworkVersion) == 'v1.3' Or $(TargetFrameworkVersion) == 'v1.4' Or $(TargetFrameworkVersion) == 'v1.5' Or $(TargetFrameworkVersion) == 'v1.6' Or $(TargetFrameworkVersion) == 'v2.0')">
+      <ItemGroup>
+        <Reference Include="System.Globalization">
+          <HintPath>..\..\..\packages\System.Globalization\ref\netstandard1.3\System.Globalization.dll</HintPath>
+          <Private>False</Private>
+          <Paket>True</Paket>
+        </Reference>
+      </ItemGroup>
+    </When>
+  </Choose>
+  <Choose>
+    <When Condition="$(TargetFrameworkIdentifier) == '.NETFramework' And ($(TargetFrameworkVersion) == 'v4.6' Or $(TargetFrameworkVersion) == 'v4.6.1' Or $(TargetFrameworkVersion) == 'v4.6.2' Or $(TargetFrameworkVersion) == 'v4.6.3' Or $(TargetFrameworkVersion) == 'v4.7')">
+      <ItemGroup>
+        <Reference Include="System.Globalization.Calendars">
+          <HintPath>..\..\..\packages\System.Globalization.Calendars\lib\net46\System.Globalization.Calendars.dll</HintPath>
+          <Private>True</Private>
+          <Paket>True</Paket>
+        </Reference>
+      </ItemGroup>
+    </When>
+    <When Condition="$(TargetFrameworkIdentifier) == '.NETStandard' And ($(TargetFrameworkVersion) == 'v1.3' Or $(TargetFrameworkVersion) == 'v1.4' Or $(TargetFrameworkVersion) == 'v1.5' Or $(TargetFrameworkVersion) == 'v1.6' Or $(TargetFrameworkVersion) == 'v2.0')">
+      <ItemGroup>
+        <Reference Include="System.Globalization.Calendars">
+          <HintPath>..\..\..\packages\System.Globalization.Calendars\ref\netstandard1.3\System.Globalization.Calendars.dll</HintPath>
+          <Private>False</Private>
+          <Paket>True</Paket>
+        </Reference>
+      </ItemGroup>
+    </When>
+  </Choose>
+  <Choose>
+    <When Condition="$(TargetFrameworkIdentifier) == '.NETFramework' And ($(TargetFrameworkVersion) == 'v4.6' Or $(TargetFrameworkVersion) == 'v4.6.1' Or $(TargetFrameworkVersion) == 'v4.6.2' Or $(TargetFrameworkVersion) == 'v4.6.3' Or $(TargetFrameworkVersion) == 'v4.7')">
+      <ItemGroup>
+        <Reference Include="System.Globalization.Extensions">
+          <HintPath>..\..\..\packages\System.Globalization.Extensions\lib\net46\System.Globalization.Extensions.dll</HintPath>
+          <Private>True</Private>
+          <Paket>True</Paket>
+        </Reference>
+      </ItemGroup>
+    </When>
+    <When Condition="$(TargetFrameworkIdentifier) == '.NETStandard' And ($(TargetFrameworkVersion) == 'v1.5' Or $(TargetFrameworkVersion) == 'v1.6' Or $(TargetFrameworkVersion) == 'v2.0')">
+      <ItemGroup>
+        <Reference Include="System.Globalization.Extensions">
+          <HintPath>..\..\..\packages\System.Globalization.Extensions\ref\netstandard1.3\System.Globalization.Extensions.dll</HintPath>
+          <Private>False</Private>
+          <Paket>True</Paket>
+        </Reference>
+      </ItemGroup>
+    </When>
+  </Choose>
+  <Choose>
+    <When Condition="$(TargetFrameworkIdentifier) == '.NETFramework' And ($(TargetFrameworkVersion) == 'v4.6.2' Or $(TargetFrameworkVersion) == 'v4.6.3' Or $(TargetFrameworkVersion) == 'v4.7')">
+      <ItemGroup>
+        <Reference Include="System.IO">
+          <HintPath>..\..\..\packages\System.IO\lib\net462\System.IO.dll</HintPath>
+          <Private>True</Private>
+          <Paket>True</Paket>
+        </Reference>
+      </ItemGroup>
+    </When>
+    <When Condition="$(TargetFrameworkIdentifier) == '.NETStandard' And ($(TargetFrameworkVersion) == 'v1.0' Or $(TargetFrameworkVersion) == 'v1.1' Or $(TargetFrameworkVersion) == 'v1.2')">
+      <ItemGroup>
+        <Reference Include="System.IO">
+          <HintPath>..\..\..\packages\System.IO\ref\netstandard1.0\System.IO.dll</HintPath>
+          <Private>False</Private>
+          <Paket>True</Paket>
+        </Reference>
+      </ItemGroup>
+    </When>
+    <When Condition="$(TargetFrameworkIdentifier) == '.NETStandard' And ($(TargetFrameworkVersion) == 'v1.3' Or $(TargetFrameworkVersion) == 'v1.4')">
+      <ItemGroup>
+        <Reference Include="System.IO">
+          <HintPath>..\..\..\packages\System.IO\ref\netstandard1.3\System.IO.dll</HintPath>
+          <Private>False</Private>
+          <Paket>True</Paket>
+        </Reference>
+      </ItemGroup>
+    </When>
+    <When Condition="$(TargetFrameworkIdentifier) == '.NETStandard' And ($(TargetFrameworkVersion) == 'v1.5' Or $(TargetFrameworkVersion) == 'v1.6' Or $(TargetFrameworkVersion) == 'v2.0')">
+      <ItemGroup>
+        <Reference Include="System.IO">
+          <HintPath>..\..\..\packages\System.IO\ref\netstandard1.5\System.IO.dll</HintPath>
+          <Private>False</Private>
+          <Paket>True</Paket>
+        </Reference>
+      </ItemGroup>
+    </When>
+  </Choose>
+  <Choose>
+    <When Condition="$(TargetFrameworkIdentifier) == '.NETFramework' And ($(TargetFrameworkVersion) == 'v4.5' Or $(TargetFrameworkVersion) == 'v4.5.1' Or $(TargetFrameworkVersion) == 'v4.5.2' Or $(TargetFrameworkVersion) == 'v4.5.3')">
+      <ItemGroup>
+        <Reference Include="System.IO.Compression">
+          <Paket>True</Paket>
+        </Reference>
+      </ItemGroup>
+    </When>
+    <When Condition="$(TargetFrameworkIdentifier) == '.NETFramework' And ($(TargetFrameworkVersion) == 'v4.6' Or $(TargetFrameworkVersion) == 'v4.6.1' Or $(TargetFrameworkVersion) == 'v4.6.2' Or $(TargetFrameworkVersion) == 'v4.6.3' Or $(TargetFrameworkVersion) == 'v4.7')">
+      <ItemGroup>
+        <Reference Include="System.IO.Compression">
+          <HintPath>..\..\..\packages\System.IO.Compression\lib\net46\System.IO.Compression.dll</HintPath>
+          <Private>True</Private>
+          <Paket>True</Paket>
+        </Reference>
+      </ItemGroup>
+    </When>
+    <When Condition="$(TargetFrameworkIdentifier) == '.NETStandard' And ($(TargetFrameworkVersion) == 'v1.1' Or $(TargetFrameworkVersion) == 'v1.2')">
+      <ItemGroup>
+        <Reference Include="System.IO.Compression">
+          <HintPath>..\..\..\packages\System.IO.Compression\ref\netstandard1.1\System.IO.Compression.dll</HintPath>
+          <Private>False</Private>
+          <Paket>True</Paket>
+        </Reference>
+      </ItemGroup>
+    </When>
+    <When Condition="$(TargetFrameworkIdentifier) == '.NETStandard' And ($(TargetFrameworkVersion) == 'v1.3' Or $(TargetFrameworkVersion) == 'v1.4' Or $(TargetFrameworkVersion) == 'v1.5' Or $(TargetFrameworkVersion) == 'v1.6' Or $(TargetFrameworkVersion) == 'v2.0')">
+      <ItemGroup>
+        <Reference Include="System.IO.Compression">
+          <HintPath>..\..\..\packages\System.IO.Compression\ref\netstandard1.3\System.IO.Compression.dll</HintPath>
+          <Private>False</Private>
+          <Paket>True</Paket>
+        </Reference>
+      </ItemGroup>
+    </When>
+  </Choose>
+  <Choose>
+    <When Condition="$(TargetFrameworkIdentifier) == '.NETFramework' And ($(TargetFrameworkVersion) == 'v4.6' Or $(TargetFrameworkVersion) == 'v4.6.1' Or $(TargetFrameworkVersion) == 'v4.6.2' Or $(TargetFrameworkVersion) == 'v4.6.3' Or $(TargetFrameworkVersion) == 'v4.7')">
+      <ItemGroup>
+        <Reference Include="System.IO.Compression.FileSystem">
+          <Paket>True</Paket>
+        </Reference>
+        <Reference Include="System.IO.Compression.ZipFile">
+          <HintPath>..\..\..\packages\System.IO.Compression.ZipFile\lib\net46\System.IO.Compression.ZipFile.dll</HintPath>
+          <Private>True</Private>
+          <Paket>True</Paket>
+        </Reference>
+      </ItemGroup>
+    </When>
+    <When Condition="$(TargetFrameworkIdentifier) == '.NETStandard' And ($(TargetFrameworkVersion) == 'v1.3' Or $(TargetFrameworkVersion) == 'v1.4' Or $(TargetFrameworkVersion) == 'v1.5' Or $(TargetFrameworkVersion) == 'v1.6' Or $(TargetFrameworkVersion) == 'v2.0')">
+      <ItemGroup>
+        <Reference Include="System.IO.Compression.ZipFile">
+          <HintPath>..\..\..\packages\System.IO.Compression.ZipFile\lib\netstandard1.3\System.IO.Compression.ZipFile.dll</HintPath>
+          <Private>True</Private>
+          <Paket>True</Paket>
+        </Reference>
+      </ItemGroup>
+    </When>
+  </Choose>
+  <Choose>
+    <When Condition="$(TargetFrameworkIdentifier) == '.NETFramework' And ($(TargetFrameworkVersion) == 'v4.6' Or $(TargetFrameworkVersion) == 'v4.6.1' Or $(TargetFrameworkVersion) == 'v4.6.2' Or $(TargetFrameworkVersion) == 'v4.6.3' Or $(TargetFrameworkVersion) == 'v4.7')">
+      <ItemGroup>
+        <Reference Include="System.IO.FileSystem">
+          <HintPath>..\..\..\packages\System.IO.FileSystem\lib\net46\System.IO.FileSystem.dll</HintPath>
+          <Private>True</Private>
+          <Paket>True</Paket>
+        </Reference>
+      </ItemGroup>
+    </When>
+    <When Condition="$(TargetFrameworkIdentifier) == '.NETStandard' And ($(TargetFrameworkVersion) == 'v1.3' Or $(TargetFrameworkVersion) == 'v1.4' Or $(TargetFrameworkVersion) == 'v1.5' Or $(TargetFrameworkVersion) == 'v1.6' Or $(TargetFrameworkVersion) == 'v2.0')">
+      <ItemGroup>
+        <Reference Include="System.IO.FileSystem">
+          <HintPath>..\..\..\packages\System.IO.FileSystem\ref\netstandard1.3\System.IO.FileSystem.dll</HintPath>
+          <Private>False</Private>
+          <Paket>True</Paket>
+        </Reference>
+      </ItemGroup>
+    </When>
+  </Choose>
+  <Choose>
+    <When Condition="$(TargetFrameworkIdentifier) == '.NETFramework' And ($(TargetFrameworkVersion) == 'v4.6' Or $(TargetFrameworkVersion) == 'v4.6.1' Or $(TargetFrameworkVersion) == 'v4.6.2' Or $(TargetFrameworkVersion) == 'v4.6.3' Or $(TargetFrameworkVersion) == 'v4.7')">
+      <ItemGroup>
+        <Reference Include="System.IO.FileSystem.Primitives">
+          <HintPath>..\..\..\packages\System.IO.FileSystem.Primitives\lib\net46\System.IO.FileSystem.Primitives.dll</HintPath>
+          <Private>True</Private>
+          <Paket>True</Paket>
+        </Reference>
+      </ItemGroup>
+    </When>
+    <When Condition="$(TargetFrameworkIdentifier) == '.NETStandard' And ($(TargetFrameworkVersion) == 'v1.3' Or $(TargetFrameworkVersion) == 'v1.4' Or $(TargetFrameworkVersion) == 'v1.5' Or $(TargetFrameworkVersion) == 'v1.6' Or $(TargetFrameworkVersion) == 'v2.0')">
+      <ItemGroup>
+        <Reference Include="System.IO.FileSystem.Primitives">
+          <HintPath>..\..\..\packages\System.IO.FileSystem.Primitives\lib\netstandard1.3\System.IO.FileSystem.Primitives.dll</HintPath>
+          <Private>True</Private>
+          <Paket>True</Paket>
+        </Reference>
+      </ItemGroup>
+    </When>
+  </Choose>
+  <Choose>
+    <When Condition="$(TargetFrameworkIdentifier) == '.NETFramework' And ($(TargetFrameworkVersion) == 'v4.6.3' Or $(TargetFrameworkVersion) == 'v4.7')">
+      <ItemGroup>
+        <Reference Include="System.Linq">
+          <HintPath>..\..\..\packages\System.Linq\lib\net463\System.Linq.dll</HintPath>
+          <Private>True</Private>
+          <Paket>True</Paket>
+        </Reference>
+      </ItemGroup>
+    </When>
+    <When Condition="$(TargetFrameworkIdentifier) == '.NETStandard' And ($(TargetFrameworkVersion) == 'v1.6' Or $(TargetFrameworkVersion) == 'v2.0')">
+      <ItemGroup>
+        <Reference Include="System.Linq">
+          <HintPath>..\..\..\packages\System.Linq\lib\netstandard1.6\System.Linq.dll</HintPath>
+          <Private>True</Private>
+          <Paket>True</Paket>
+        </Reference>
+      </ItemGroup>
+    </When>
+  </Choose>
+  <Choose>
+    <When Condition="$(TargetFrameworkIdentifier) == '.NETFramework' And ($(TargetFrameworkVersion) == 'v4.6.3' Or $(TargetFrameworkVersion) == 'v4.7')">
+      <ItemGroup>
+        <Reference Include="System.Linq.Expressions">
+          <HintPath>..\..\..\packages\System.Linq.Expressions\lib\net463\System.Linq.Expressions.dll</HintPath>
+          <Private>True</Private>
+          <Paket>True</Paket>
+        </Reference>
+      </ItemGroup>
+    </When>
+    <When Condition="$(TargetFrameworkIdentifier) == '.NETStandard' And ($(TargetFrameworkVersion) == 'v1.0' Or $(TargetFrameworkVersion) == 'v1.1' Or $(TargetFrameworkVersion) == 'v1.2')">
+      <ItemGroup>
+        <Reference Include="System.Linq.Expressions">
+          <HintPath>..\..\..\packages\System.Linq.Expressions\ref\netstandard1.0\System.Linq.Expressions.dll</HintPath>
+          <Private>False</Private>
+          <Paket>True</Paket>
+        </Reference>
+      </ItemGroup>
+    </When>
+    <When Condition="$(TargetFrameworkIdentifier) == '.NETStandard' And ($(TargetFrameworkVersion) == 'v1.3' Or $(TargetFrameworkVersion) == 'v1.4' Or $(TargetFrameworkVersion) == 'v1.5')">
+      <ItemGroup>
+        <Reference Include="System.Linq.Expressions">
+          <HintPath>..\..\..\packages\System.Linq.Expressions\ref\netstandard1.3\System.Linq.Expressions.dll</HintPath>
+          <Private>False</Private>
+          <Paket>True</Paket>
+        </Reference>
+      </ItemGroup>
+    </When>
+    <When Condition="$(TargetFrameworkIdentifier) == '.NETStandard' And ($(TargetFrameworkVersion) == 'v1.6' Or $(TargetFrameworkVersion) == 'v2.0')">
+      <ItemGroup>
+        <Reference Include="System.Linq.Expressions">
+          <HintPath>..\..\..\packages\System.Linq.Expressions\lib\netstandard1.6\System.Linq.Expressions.dll</HintPath>
+          <Private>True</Private>
+          <Paket>True</Paket>
+        </Reference>
+      </ItemGroup>
+    </When>
+  </Choose>
+  <Choose>
+    <When Condition="$(TargetFrameworkIdentifier) == '.NETStandard' And ($(TargetFrameworkVersion) == 'v1.6' Or $(TargetFrameworkVersion) == 'v2.0')">
+      <ItemGroup>
+        <Reference Include="System.Linq.Queryable">
+          <HintPath>..\..\..\packages\System.Linq.Queryable\lib\netstandard1.3\System.Linq.Queryable.dll</HintPath>
+          <Private>True</Private>
+          <Paket>True</Paket>
+        </Reference>
+      </ItemGroup>
+    </When>
+  </Choose>
+  <Choose>
+    <When Condition="$(TargetFrameworkIdentifier) == '.NETFramework' And ($(TargetFrameworkVersion) == 'v4.5.2' Or $(TargetFrameworkVersion) == 'v4.5.3')">
+      <ItemGroup>
+        <Reference Include="System.Net.Http">
+          <Paket>True</Paket>
+        </Reference>
+      </ItemGroup>
+    </When>
+    <When Condition="$(TargetFrameworkIdentifier) == '.NETFramework' And ($(TargetFrameworkVersion) == 'v4.6' Or $(TargetFrameworkVersion) == 'v4.6.1' Or $(TargetFrameworkVersion) == 'v4.6.2' Or $(TargetFrameworkVersion) == 'v4.6.3' Or $(TargetFrameworkVersion) == 'v4.7')">
+      <ItemGroup>
+        <Reference Include="System.Net.Http">
+          <HintPath>..\..\..\packages\System.Net.Http\lib\net46\System.Net.Http.dll</HintPath>
+          <Private>True</Private>
+          <Paket>True</Paket>
+        </Reference>
+      </ItemGroup>
+    </When>
+    <When Condition="$(TargetFrameworkIdentifier) == '.NETStandard' And ($(TargetFrameworkVersion) == 'v1.1' Or $(TargetFrameworkVersion) == 'v1.2')">
+      <ItemGroup>
+        <Reference Include="System.Net.Http">
+          <HintPath>..\..\..\packages\System.Net.Http\ref\netstandard1.1\System.Net.Http.dll</HintPath>
+          <Private>False</Private>
+          <Paket>True</Paket>
+        </Reference>
+      </ItemGroup>
+    </When>
+    <When Condition="$(TargetFrameworkIdentifier) == '.NETStandard' And ($(TargetFrameworkVersion) == 'v1.3' Or $(TargetFrameworkVersion) == 'v1.4' Or $(TargetFrameworkVersion) == 'v1.5' Or $(TargetFrameworkVersion) == 'v1.6' Or $(TargetFrameworkVersion) == 'v2.0')">
+      <ItemGroup>
+        <Reference Include="System.Net.Http">
+          <HintPath>..\..\..\packages\System.Net.Http\ref\netstandard1.3\System.Net.Http.dll</HintPath>
+          <Private>False</Private>
+          <Paket>True</Paket>
+        </Reference>
+      </ItemGroup>
+    </When>
+  </Choose>
+  <Choose>
+    <When Condition="$(TargetFrameworkIdentifier) == '.NETStandard' And $(TargetFrameworkVersion) == 'v1.0'">
+      <ItemGroup>
+        <Reference Include="System.Net.Primitives">
+          <HintPath>..\..\..\packages\System.Net.Primitives\ref\netstandard1.0\System.Net.Primitives.dll</HintPath>
+          <Private>False</Private>
+          <Paket>True</Paket>
+        </Reference>
+      </ItemGroup>
+    </When>
+    <When Condition="$(TargetFrameworkIdentifier) == '.NETStandard' And ($(TargetFrameworkVersion) == 'v1.1' Or $(TargetFrameworkVersion) == 'v1.2')">
+      <ItemGroup>
+        <Reference Include="System.Net.Primitives">
+          <HintPath>..\..\..\packages\System.Net.Primitives\ref\netstandard1.1\System.Net.Primitives.dll</HintPath>
+          <Private>False</Private>
+          <Paket>True</Paket>
+        </Reference>
+      </ItemGroup>
+    </When>
+    <When Condition="$(TargetFrameworkIdentifier) == '.NETStandard' And ($(TargetFrameworkVersion) == 'v1.3' Or $(TargetFrameworkVersion) == 'v1.4' Or $(TargetFrameworkVersion) == 'v1.5' Or $(TargetFrameworkVersion) == 'v1.6' Or $(TargetFrameworkVersion) == 'v2.0')">
+      <ItemGroup>
+        <Reference Include="System.Net.Primitives">
+          <HintPath>..\..\..\packages\System.Net.Primitives\ref\netstandard1.3\System.Net.Primitives.dll</HintPath>
+          <Private>False</Private>
+          <Paket>True</Paket>
+        </Reference>
+      </ItemGroup>
+    </When>
+  </Choose>
+  <Choose>
+    <When Condition="$(TargetFrameworkIdentifier) == '.NETFramework' And ($(TargetFrameworkVersion) == 'v4.6' Or $(TargetFrameworkVersion) == 'v4.6.1' Or $(TargetFrameworkVersion) == 'v4.6.2' Or $(TargetFrameworkVersion) == 'v4.6.3' Or $(TargetFrameworkVersion) == 'v4.7')">
+      <ItemGroup>
+        <Reference Include="System.Net.Sockets">
+          <HintPath>..\..\..\packages\System.Net.Sockets\lib\net46\System.Net.Sockets.dll</HintPath>
+          <Private>True</Private>
+          <Paket>True</Paket>
+        </Reference>
+      </ItemGroup>
+    </When>
+    <When Condition="$(TargetFrameworkIdentifier) == '.NETStandard' And ($(TargetFrameworkVersion) == 'v1.3' Or $(TargetFrameworkVersion) == 'v1.4' Or $(TargetFrameworkVersion) == 'v1.5' Or $(TargetFrameworkVersion) == 'v1.6' Or $(TargetFrameworkVersion) == 'v2.0')">
+      <ItemGroup>
+        <Reference Include="System.Net.Sockets">
+          <HintPath>..\..\..\packages\System.Net.Sockets\ref\netstandard1.3\System.Net.Sockets.dll</HintPath>
+          <Private>False</Private>
+          <Paket>True</Paket>
+        </Reference>
+      </ItemGroup>
+    </When>
+  </Choose>
+  <Choose>
+    <When Condition="$(TargetFrameworkIdentifier) == '.NETStandard' And ($(TargetFrameworkVersion) == 'v1.6' Or $(TargetFrameworkVersion) == 'v2.0')">
+      <ItemGroup>
+        <Reference Include="System.Net.WebHeaderCollection">
+          <HintPath>..\..\..\packages\System.Net.WebHeaderCollection\lib\netstandard1.3\System.Net.WebHeaderCollection.dll</HintPath>
+          <Private>True</Private>
+          <Paket>True</Paket>
+        </Reference>
+      </ItemGroup>
+    </When>
+  </Choose>
+  <Choose>
+    <When Condition="$(TargetFrameworkIdentifier) == '.NETStandard' And ($(TargetFrameworkVersion) == 'v1.3' Or $(TargetFrameworkVersion) == 'v1.4' Or $(TargetFrameworkVersion) == 'v1.5' Or $(TargetFrameworkVersion) == 'v1.6' Or $(TargetFrameworkVersion) == 'v2.0')">
+      <ItemGroup>
+        <Reference Include="System.ObjectModel">
+          <HintPath>..\..\..\packages\System.ObjectModel\lib\netstandard1.3\System.ObjectModel.dll</HintPath>
+          <Private>True</Private>
+          <Paket>True</Paket>
+        </Reference>
+      </ItemGroup>
+    </When>
+  </Choose>
+  <Choose>
+    <When Condition="$(TargetFrameworkIdentifier) == '.NETFramework' And ($(TargetFrameworkVersion) == 'v4.6.2' Or $(TargetFrameworkVersion) == 'v4.6.3' Or $(TargetFrameworkVersion) == 'v4.7')">
+      <ItemGroup>
+        <Reference Include="System.Reflection">
+          <HintPath>..\..\..\packages\System.Reflection\lib\net462\System.Reflection.dll</HintPath>
+          <Private>True</Private>
+          <Paket>True</Paket>
+        </Reference>
+      </ItemGroup>
+    </When>
+    <When Condition="$(TargetFrameworkIdentifier) == '.NETStandard' And ($(TargetFrameworkVersion) == 'v1.0' Or $(TargetFrameworkVersion) == 'v1.1' Or $(TargetFrameworkVersion) == 'v1.2')">
+      <ItemGroup>
+        <Reference Include="System.Reflection">
+          <HintPath>..\..\..\packages\System.Reflection\ref\netstandard1.0\System.Reflection.dll</HintPath>
+          <Private>False</Private>
+          <Paket>True</Paket>
+        </Reference>
+      </ItemGroup>
+    </When>
+    <When Condition="$(TargetFrameworkIdentifier) == '.NETStandard' And ($(TargetFrameworkVersion) == 'v1.3' Or $(TargetFrameworkVersion) == 'v1.4')">
+      <ItemGroup>
+        <Reference Include="System.Reflection">
+          <HintPath>..\..\..\packages\System.Reflection\ref\netstandard1.3\System.Reflection.dll</HintPath>
+          <Private>False</Private>
+          <Paket>True</Paket>
+        </Reference>
+      </ItemGroup>
+    </When>
+    <When Condition="$(TargetFrameworkIdentifier) == '.NETStandard' And ($(TargetFrameworkVersion) == 'v1.5' Or $(TargetFrameworkVersion) == 'v1.6' Or $(TargetFrameworkVersion) == 'v2.0')">
+      <ItemGroup>
+        <Reference Include="System.Reflection">
+          <HintPath>..\..\..\packages\System.Reflection\ref\netstandard1.5\System.Reflection.dll</HintPath>
+          <Private>False</Private>
+          <Paket>True</Paket>
+        </Reference>
+      </ItemGroup>
+    </When>
+  </Choose>
+  <Choose>
+    <When Condition="$(TargetFrameworkIdentifier) == '.NETStandard' And ($(TargetFrameworkVersion) == 'v1.3' Or $(TargetFrameworkVersion) == 'v1.4' Or $(TargetFrameworkVersion) == 'v1.5' Or $(TargetFrameworkVersion) == 'v1.6' Or $(TargetFrameworkVersion) == 'v2.0')">
+      <ItemGroup>
+        <Reference Include="System.Reflection.Emit">
+          <HintPath>..\..\..\packages\System.Reflection.Emit\lib\netstandard1.3\System.Reflection.Emit.dll</HintPath>
+          <Private>True</Private>
+          <Paket>True</Paket>
+        </Reference>
+      </ItemGroup>
+    </When>
+  </Choose>
+  <Choose>
+    <When Condition="$(TargetFrameworkIdentifier) == '.NETStandard' And ($(TargetFrameworkVersion) == 'v1.3' Or $(TargetFrameworkVersion) == 'v1.4' Or $(TargetFrameworkVersion) == 'v1.5' Or $(TargetFrameworkVersion) == 'v1.6' Or $(TargetFrameworkVersion) == 'v2.0')">
+      <ItemGroup>
+        <Reference Include="System.Reflection.Emit.ILGeneration">
+          <HintPath>..\..\..\packages\System.Reflection.Emit.ILGeneration\lib\netstandard1.3\System.Reflection.Emit.ILGeneration.dll</HintPath>
+          <Private>True</Private>
+          <Paket>True</Paket>
+        </Reference>
+      </ItemGroup>
+    </When>
+  </Choose>
+  <Choose>
+    <When Condition="$(TargetFrameworkIdentifier) == '.NETStandard' And ($(TargetFrameworkVersion) == 'v1.6' Or $(TargetFrameworkVersion) == 'v2.0')">
+      <ItemGroup>
+        <Reference Include="System.Reflection.Emit.Lightweight">
+          <HintPath>..\..\..\packages\System.Reflection.Emit.Lightweight\lib\netstandard1.3\System.Reflection.Emit.Lightweight.dll</HintPath>
+          <Private>True</Private>
+          <Paket>True</Paket>
+        </Reference>
+      </ItemGroup>
+    </When>
+  </Choose>
+  <Choose>
+    <When Condition="($(TargetFrameworkIdentifier) == '.NETStandard' And ($(TargetFrameworkVersion) == 'v1.1' Or $(TargetFrameworkVersion) == 'v1.2' Or $(TargetFrameworkVersion) == 'v1.3' Or $(TargetFrameworkVersion) == 'v1.4' Or $(TargetFrameworkVersion) == 'v1.5' Or $(TargetFrameworkVersion) == 'v1.6' Or $(TargetFrameworkVersion) == 'v2.0')) Or ($(TargetFrameworkIdentifier) == '.NETFramework' And ($(TargetFrameworkVersion) == 'v4.5' Or $(TargetFrameworkVersion) == 'v4.5.1' Or $(TargetFrameworkVersion) == 'v4.5.2' Or $(TargetFrameworkVersion) == 'v4.5.3' Or $(TargetFrameworkVersion) == 'v4.6' Or $(TargetFrameworkVersion) == 'v4.6.1' Or $(TargetFrameworkVersion) == 'v4.6.2' Or $(TargetFrameworkVersion) == 'v4.6.3' Or $(TargetFrameworkVersion) == 'v4.7'))">
+      <ItemGroup>
+        <Reference Include="System.Reflection.Metadata">
+          <HintPath>..\..\..\packages\System.Reflection.Metadata\lib\netstandard1.1\System.Reflection.Metadata.dll</HintPath>
+          <Private>True</Private>
+          <Paket>True</Paket>
+        </Reference>
+      </ItemGroup>
+    </When>
+  </Choose>
+  <Choose>
+    <When Condition="$(TargetFrameworkIdentifier) == '.NETFramework' And ($(TargetFrameworkVersion) == 'v4.6' Or $(TargetFrameworkVersion) == 'v4.6.1')">
+      <ItemGroup>
+        <Reference Include="System.Reflection.TypeExtensions">
+          <HintPath>..\..\..\packages\System.Reflection.TypeExtensions\lib\net46\System.Reflection.TypeExtensions.dll</HintPath>
+          <Private>True</Private>
+          <Paket>True</Paket>
+        </Reference>
+      </ItemGroup>
+    </When>
+    <When Condition="$(TargetFrameworkIdentifier) == '.NETFramework' And ($(TargetFrameworkVersion) == 'v4.6.2' Or $(TargetFrameworkVersion) == 'v4.6.3' Or $(TargetFrameworkVersion) == 'v4.7')">
+      <ItemGroup>
+        <Reference Include="System.Reflection.TypeExtensions">
+          <HintPath>..\..\..\packages\System.Reflection.TypeExtensions\lib\net462\System.Reflection.TypeExtensions.dll</HintPath>
+          <Private>True</Private>
+          <Paket>True</Paket>
+        </Reference>
+      </ItemGroup>
+    </When>
+    <When Condition="$(TargetFrameworkIdentifier) == '.NETStandard' And ($(TargetFrameworkVersion) == 'v1.3' Or $(TargetFrameworkVersion) == 'v1.4')">
+      <ItemGroup>
+        <Reference Include="System.Reflection.TypeExtensions">
+          <HintPath>..\..\..\packages\System.Reflection.TypeExtensions\ref\netstandard1.3\System.Reflection.TypeExtensions.dll</HintPath>
+          <Private>False</Private>
+          <Paket>True</Paket>
+        </Reference>
+      </ItemGroup>
+    </When>
+    <When Condition="$(TargetFrameworkIdentifier) == '.NETStandard' And ($(TargetFrameworkVersion) == 'v1.5' Or $(TargetFrameworkVersion) == 'v1.6' Or $(TargetFrameworkVersion) == 'v2.0')">
+      <ItemGroup>
+        <Reference Include="System.Reflection.TypeExtensions">
+          <HintPath>..\..\..\packages\System.Reflection.TypeExtensions\lib\netstandard1.5\System.Reflection.TypeExtensions.dll</HintPath>
+          <Private>True</Private>
+          <Paket>True</Paket>
+        </Reference>
+      </ItemGroup>
+    </When>
+  </Choose>
+  <Choose>
+    <When Condition="$(TargetFrameworkIdentifier) == '.NETFramework' And ($(TargetFrameworkVersion) == 'v4.5' Or $(TargetFrameworkVersion) == 'v4.5.1' Or $(TargetFrameworkVersion) == 'v4.5.2' Or $(TargetFrameworkVersion) == 'v4.5.3' Or $(TargetFrameworkVersion) == 'v4.6' Or $(TargetFrameworkVersion) == 'v4.6.1')">
+      <ItemGroup>
+        <Reference Include="System.ComponentModel.Composition">
+          <Paket>True</Paket>
+        </Reference>
+      </ItemGroup>
+    </When>
+    <When Condition="$(TargetFrameworkIdentifier) == '.NETFramework' And ($(TargetFrameworkVersion) == 'v4.6.2' Or $(TargetFrameworkVersion) == 'v4.6.3' Or $(TargetFrameworkVersion) == 'v4.7')">
+      <ItemGroup>
+        <Reference Include="System.ComponentModel.Composition">
+          <Paket>True</Paket>
+        </Reference>
+        <Reference Include="System.Runtime">
+          <HintPath>..\..\..\packages\System.Runtime\lib\net462\System.Runtime.dll</HintPath>
+          <Private>True</Private>
+          <Paket>True</Paket>
+        </Reference>
+      </ItemGroup>
+    </When>
+    <When Condition="$(TargetFrameworkIdentifier) == '.NETStandard' And ($(TargetFrameworkVersion) == 'v1.0' Or $(TargetFrameworkVersion) == 'v1.1')">
+      <ItemGroup>
+        <Reference Include="System.Runtime">
+          <HintPath>..\..\..\packages\System.Runtime\ref\netstandard1.0\System.Runtime.dll</HintPath>
+          <Private>False</Private>
+          <Paket>True</Paket>
+        </Reference>
+      </ItemGroup>
+    </When>
+    <When Condition="$(TargetFrameworkIdentifier) == '.NETStandard' And $(TargetFrameworkVersion) == 'v1.2'">
+      <ItemGroup>
+        <Reference Include="System.Runtime">
+          <HintPath>..\..\..\packages\System.Runtime\ref\netstandard1.2\System.Runtime.dll</HintPath>
+          <Private>False</Private>
+          <Paket>True</Paket>
+        </Reference>
+      </ItemGroup>
+    </When>
+    <When Condition="$(TargetFrameworkIdentifier) == '.NETStandard' And ($(TargetFrameworkVersion) == 'v1.3' Or $(TargetFrameworkVersion) == 'v1.4')">
+      <ItemGroup>
+        <Reference Include="System.Runtime">
+          <HintPath>..\..\..\packages\System.Runtime\ref\netstandard1.3\System.Runtime.dll</HintPath>
+          <Private>False</Private>
+          <Paket>True</Paket>
+        </Reference>
+      </ItemGroup>
+    </When>
+    <When Condition="$(TargetFrameworkIdentifier) == '.NETStandard' And ($(TargetFrameworkVersion) == 'v1.5' Or $(TargetFrameworkVersion) == 'v1.6' Or $(TargetFrameworkVersion) == 'v2.0')">
+      <ItemGroup>
+        <Reference Include="System.Runtime">
+          <HintPath>..\..\..\packages\System.Runtime\ref\netstandard1.5\System.Runtime.dll</HintPath>
+          <Private>False</Private>
+          <Paket>True</Paket>
+        </Reference>
+      </ItemGroup>
+    </When>
+  </Choose>
+  <Choose>
+    <When Condition="$(TargetFrameworkIdentifier) == '.NETFramework' And ($(TargetFrameworkVersion) == 'v4.6.2' Or $(TargetFrameworkVersion) == 'v4.6.3' Or $(TargetFrameworkVersion) == 'v4.7')">
+      <ItemGroup>
+        <Reference Include="System.Runtime.Extensions">
+          <HintPath>..\..\..\packages\System.Runtime.Extensions\lib\net462\System.Runtime.Extensions.dll</HintPath>
+          <Private>True</Private>
+          <Paket>True</Paket>
+        </Reference>
+      </ItemGroup>
+    </When>
+    <When Condition="$(TargetFrameworkIdentifier) == '.NETStandard' And ($(TargetFrameworkVersion) == 'v1.0' Or $(TargetFrameworkVersion) == 'v1.1' Or $(TargetFrameworkVersion) == 'v1.2')">
+      <ItemGroup>
+        <Reference Include="System.Runtime.Extensions">
+          <HintPath>..\..\..\packages\System.Runtime.Extensions\ref\netstandard1.0\System.Runtime.Extensions.dll</HintPath>
+          <Private>False</Private>
+          <Paket>True</Paket>
+        </Reference>
+      </ItemGroup>
+    </When>
+    <When Condition="$(TargetFrameworkIdentifier) == '.NETStandard' And ($(TargetFrameworkVersion) == 'v1.3' Or $(TargetFrameworkVersion) == 'v1.4')">
+      <ItemGroup>
+        <Reference Include="System.Runtime.Extensions">
+          <HintPath>..\..\..\packages\System.Runtime.Extensions\ref\netstandard1.3\System.Runtime.Extensions.dll</HintPath>
+          <Private>False</Private>
+          <Paket>True</Paket>
+        </Reference>
+      </ItemGroup>
+    </When>
+    <When Condition="$(TargetFrameworkIdentifier) == '.NETStandard' And ($(TargetFrameworkVersion) == 'v1.5' Or $(TargetFrameworkVersion) == 'v1.6' Or $(TargetFrameworkVersion) == 'v2.0')">
+      <ItemGroup>
+        <Reference Include="System.Runtime.Extensions">
+          <HintPath>..\..\..\packages\System.Runtime.Extensions\ref\netstandard1.5\System.Runtime.Extensions.dll</HintPath>
+          <Private>False</Private>
+          <Paket>True</Paket>
+        </Reference>
+      </ItemGroup>
+    </When>
+  </Choose>
+  <Choose>
+    <When Condition="$(TargetFrameworkIdentifier) == '.NETStandard' And ($(TargetFrameworkVersion) == 'v1.3' Or $(TargetFrameworkVersion) == 'v1.4' Or $(TargetFrameworkVersion) == 'v1.5' Or $(TargetFrameworkVersion) == 'v1.6' Or $(TargetFrameworkVersion) == 'v2.0')">
+      <ItemGroup>
+        <Reference Include="System.Runtime.Handles">
+          <HintPath>..\..\..\packages\System.Runtime.Handles\ref\netstandard1.3\System.Runtime.Handles.dll</HintPath>
+          <Private>False</Private>
+          <Paket>True</Paket>
+        </Reference>
+      </ItemGroup>
+    </When>
+  </Choose>
+  <Choose>
+    <When Condition="$(TargetFrameworkIdentifier) == '.NETFramework' And $(TargetFrameworkVersion) == 'v4.6.2'">
+      <ItemGroup>
+        <Reference Include="System.Runtime.InteropServices">
+          <HintPath>..\..\..\packages\System.Runtime.InteropServices\lib\net462\System.Runtime.InteropServices.dll</HintPath>
+          <Private>True</Private>
+          <Paket>True</Paket>
+        </Reference>
+      </ItemGroup>
+    </When>
+    <When Condition="$(TargetFrameworkIdentifier) == '.NETFramework' And ($(TargetFrameworkVersion) == 'v4.6.3' Or $(TargetFrameworkVersion) == 'v4.7')">
+      <ItemGroup>
+        <Reference Include="System.Runtime.InteropServices">
+          <HintPath>..\..\..\packages\System.Runtime.InteropServices\lib\net463\System.Runtime.InteropServices.dll</HintPath>
+          <Private>True</Private>
+          <Paket>True</Paket>
+        </Reference>
+      </ItemGroup>
+    </When>
+    <When Condition="$(TargetFrameworkIdentifier) == '.NETStandard' And $(TargetFrameworkVersion) == 'v1.1'">
+      <ItemGroup>
+        <Reference Include="System.Runtime.InteropServices">
+          <HintPath>..\..\..\packages\System.Runtime.InteropServices\ref\netstandard1.1\System.Runtime.InteropServices.dll</HintPath>
+          <Private>False</Private>
+          <Paket>True</Paket>
+        </Reference>
+      </ItemGroup>
+    </When>
+    <When Condition="$(TargetFrameworkIdentifier) == '.NETStandard' And $(TargetFrameworkVersion) == 'v1.2'">
+      <ItemGroup>
+        <Reference Include="System.Runtime.InteropServices">
+          <HintPath>..\..\..\packages\System.Runtime.InteropServices\ref\netstandard1.2\System.Runtime.InteropServices.dll</HintPath>
+          <Private>False</Private>
+          <Paket>True</Paket>
+        </Reference>
+      </ItemGroup>
+    </When>
+    <When Condition="$(TargetFrameworkIdentifier) == '.NETStandard' And ($(TargetFrameworkVersion) == 'v1.3' Or $(TargetFrameworkVersion) == 'v1.4')">
+      <ItemGroup>
+        <Reference Include="System.Runtime.InteropServices">
+          <HintPath>..\..\..\packages\System.Runtime.InteropServices\ref\netstandard1.3\System.Runtime.InteropServices.dll</HintPath>
+          <Private>False</Private>
+          <Paket>True</Paket>
+        </Reference>
+      </ItemGroup>
+    </When>
+    <When Condition="$(TargetFrameworkIdentifier) == '.NETStandard' And ($(TargetFrameworkVersion) == 'v1.5' Or $(TargetFrameworkVersion) == 'v1.6' Or $(TargetFrameworkVersion) == 'v2.0')">
+      <ItemGroup>
+        <Reference Include="System.Runtime.InteropServices">
+          <HintPath>..\..\..\packages\System.Runtime.InteropServices\ref\netstandard1.5\System.Runtime.InteropServices.dll</HintPath>
+          <Private>False</Private>
+          <Paket>True</Paket>
+        </Reference>
+      </ItemGroup>
+    </When>
+  </Choose>
+  <Choose>
+    <When Condition="$(TargetFrameworkIdentifier) == '.NETFramework' And ($(TargetFrameworkVersion) == 'v4.5.2' Or $(TargetFrameworkVersion) == 'v4.5.3' Or $(TargetFrameworkVersion) == 'v4.6' Or $(TargetFrameworkVersion) == 'v4.6.1' Or $(TargetFrameworkVersion) == 'v4.6.2' Or $(TargetFrameworkVersion) == 'v4.6.3' Or $(TargetFrameworkVersion) == 'v4.7')">
+      <ItemGroup>
+        <Reference Include="System.Runtime.InteropServices.RuntimeInformation">
+          <HintPath>..\..\..\packages\System.Runtime.InteropServices.RuntimeInformation\lib\net45\System.Runtime.InteropServices.RuntimeInformation.dll</HintPath>
+          <Private>True</Private>
+          <Paket>True</Paket>
+        </Reference>
+      </ItemGroup>
+    </When>
+    <When Condition="$(TargetFrameworkIdentifier) == '.NETStandard' And ($(TargetFrameworkVersion) == 'v1.1' Or $(TargetFrameworkVersion) == 'v1.2' Or $(TargetFrameworkVersion) == 'v1.3' Or $(TargetFrameworkVersion) == 'v1.4' Or $(TargetFrameworkVersion) == 'v1.5' Or $(TargetFrameworkVersion) == 'v1.6' Or $(TargetFrameworkVersion) == 'v2.0')">
+      <ItemGroup>
+        <Reference Include="System.Runtime.InteropServices.RuntimeInformation">
+          <HintPath>..\..\..\packages\System.Runtime.InteropServices.RuntimeInformation\lib\netstandard1.1\System.Runtime.InteropServices.RuntimeInformation.dll</HintPath>
+          <Private>True</Private>
+          <Paket>True</Paket>
+        </Reference>
+      </ItemGroup>
+    </When>
+    <When Condition="($(TargetFrameworkIdentifier) == '.NETStandard' And ($(TargetFrameworkVersion) == 'v1.1' Or $(TargetFrameworkVersion) == 'v1.2' Or $(TargetFrameworkVersion) == 'v1.3' Or $(TargetFrameworkVersion) == 'v1.4' Or $(TargetFrameworkVersion) == 'v1.5' Or $(TargetFrameworkVersion) == 'v1.6' Or $(TargetFrameworkVersion) == 'v2.0')) Or ($(TargetFrameworkIdentifier) == '.NETFramework' And ($(TargetFrameworkVersion) == 'v4.5.2' Or $(TargetFrameworkVersion) == 'v4.5.3' Or $(TargetFrameworkVersion) == 'v4.6' Or $(TargetFrameworkVersion) == 'v4.6.1' Or $(TargetFrameworkVersion) == 'v4.6.2' Or $(TargetFrameworkVersion) == 'v4.6.3' Or $(TargetFrameworkVersion) == 'v4.7'))">
+      <ItemGroup>
+        <Reference Include="System.Runtime.InteropServices.RuntimeInformation">
+          <HintPath>..\..\..\packages\System.Runtime.InteropServices.RuntimeInformation\ref\netstandard1.1\System.Runtime.InteropServices.RuntimeInformation.dll</HintPath>
+          <Private>False</Private>
+          <Paket>True</Paket>
+        </Reference>
+      </ItemGroup>
+    </When>
+  </Choose>
+  <Choose>
+    <When Condition="$(TargetFrameworkIdentifier) == '.NETStandard' And ($(TargetFrameworkVersion) == 'v1.6' Or $(TargetFrameworkVersion) == 'v2.0')">
+      <ItemGroup>
+        <Reference Include="System.Runtime.Loader">
+          <HintPath>..\..\..\packages\System.Runtime.Loader\lib\netstandard1.5\System.Runtime.Loader.dll</HintPath>
+          <Private>True</Private>
+          <Paket>True</Paket>
+        </Reference>
+      </ItemGroup>
+    </When>
+    <When Condition="($(TargetFrameworkIdentifier) == '.NETStandard' And ($(TargetFrameworkVersion) == 'v1.6' Or $(TargetFrameworkVersion) == 'v2.0')) Or ($(TargetFrameworkIdentifier) == '.NETFramework' And ($(TargetFrameworkVersion) == 'v4.6.3' Or $(TargetFrameworkVersion) == 'v4.7'))">
+      <ItemGroup>
+        <Reference Include="System.Runtime.Loader">
+          <HintPath>..\..\..\packages\System.Runtime.Loader\ref\netstandard1.5\System.Runtime.Loader.dll</HintPath>
+          <Private>False</Private>
+          <Paket>True</Paket>
+        </Reference>
+      </ItemGroup>
+    </When>
+  </Choose>
+  <Choose>
+    <When Condition="$(TargetFrameworkIdentifier) == '.NETFramework' And ($(TargetFrameworkVersion) == 'v4.5.2' Or $(TargetFrameworkVersion) == 'v4.5.3' Or $(TargetFrameworkVersion) == 'v4.6' Or $(TargetFrameworkVersion) == 'v4.6.1' Or $(TargetFrameworkVersion) == 'v4.6.2' Or $(TargetFrameworkVersion) == 'v4.6.3' Or $(TargetFrameworkVersion) == 'v4.7')">
+      <ItemGroup>
+        <Reference Include="System.Numerics">
+          <Paket>True</Paket>
+        </Reference>
+      </ItemGroup>
+    </When>
+    <When Condition="$(TargetFrameworkIdentifier) == '.NETStandard' And ($(TargetFrameworkVersion) == 'v1.1' Or $(TargetFrameworkVersion) == 'v1.2' Or $(TargetFrameworkVersion) == 'v1.3' Or $(TargetFrameworkVersion) == 'v1.4' Or $(TargetFrameworkVersion) == 'v1.5' Or $(TargetFrameworkVersion) == 'v1.6' Or $(TargetFrameworkVersion) == 'v2.0')">
+      <ItemGroup>
+        <Reference Include="System.Runtime.Numerics">
+          <HintPath>..\..\..\packages\System.Runtime.Numerics\ref\netstandard1.1\System.Runtime.Numerics.dll</HintPath>
+          <Private>False</Private>
+          <Paket>True</Paket>
+        </Reference>
+      </ItemGroup>
+    </When>
+    <When Condition="$(TargetFrameworkIdentifier) == '.NETStandard' And ($(TargetFrameworkVersion) == 'v1.3' Or $(TargetFrameworkVersion) == 'v1.4' Or $(TargetFrameworkVersion) == 'v1.5' Or $(TargetFrameworkVersion) == 'v1.6' Or $(TargetFrameworkVersion) == 'v2.0')">
+      <ItemGroup>
+        <Reference Include="System.Runtime.Numerics">
+          <HintPath>..\..\..\packages\System.Runtime.Numerics\lib\netstandard1.3\System.Runtime.Numerics.dll</HintPath>
+          <Private>True</Private>
+          <Paket>True</Paket>
+        </Reference>
+      </ItemGroup>
+    </When>
+  </Choose>
+  <Choose>
+    <When Condition="$(TargetFrameworkIdentifier) == '.NETStandard' And ($(TargetFrameworkVersion) == 'v1.3' Or $(TargetFrameworkVersion) == 'v1.4' Or $(TargetFrameworkVersion) == 'v1.5' Or $(TargetFrameworkVersion) == 'v1.6' Or $(TargetFrameworkVersion) == 'v2.0')">
+      <ItemGroup>
+        <Reference Include="System.Runtime.Serialization.Formatters">
+          <HintPath>..\..\..\packages\System.Runtime.Serialization.Formatters\ref\netstandard1.3\System.Runtime.Serialization.Formatters.dll</HintPath>
+          <Private>False</Private>
+          <Paket>True</Paket>
+        </Reference>
+      </ItemGroup>
+    </When>
+    <When Condition="$(TargetFrameworkIdentifier) == '.NETStandard' And ($(TargetFrameworkVersion) == 'v1.4' Or $(TargetFrameworkVersion) == 'v1.5' Or $(TargetFrameworkVersion) == 'v1.6' Or $(TargetFrameworkVersion) == 'v2.0')">
+      <ItemGroup>
+        <Reference Include="System.Runtime.Serialization.Formatters">
+          <HintPath>..\..\..\packages\System.Runtime.Serialization.Formatters\lib\netstandard1.4\System.Runtime.Serialization.Formatters.dll</HintPath>
+          <Private>True</Private>
+          <Paket>True</Paket>
+        </Reference>
+      </ItemGroup>
+    </When>
+  </Choose>
+  <Choose>
+    <When Condition="($(TargetFrameworkIdentifier) == '.NETStandard' And $(TargetFrameworkVersion) == 'v1.0') Or ($(TargetFrameworkIdentifier) == 'WindowsPhone' And $(TargetFrameworkVersion) == 'v8.1')">
+      <ItemGroup>
+        <Reference Include="System.Runtime.Serialization.Primitives">
+          <HintPath>..\..\..\packages\System.Runtime.Serialization.Primitives\ref\netstandard1.0\System.Runtime.Serialization.Primitives.dll</HintPath>
+          <Private>False</Private>
+          <Paket>True</Paket>
+        </Reference>
+      </ItemGroup>
+    </When>
+    <When Condition="$(TargetFrameworkIdentifier) == '.NETStandard' And ($(TargetFrameworkVersion) == 'v1.3' Or $(TargetFrameworkVersion) == 'v1.4' Or $(TargetFrameworkVersion) == 'v1.5' Or $(TargetFrameworkVersion) == 'v1.6' Or $(TargetFrameworkVersion) == 'v2.0')">
+      <ItemGroup>
+        <Reference Include="System.Runtime.Serialization.Primitives">
+          <HintPath>..\..\..\packages\System.Runtime.Serialization.Primitives\lib\netstandard1.3\System.Runtime.Serialization.Primitives.dll</HintPath>
+          <Private>True</Private>
+          <Paket>True</Paket>
+        </Reference>
+      </ItemGroup>
+    </When>
+  </Choose>
+  <Choose>
+    <When Condition="$(TargetFrameworkIdentifier) == '.NETFramework' And $(TargetFrameworkVersion) == 'v4.6'">
+      <ItemGroup>
+        <Reference Include="System.Security.Cryptography.Algorithms">
+          <HintPath>..\..\..\packages\System.Security.Cryptography.Algorithms\lib\net46\System.Security.Cryptography.Algorithms.dll</HintPath>
+          <Private>True</Private>
+          <Paket>True</Paket>
+        </Reference>
+      </ItemGroup>
+    </When>
+    <When Condition="$(TargetFrameworkIdentifier) == '.NETFramework' And ($(TargetFrameworkVersion) == 'v4.6.1' Or $(TargetFrameworkVersion) == 'v4.6.2')">
+      <ItemGroup>
+        <Reference Include="System.Security.Cryptography.Algorithms">
+          <HintPath>..\..\..\packages\System.Security.Cryptography.Algorithms\lib\net461\System.Security.Cryptography.Algorithms.dll</HintPath>
+          <Private>True</Private>
+          <Paket>True</Paket>
+        </Reference>
+      </ItemGroup>
+    </When>
+    <When Condition="$(TargetFrameworkIdentifier) == '.NETFramework' And ($(TargetFrameworkVersion) == 'v4.6.3' Or $(TargetFrameworkVersion) == 'v4.7')">
+      <ItemGroup>
+        <Reference Include="System.Security.Cryptography.Algorithms">
+          <HintPath>..\..\..\packages\System.Security.Cryptography.Algorithms\lib\net463\System.Security.Cryptography.Algorithms.dll</HintPath>
+          <Private>True</Private>
+          <Paket>True</Paket>
+        </Reference>
+      </ItemGroup>
+    </When>
+    <When Condition="$(TargetFrameworkIdentifier) == '.NETStandard' And $(TargetFrameworkVersion) == 'v1.3'">
+      <ItemGroup>
+        <Reference Include="System.Security.Cryptography.Algorithms">
+          <HintPath>..\..\..\packages\System.Security.Cryptography.Algorithms\ref\netstandard1.3\System.Security.Cryptography.Algorithms.dll</HintPath>
+          <Private>False</Private>
+          <Paket>True</Paket>
+        </Reference>
+      </ItemGroup>
+    </When>
+    <When Condition="$(TargetFrameworkIdentifier) == '.NETStandard' And ($(TargetFrameworkVersion) == 'v1.4' Or $(TargetFrameworkVersion) == 'v1.5')">
+      <ItemGroup>
+        <Reference Include="System.Security.Cryptography.Algorithms">
+          <HintPath>..\..\..\packages\System.Security.Cryptography.Algorithms\ref\netstandard1.4\System.Security.Cryptography.Algorithms.dll</HintPath>
+          <Private>False</Private>
+          <Paket>True</Paket>
+        </Reference>
+      </ItemGroup>
+    </When>
+    <When Condition="$(TargetFrameworkIdentifier) == '.NETStandard' And ($(TargetFrameworkVersion) == 'v1.6' Or $(TargetFrameworkVersion) == 'v2.0')">
+      <ItemGroup>
+        <Reference Include="System.Security.Cryptography.Algorithms">
+          <HintPath>..\..\..\packages\System.Security.Cryptography.Algorithms\ref\netstandard1.6\System.Security.Cryptography.Algorithms.dll</HintPath>
+          <Private>False</Private>
+          <Paket>True</Paket>
+        </Reference>
+      </ItemGroup>
+    </When>
+  </Choose>
+  <Choose>
+    <When Condition="$(TargetFrameworkIdentifier) == '.NETFramework' And $(TargetFrameworkVersion) == 'v4.6'">
+      <ItemGroup>
+        <Reference Include="System.Security.Cryptography.Cng">
+          <HintPath>..\..\..\packages\System.Security.Cryptography.Cng\lib\net46\System.Security.Cryptography.Cng.dll</HintPath>
+          <Private>True</Private>
+          <Paket>True</Paket>
+        </Reference>
+      </ItemGroup>
+    </When>
+    <When Condition="$(TargetFrameworkIdentifier) == '.NETFramework' And ($(TargetFrameworkVersion) == 'v4.6.1' Or $(TargetFrameworkVersion) == 'v4.6.2')">
+      <ItemGroup>
+        <Reference Include="System.Security.Cryptography.Cng">
+          <HintPath>..\..\..\packages\System.Security.Cryptography.Cng\lib\net461\System.Security.Cryptography.Cng.dll</HintPath>
+          <Private>True</Private>
+          <Paket>True</Paket>
+        </Reference>
+      </ItemGroup>
+    </When>
+    <When Condition="$(TargetFrameworkIdentifier) == '.NETFramework' And ($(TargetFrameworkVersion) == 'v4.6.3' Or $(TargetFrameworkVersion) == 'v4.7')">
+      <ItemGroup>
+        <Reference Include="System.Security.Cryptography.Cng">
+          <HintPath>..\..\..\packages\System.Security.Cryptography.Cng\lib\net463\System.Security.Cryptography.Cng.dll</HintPath>
+          <Private>True</Private>
+          <Paket>True</Paket>
+        </Reference>
+      </ItemGroup>
+    </When>
+    <When Condition="$(TargetFrameworkIdentifier) == '.NETStandard' And ($(TargetFrameworkVersion) == 'v1.6' Or $(TargetFrameworkVersion) == 'v2.0')">
+      <ItemGroup>
+        <Reference Include="System.Security.Cryptography.Cng">
+          <HintPath>..\..\..\packages\System.Security.Cryptography.Cng\ref\netstandard1.6\System.Security.Cryptography.Cng.dll</HintPath>
+          <Private>False</Private>
+          <Paket>True</Paket>
+        </Reference>
+      </ItemGroup>
+    </When>
+  </Choose>
+  <Choose>
+    <When Condition="$(TargetFrameworkIdentifier) == '.NETFramework' And ($(TargetFrameworkVersion) == 'v4.6' Or $(TargetFrameworkVersion) == 'v4.6.1' Or $(TargetFrameworkVersion) == 'v4.6.2' Or $(TargetFrameworkVersion) == 'v4.6.3' Or $(TargetFrameworkVersion) == 'v4.7')">
+      <ItemGroup>
+        <Reference Include="System.Security.Cryptography.Csp">
+          <HintPath>..\..\..\packages\System.Security.Cryptography.Csp\lib\net46\System.Security.Cryptography.Csp.dll</HintPath>
+          <Private>True</Private>
+          <Paket>True</Paket>
+        </Reference>
+      </ItemGroup>
+    </When>
+    <When Condition="$(TargetFrameworkIdentifier) == '.NETStandard' And ($(TargetFrameworkVersion) == 'v1.3' Or $(TargetFrameworkVersion) == 'v1.4' Or $(TargetFrameworkVersion) == 'v1.5' Or $(TargetFrameworkVersion) == 'v1.6' Or $(TargetFrameworkVersion) == 'v2.0')">
+      <ItemGroup>
+        <Reference Include="System.Security.Cryptography.Csp">
+          <HintPath>..\..\..\packages\System.Security.Cryptography.Csp\ref\netstandard1.3\System.Security.Cryptography.Csp.dll</HintPath>
+          <Private>False</Private>
+          <Paket>True</Paket>
+        </Reference>
+      </ItemGroup>
+    </When>
+  </Choose>
+  <Choose>
+    <When Condition="$(TargetFrameworkIdentifier) == '.NETFramework' And ($(TargetFrameworkVersion) == 'v4.6' Or $(TargetFrameworkVersion) == 'v4.6.1' Or $(TargetFrameworkVersion) == 'v4.6.2' Or $(TargetFrameworkVersion) == 'v4.6.3' Or $(TargetFrameworkVersion) == 'v4.7')">
+      <ItemGroup>
+        <Reference Include="System.Security.Cryptography.Encoding">
+          <HintPath>..\..\..\packages\System.Security.Cryptography.Encoding\lib\net46\System.Security.Cryptography.Encoding.dll</HintPath>
+          <Private>True</Private>
+          <Paket>True</Paket>
+        </Reference>
+      </ItemGroup>
+    </When>
+    <When Condition="$(TargetFrameworkIdentifier) == '.NETStandard' And ($(TargetFrameworkVersion) == 'v1.3' Or $(TargetFrameworkVersion) == 'v1.4' Or $(TargetFrameworkVersion) == 'v1.5' Or $(TargetFrameworkVersion) == 'v1.6' Or $(TargetFrameworkVersion) == 'v2.0')">
+      <ItemGroup>
+        <Reference Include="System.Security.Cryptography.Encoding">
+          <HintPath>..\..\..\packages\System.Security.Cryptography.Encoding\ref\netstandard1.3\System.Security.Cryptography.Encoding.dll</HintPath>
+          <Private>False</Private>
+          <Paket>True</Paket>
+        </Reference>
+      </ItemGroup>
+    </When>
+  </Choose>
+  <Choose>
+    <When Condition="($(TargetFrameworkIdentifier) == '.NETStandard' And ($(TargetFrameworkVersion) == 'v1.6' Or $(TargetFrameworkVersion) == 'v2.0')) Or ($(TargetFrameworkIdentifier) == '.NETFramework' And ($(TargetFrameworkVersion) == 'v4.6.1' Or $(TargetFrameworkVersion) == 'v4.6.2' Or $(TargetFrameworkVersion) == 'v4.6.3' Or $(TargetFrameworkVersion) == 'v4.7'))">
+      <ItemGroup>
+        <Reference Include="System.Security.Cryptography.OpenSsl">
+          <HintPath>..\..\..\packages\System.Security.Cryptography.OpenSsl\lib\netstandard1.6\System.Security.Cryptography.OpenSsl.dll</HintPath>
+          <Private>True</Private>
+          <Paket>True</Paket>
+        </Reference>
+      </ItemGroup>
+    </When>
+  </Choose>
+  <Choose>
+    <When Condition="$(TargetFrameworkIdentifier) == '.NETFramework' And ($(TargetFrameworkVersion) == 'v4.6' Or $(TargetFrameworkVersion) == 'v4.6.1' Or $(TargetFrameworkVersion) == 'v4.6.2' Or $(TargetFrameworkVersion) == 'v4.6.3' Or $(TargetFrameworkVersion) == 'v4.7')">
+      <ItemGroup>
+        <Reference Include="System.Security.Cryptography.Primitives">
+          <HintPath>..\..\..\packages\System.Security.Cryptography.Primitives\lib\net46\System.Security.Cryptography.Primitives.dll</HintPath>
+          <Private>True</Private>
+          <Paket>True</Paket>
+        </Reference>
+      </ItemGroup>
+    </When>
+    <When Condition="$(TargetFrameworkIdentifier) == '.NETStandard' And ($(TargetFrameworkVersion) == 'v1.3' Or $(TargetFrameworkVersion) == 'v1.4' Or $(TargetFrameworkVersion) == 'v1.5' Or $(TargetFrameworkVersion) == 'v1.6' Or $(TargetFrameworkVersion) == 'v2.0')">
+      <ItemGroup>
+        <Reference Include="System.Security.Cryptography.Primitives">
+          <HintPath>..\..\..\packages\System.Security.Cryptography.Primitives\lib\netstandard1.3\System.Security.Cryptography.Primitives.dll</HintPath>
+          <Private>True</Private>
+          <Paket>True</Paket>
+        </Reference>
+      </ItemGroup>
+    </When>
+  </Choose>
+  <Choose>
+    <When Condition="$(TargetFrameworkIdentifier) == '.NETStandard' And ($(TargetFrameworkVersion) == 'v1.6' Or $(TargetFrameworkVersion) == 'v2.0')">
+      <ItemGroup>
+        <Reference Include="System.Security.Cryptography.ProtectedData">
+          <HintPath>..\..\..\packages\System.Security.Cryptography.ProtectedData\ref\netstandard1.3\System.Security.Cryptography.ProtectedData.dll</HintPath>
+          <Private>False</Private>
+          <Paket>True</Paket>
+        </Reference>
+      </ItemGroup>
+    </When>
+  </Choose>
+  <Choose>
+    <When Condition="$(TargetFrameworkIdentifier) == '.NETFramework' And $(TargetFrameworkVersion) == 'v4.6'">
+      <ItemGroup>
+        <Reference Include="System.Security.Cryptography.X509Certificates">
+          <HintPath>..\..\..\packages\System.Security.Cryptography.X509Certificates\lib\net46\System.Security.Cryptography.X509Certificates.dll</HintPath>
+          <Private>True</Private>
+          <Paket>True</Paket>
+        </Reference>
+      </ItemGroup>
+    </When>
+    <When Condition="$(TargetFrameworkIdentifier) == '.NETFramework' And ($(TargetFrameworkVersion) == 'v4.6.1' Or $(TargetFrameworkVersion) == 'v4.6.2' Or $(TargetFrameworkVersion) == 'v4.6.3' Or $(TargetFrameworkVersion) == 'v4.7')">
+      <ItemGroup>
+        <Reference Include="System.Security.Cryptography.X509Certificates">
+          <HintPath>..\..\..\packages\System.Security.Cryptography.X509Certificates\lib\net461\System.Security.Cryptography.X509Certificates.dll</HintPath>
+          <Private>True</Private>
+          <Paket>True</Paket>
+        </Reference>
+      </ItemGroup>
+    </When>
+    <When Condition="$(TargetFrameworkIdentifier) == '.NETStandard' And $(TargetFrameworkVersion) == 'v1.3'">
+      <ItemGroup>
+        <Reference Include="System.Security.Cryptography.X509Certificates">
+          <HintPath>..\..\..\packages\System.Security.Cryptography.X509Certificates\ref\netstandard1.3\System.Security.Cryptography.X509Certificates.dll</HintPath>
+          <Private>False</Private>
+          <Paket>True</Paket>
+        </Reference>
+      </ItemGroup>
+    </When>
+    <When Condition="$(TargetFrameworkIdentifier) == '.NETStandard' And ($(TargetFrameworkVersion) == 'v1.4' Or $(TargetFrameworkVersion) == 'v1.5' Or $(TargetFrameworkVersion) == 'v1.6' Or $(TargetFrameworkVersion) == 'v2.0')">
+      <ItemGroup>
+        <Reference Include="System.Security.Cryptography.X509Certificates">
+          <HintPath>..\..\..\packages\System.Security.Cryptography.X509Certificates\ref\netstandard1.4\System.Security.Cryptography.X509Certificates.dll</HintPath>
+          <Private>False</Private>
+          <Paket>True</Paket>
+        </Reference>
+      </ItemGroup>
+    </When>
+  </Choose>
+  <Choose>
+    <When Condition="$(TargetFrameworkIdentifier) == '.NETStandard' And ($(TargetFrameworkVersion) == 'v1.0' Or $(TargetFrameworkVersion) == 'v1.1' Or $(TargetFrameworkVersion) == 'v1.2')">
+      <ItemGroup>
+        <Reference Include="System.Text.Encoding">
+          <HintPath>..\..\..\packages\System.Text.Encoding\ref\netstandard1.0\System.Text.Encoding.dll</HintPath>
+          <Private>False</Private>
+          <Paket>True</Paket>
+        </Reference>
+      </ItemGroup>
+    </When>
+    <When Condition="$(TargetFrameworkIdentifier) == '.NETStandard' And ($(TargetFrameworkVersion) == 'v1.3' Or $(TargetFrameworkVersion) == 'v1.4' Or $(TargetFrameworkVersion) == 'v1.5' Or $(TargetFrameworkVersion) == 'v1.6' Or $(TargetFrameworkVersion) == 'v2.0')">
+      <ItemGroup>
+        <Reference Include="System.Text.Encoding">
+          <HintPath>..\..\..\packages\System.Text.Encoding\ref\netstandard1.3\System.Text.Encoding.dll</HintPath>
+          <Private>False</Private>
+          <Paket>True</Paket>
+        </Reference>
+      </ItemGroup>
+    </When>
+  </Choose>
+  <Choose>
+    <When Condition="$(TargetFrameworkIdentifier) == '.NETStandard' And ($(TargetFrameworkVersion) == 'v1.0' Or $(TargetFrameworkVersion) == 'v1.1' Or $(TargetFrameworkVersion) == 'v1.2')">
+      <ItemGroup>
+        <Reference Include="System.Text.Encoding.Extensions">
+          <HintPath>..\..\..\packages\System.Text.Encoding.Extensions\ref\netstandard1.0\System.Text.Encoding.Extensions.dll</HintPath>
+          <Private>False</Private>
+          <Paket>True</Paket>
+        </Reference>
+      </ItemGroup>
+    </When>
+    <When Condition="$(TargetFrameworkIdentifier) == '.NETStandard' And ($(TargetFrameworkVersion) == 'v1.3' Or $(TargetFrameworkVersion) == 'v1.4' Or $(TargetFrameworkVersion) == 'v1.5' Or $(TargetFrameworkVersion) == 'v1.6' Or $(TargetFrameworkVersion) == 'v2.0')">
+      <ItemGroup>
+        <Reference Include="System.Text.Encoding.Extensions">
+          <HintPath>..\..\..\packages\System.Text.Encoding.Extensions\ref\netstandard1.3\System.Text.Encoding.Extensions.dll</HintPath>
+          <Private>False</Private>
+          <Paket>True</Paket>
+        </Reference>
+      </ItemGroup>
+    </When>
+  </Choose>
+  <Choose>
+    <When Condition="$(TargetFrameworkIdentifier) == '.NETFramework' And ($(TargetFrameworkVersion) == 'v4.6.3' Or $(TargetFrameworkVersion) == 'v4.7')">
+      <ItemGroup>
+        <Reference Include="System.Text.RegularExpressions">
+          <HintPath>..\..\..\packages\System.Text.RegularExpressions\lib\net463\System.Text.RegularExpressions.dll</HintPath>
+          <Private>True</Private>
+          <Paket>True</Paket>
+        </Reference>
+      </ItemGroup>
+    </When>
+    <When Condition="$(TargetFrameworkIdentifier) == '.NETStandard' And ($(TargetFrameworkVersion) == 'v1.0' Or $(TargetFrameworkVersion) == 'v1.1' Or $(TargetFrameworkVersion) == 'v1.2')">
+      <ItemGroup>
+        <Reference Include="System.Text.RegularExpressions">
+          <HintPath>..\..\..\packages\System.Text.RegularExpressions\ref\netstandard1.0\System.Text.RegularExpressions.dll</HintPath>
+          <Private>False</Private>
+          <Paket>True</Paket>
+        </Reference>
+      </ItemGroup>
+    </When>
+    <When Condition="$(TargetFrameworkIdentifier) == '.NETStandard' And ($(TargetFrameworkVersion) == 'v1.3' Or $(TargetFrameworkVersion) == 'v1.4' Or $(TargetFrameworkVersion) == 'v1.5')">
+      <ItemGroup>
+        <Reference Include="System.Text.RegularExpressions">
+          <HintPath>..\..\..\packages\System.Text.RegularExpressions\ref\netstandard1.3\System.Text.RegularExpressions.dll</HintPath>
+          <Private>False</Private>
+          <Paket>True</Paket>
+        </Reference>
+      </ItemGroup>
+    </When>
+    <When Condition="$(TargetFrameworkIdentifier) == '.NETStandard' And ($(TargetFrameworkVersion) == 'v1.6' Or $(TargetFrameworkVersion) == 'v2.0')">
+      <ItemGroup>
+        <Reference Include="System.Text.RegularExpressions">
+          <HintPath>..\..\..\packages\System.Text.RegularExpressions\lib\netstandard1.6\System.Text.RegularExpressions.dll</HintPath>
+          <Private>True</Private>
+          <Paket>True</Paket>
+        </Reference>
+      </ItemGroup>
+    </When>
+  </Choose>
+  <Choose>
+    <When Condition="$(TargetFrameworkIdentifier) == '.NETStandard' And ($(TargetFrameworkVersion) == 'v1.3' Or $(TargetFrameworkVersion) == 'v1.4' Or $(TargetFrameworkVersion) == 'v1.5' Or $(TargetFrameworkVersion) == 'v1.6' Or $(TargetFrameworkVersion) == 'v2.0')">
+      <ItemGroup>
+        <Reference Include="System.Threading">
+          <HintPath>..\..\..\packages\System.Threading\lib\netstandard1.3\System.Threading.dll</HintPath>
+          <Private>True</Private>
+          <Paket>True</Paket>
+        </Reference>
+      </ItemGroup>
+    </When>
+  </Choose>
+  <Choose>
+    <When Condition="$(TargetFrameworkIdentifier) == '.NETStandard' And ($(TargetFrameworkVersion) == 'v1.0' Or $(TargetFrameworkVersion) == 'v1.1' Or $(TargetFrameworkVersion) == 'v1.2')">
+      <ItemGroup>
+        <Reference Include="System.Threading.Tasks">
+          <HintPath>..\..\..\packages\System.Threading.Tasks\ref\netstandard1.0\System.Threading.Tasks.dll</HintPath>
+          <Private>False</Private>
+          <Paket>True</Paket>
+        </Reference>
+      </ItemGroup>
+    </When>
+    <When Condition="$(TargetFrameworkIdentifier) == '.NETStandard' And ($(TargetFrameworkVersion) == 'v1.3' Or $(TargetFrameworkVersion) == 'v1.4' Or $(TargetFrameworkVersion) == 'v1.5' Or $(TargetFrameworkVersion) == 'v1.6' Or $(TargetFrameworkVersion) == 'v2.0')">
+      <ItemGroup>
+        <Reference Include="System.Threading.Tasks">
+          <HintPath>..\..\..\packages\System.Threading.Tasks\ref\netstandard1.3\System.Threading.Tasks.dll</HintPath>
+          <Private>False</Private>
+          <Paket>True</Paket>
+        </Reference>
+      </ItemGroup>
+    </When>
+  </Choose>
+  <Choose>
+    <When Condition="($(TargetFrameworkIdentifier) == '.NETStandard' And ($(TargetFrameworkVersion) == 'v1.3' Or $(TargetFrameworkVersion) == 'v1.4' Or $(TargetFrameworkVersion) == 'v1.5' Or $(TargetFrameworkVersion) == 'v1.6' Or $(TargetFrameworkVersion) == 'v2.0')) Or ($(TargetFrameworkIdentifier) == '.NETFramework' And ($(TargetFrameworkVersion) == 'v4.5.2' Or $(TargetFrameworkVersion) == 'v4.5.3' Or $(TargetFrameworkVersion) == 'v4.6' Or $(TargetFrameworkVersion) == 'v4.6.1' Or $(TargetFrameworkVersion) == 'v4.6.2' Or $(TargetFrameworkVersion) == 'v4.6.3' Or $(TargetFrameworkVersion) == 'v4.7'))">
+      <ItemGroup>
+        <Reference Include="System.Threading.Tasks.Extensions">
+          <HintPath>..\..\..\packages\System.Threading.Tasks.Extensions\lib\netstandard1.0\System.Threading.Tasks.Extensions.dll</HintPath>
+          <Private>True</Private>
+          <Paket>True</Paket>
+        </Reference>
+      </ItemGroup>
+    </When>
+  </Choose>
+  <Choose>
+    <When Condition="$(TargetFrameworkIdentifier) == '.NETStandard' And ($(TargetFrameworkVersion) == 'v1.6' Or $(TargetFrameworkVersion) == 'v2.0')">
+      <ItemGroup>
+        <Reference Include="System.Threading.Tasks.Parallel">
+          <HintPath>..\..\..\packages\System.Threading.Tasks.Parallel\lib\netstandard1.3\System.Threading.Tasks.Parallel.dll</HintPath>
+          <Private>True</Private>
+          <Paket>True</Paket>
+        </Reference>
+      </ItemGroup>
+    </When>
+  </Choose>
+  <Choose>
+    <When Condition="$(TargetFrameworkIdentifier) == '.NETStandard' And ($(TargetFrameworkVersion) == 'v1.3' Or $(TargetFrameworkVersion) == 'v1.4' Or $(TargetFrameworkVersion) == 'v1.5' Or $(TargetFrameworkVersion) == 'v1.6' Or $(TargetFrameworkVersion) == 'v2.0')">
+      <ItemGroup>
+        <Reference Include="System.Threading.Thread">
+          <HintPath>..\..\..\packages\System.Threading.Thread\lib\netstandard1.3\System.Threading.Thread.dll</HintPath>
+          <Private>True</Private>
+          <Paket>True</Paket>
+        </Reference>
+      </ItemGroup>
+    </When>
+  </Choose>
+  <Choose>
+    <When Condition="$(TargetFrameworkIdentifier) == '.NETStandard' And ($(TargetFrameworkVersion) == 'v1.3' Or $(TargetFrameworkVersion) == 'v1.4' Or $(TargetFrameworkVersion) == 'v1.5' Or $(TargetFrameworkVersion) == 'v1.6' Or $(TargetFrameworkVersion) == 'v2.0')">
+      <ItemGroup>
+        <Reference Include="System.Threading.ThreadPool">
+          <HintPath>..\..\..\packages\System.Threading.ThreadPool\lib\netstandard1.3\System.Threading.ThreadPool.dll</HintPath>
+          <Private>True</Private>
+          <Paket>True</Paket>
+        </Reference>
+      </ItemGroup>
+    </When>
+  </Choose>
+  <Choose>
+    <When Condition="($(TargetFrameworkIdentifier) == 'WindowsPhoneApp') Or ($(TargetFrameworkIdentifier) == '.NETStandard' And ($(TargetFrameworkVersion) == 'v1.0' Or $(TargetFrameworkVersion) == 'v1.1' Or $(TargetFrameworkVersion) == 'v1.2' Or $(TargetFrameworkVersion) == 'v1.3' Or $(TargetFrameworkVersion) == 'v1.4' Or $(TargetFrameworkVersion) == 'v1.5')) Or ($(TargetFrameworkIdentifier) == '.NETFramework' And ($(TargetFrameworkVersion) == 'v4.5' Or $(TargetFrameworkVersion) == 'v4.5.1' Or $(TargetFrameworkVersion) == 'v4.5.2' Or $(TargetFrameworkVersion) == 'v4.5.3' Or $(TargetFrameworkVersion) == 'v4.6' Or $(TargetFrameworkVersion) == 'v4.6.1' Or $(TargetFrameworkVersion) == 'v4.6.2' Or $(TargetFrameworkVersion) == 'v4.6.3' Or $(TargetFrameworkVersion) == 'v4.7')) Or ($(TargetFrameworkIdentifier) == 'WindowsPhone' And ($(TargetFrameworkVersion) == 'v8.0' Or $(TargetFrameworkVersion) == 'v8.1'))">
+      <ItemGroup>
+        <Reference Include="System.ValueTuple">
+          <HintPath>..\..\..\packages\System.ValueTuple\lib\netstandard1.0\System.ValueTuple.dll</HintPath>
+          <Private>True</Private>
+          <Paket>True</Paket>
+        </Reference>
+      </ItemGroup>
+    </When>
+    <When Condition="$(TargetFrameworkIdentifier) == '.NETFramework' And $(TargetFrameworkVersion) == 'v4.0'">
+      <ItemGroup>
+        <Reference Include="System.ValueTuple">
+          <HintPath>..\..\..\packages\System.ValueTuple\lib\portable-net40+sl4+win8+wp8\System.ValueTuple.dll</HintPath>
+          <Private>True</Private>
+          <Paket>True</Paket>
+        </Reference>
+      </ItemGroup>
+    </When>
+  </Choose>
+  <Choose>
+    <When Condition="$(TargetFrameworkIdentifier) == '.NETFramework' And ($(TargetFrameworkVersion) == 'v4.6' Or $(TargetFrameworkVersion) == 'v4.6.1' Or $(TargetFrameworkVersion) == 'v4.6.2' Or $(TargetFrameworkVersion) == 'v4.6.3' Or $(TargetFrameworkVersion) == 'v4.7')">
+      <ItemGroup>
+        <Reference Include="System.Xml.ReaderWriter">
+          <HintPath>..\..\..\packages\System.Xml.ReaderWriter\lib\net46\System.Xml.ReaderWriter.dll</HintPath>
+          <Private>True</Private>
+          <Paket>True</Paket>
+        </Reference>
+      </ItemGroup>
+    </When>
+    <When Condition="$(TargetFrameworkIdentifier) == '.NETStandard' And ($(TargetFrameworkVersion) == 'v1.3' Or $(TargetFrameworkVersion) == 'v1.4' Or $(TargetFrameworkVersion) == 'v1.5' Or $(TargetFrameworkVersion) == 'v1.6' Or $(TargetFrameworkVersion) == 'v2.0')">
+      <ItemGroup>
+        <Reference Include="System.Xml.ReaderWriter">
+          <HintPath>..\..\..\packages\System.Xml.ReaderWriter\lib\netstandard1.3\System.Xml.ReaderWriter.dll</HintPath>
+          <Private>True</Private>
+          <Paket>True</Paket>
+        </Reference>
+      </ItemGroup>
+    </When>
+  </Choose>
+  <Choose>
+    <When Condition="$(TargetFrameworkIdentifier) == '.NETStandard' And ($(TargetFrameworkVersion) == 'v1.3' Or $(TargetFrameworkVersion) == 'v1.4' Or $(TargetFrameworkVersion) == 'v1.5' Or $(TargetFrameworkVersion) == 'v1.6' Or $(TargetFrameworkVersion) == 'v2.0')">
+      <ItemGroup>
+        <Reference Include="System.Xml.XDocument">
+          <HintPath>..\..\..\packages\System.Xml.XDocument\lib\netstandard1.3\System.Xml.XDocument.dll</HintPath>
+          <Private>True</Private>
+          <Paket>True</Paket>
+        </Reference>
+      </ItemGroup>
+    </When>
+  </Choose>
+  <Choose>
+    <When Condition="$(TargetFrameworkIdentifier) == '.NETStandard' And ($(TargetFrameworkVersion) == 'v1.3' Or $(TargetFrameworkVersion) == 'v1.4' Or $(TargetFrameworkVersion) == 'v1.5' Or $(TargetFrameworkVersion) == 'v1.6' Or $(TargetFrameworkVersion) == 'v2.0')">
+      <ItemGroup>
+        <Reference Include="System.Xml.XmlDocument">
+          <HintPath>..\..\..\packages\System.Xml.XmlDocument\lib\netstandard1.3\System.Xml.XmlDocument.dll</HintPath>
+          <Private>True</Private>
+          <Paket>True</Paket>
+        </Reference>
+      </ItemGroup>
+    </When>
+  </Choose>
+  <Choose>
+    <When Condition="$(TargetFrameworkIdentifier) == '.NETStandard' And ($(TargetFrameworkVersion) == 'v1.3' Or $(TargetFrameworkVersion) == 'v1.4' Or $(TargetFrameworkVersion) == 'v1.5' Or $(TargetFrameworkVersion) == 'v1.6' Or $(TargetFrameworkVersion) == 'v2.0')">
+      <ItemGroup>
+        <Reference Include="System.Xml.XPath">
+          <HintPath>..\..\..\packages\System.Xml.XPath\lib\netstandard1.3\System.Xml.XPath.dll</HintPath>
+          <Private>True</Private>
+          <Paket>True</Paket>
+        </Reference>
+      </ItemGroup>
+    </When>
+  </Choose>
+  <Choose>
+    <When Condition="$(TargetFrameworkIdentifier) == '.NETStandard' And ($(TargetFrameworkVersion) == 'v1.6' Or $(TargetFrameworkVersion) == 'v2.0')">
+      <ItemGroup>
+        <Reference Include="System.Xml.XPath.XDocument">
+          <HintPath>..\..\..\packages\System.Xml.XPath.XDocument\lib\netstandard1.3\System.Xml.XPath.XDocument.dll</HintPath>
+          <Private>True</Private>
+          <Paket>True</Paket>
+        </Reference>
+      </ItemGroup>
+    </When>
+  </Choose>
+  <Choose>
+    <When Condition="$(TargetFrameworkIdentifier) == '.NETStandard' And ($(TargetFrameworkVersion) == 'v1.3' Or $(TargetFrameworkVersion) == 'v1.4' Or $(TargetFrameworkVersion) == 'v1.5' Or $(TargetFrameworkVersion) == 'v1.6' Or $(TargetFrameworkVersion) == 'v2.0')">
+      <ItemGroup>
+        <Reference Include="System.Xml.XPath.XmlDocument">
+          <HintPath>..\..\..\packages\System.Xml.XPath.XmlDocument\lib\netstandard1.3\System.Xml.XPath.XmlDocument.dll</HintPath>
+          <Private>True</Private>
+          <Paket>True</Paket>
+        </Reference>
+      </ItemGroup>
+    </When>
+  </Choose>
+  <Import Project="..\..\..\packages\FSharp.NET.Sdk\build\$(__paket__FSharp_NET_Core_Sdk_targets).targets" Condition="Exists('..\..\..\packages\FSharp.NET.Sdk\build\$(__paket__FSharp_NET_Core_Sdk_targets).targets')" Label="Paket" />
+  <Import Project="..\..\..\packages\FSharp.NET.Sdk\build\$(__paket__FSharp_NET_Current_Sdk_targets).targets" Condition="Exists('..\..\..\packages\FSharp.NET.Sdk\build\$(__paket__FSharp_NET_Current_Sdk_targets).targets')" Label="Paket" />
 </Project>