--- conflicted
+++ resolved
@@ -98,7 +98,6 @@
 
     /// The job name
     static member JobName = environVar "APPVEYOR_JOB_NAME"
-<<<<<<< HEAD
     
     /// The Job Number
     static member JobNumber = environVar "APPVEYOR_JOB_NUMBER"
@@ -124,13 +123,8 @@
     /// Timeout in seconds to download or upload each cache entry. Default is 300 (5 minutes)
     static member CacheEntryUploadDownloadTimeout = environVar "APPVEYOR_CACHE_ENTRY_UPLOAD_DOWNLOAD_TIMEOUT"
     
-let private sendToAppVeyor args = 
-    ExecProcess (fun info -> 
-=======
-
 let private sendToAppVeyor args =
     ExecProcess (fun info ->
->>>>>>> 8e8098c0
         info.FileName <- "appveyor"
         info.Arguments <- args) (System.TimeSpan.MaxValue)
     |> ignore
