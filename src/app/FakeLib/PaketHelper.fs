/// Contains helper functions and task which allow to inspect, create and publish [NuGet](https://www.nuget.org/) packages with [Paket](http://fsprojects.github.io/Paket/index.html).
[<System.Obsolete "use Fake.DotNet.Paket instead">]
module Fake.Paket

#nowarn "44"
open System
open System.IO
open System.Xml.Linq
open System.Text.RegularExpressions

/// Paket pack parameter type
[<System.Obsolete "use Fake.DotNet.Paket instead">]
[<CLIMutable>]
type PaketPackParams =
    { ToolPath : string
      TimeOut : TimeSpan
      Version : string
      SpecificVersions : (string * string) list
      LockDependencies : bool
      ReleaseNotes : string
      BuildConfig : string
      BuildPlatform : string
      TemplateFile : string
      ExcludedTemplates : string list
      WorkingDir : string
      OutputPath : string 
      ProjectUrl : string
      Symbols : bool
      IncludeReferencedProjects : bool
      MinimumFromLockFile : bool
      PinProjectReferences : bool }

/// Paket pack default parameters
[<System.Obsolete "use Fake.DotNet.Paket instead">]
let PaketPackDefaults() : PaketPackParams =
    { ToolPath = (findToolFolderInSubPath "paket.exe" (currentDirectory @@ ".paket")) @@ "paket.exe"
      TimeOut = TimeSpan.FromMinutes 5.
      Version = null
      SpecificVersions = []
      LockDependencies = false
      ReleaseNotes = null
      BuildConfig = null
      BuildPlatform = null
      TemplateFile = null
      ProjectUrl = null
      ExcludedTemplates = []
      WorkingDir = "."
      OutputPath = "./temp" 
      Symbols = false
      IncludeReferencedProjects = false
      MinimumFromLockFile = false
      PinProjectReferences = false }

/// Paket push parameter type
[<System.Obsolete "use Fake.DotNet.Paket instead">]
[<CLIMutable>]
type PaketPushParams =
    { ToolPath : string
      TimeOut : TimeSpan
      PublishUrl : string
      EndPoint : string
      WorkingDir : string
      DegreeOfParallelism : int
      ApiKey : string }

/// Paket push default parameters
[<System.Obsolete "use Fake.DotNet.Paket instead">]
let PaketPushDefaults() : PaketPushParams =
    { ToolPath = (findToolFolderInSubPath "paket.exe" (currentDirectory @@ ".paket")) @@ "paket.exe"
      TimeOut = System.TimeSpan.MaxValue
      PublishUrl = null
      EndPoint =  null
      WorkingDir = "./temp"
      DegreeOfParallelism = 8
      ApiKey = null }

/// Paket restore packages type
[<System.Obsolete "use Fake.DotNet.Paket instead">]
[<CLIMutable>]
type PaketRestoreParams =
    { ToolPath : string
      TimeOut : TimeSpan
      WorkingDir : string
      ForceDownloadOfPackages : bool
      OnlyReferencedFiles: bool
      Group: string
      ReferenceFiles: string list }

/// Paket restore default parameters
[<System.Obsolete "use Fake.DotNet.Paket instead">]
let PaketRestoreDefaults() : PaketRestoreParams = 
    { ToolPath = (findToolFolderInSubPath "paket.exe" (currentDirectory @@ ".paket")) @@ "paket.exe"
      TimeOut = System.TimeSpan.MaxValue
      WorkingDir = "."
      ForceDownloadOfPackages = false
      OnlyReferencedFiles = false
      ReferenceFiles = []
      Group = "" }

/// Creates a new NuGet package by using Paket pack on all paket.template files in the working directory.
/// ## Parameters
///
///  - `setParams` - Function used to manipulate the default parameters.
[<System.Obsolete "use Fake.DotNet.Paket instead">]
let Pack setParams =
    let parameters : PaketPackParams = PaketPackDefaults() |> setParams
    use __ = traceStartTaskUsing "PaketPack" parameters.WorkingDir

    let xmlEncode (notEncodedText : string) =
        if String.IsNullOrWhiteSpace notEncodedText then ""
        else XText(notEncodedText).ToString().Replace("ß", "&szlig;")
<<<<<<< HEAD
    let version = if String.IsNullOrWhiteSpace parameters.Version then "" else " --version " + ProcessHelper.toParam parameters.Version
    let buildConfig = if String.IsNullOrWhiteSpace parameters.BuildConfig then "" else " --build-config " + ProcessHelper.toParam parameters.BuildConfig
    let buildPlatform = if String.IsNullOrWhiteSpace parameters.BuildPlatform then "" else " --build-platform " + ProcessHelper.toParam parameters.BuildPlatform
    let templateFile = if String.IsNullOrWhiteSpace parameters.TemplateFile then "" else " --template " + ProcessHelper.toParam parameters.TemplateFile
    let lockDependencies = if parameters.LockDependencies then " --lock-dependencies" else ""
    let excludedTemplates = parameters.ExcludedTemplates |> Seq.map (fun t -> " --exclude " + t) |> String.concat " "
    let specificVersions = parameters.SpecificVersions |> Seq.map (fun (id,v) -> sprintf " --specific-version %s %s" id v) |> String.concat " "
    let releaseNotes = if String.IsNullOrWhiteSpace parameters.ReleaseNotes then "" else " --release-notes " + ProcessHelper.toParam (xmlEncode parameters.ReleaseNotes)
=======
    let version = if String.IsNullOrWhiteSpace parameters.Version then "" else " --version " + toParam parameters.Version
    let buildConfig = if String.IsNullOrWhiteSpace parameters.BuildConfig then "" else " --build-config " + toParam parameters.BuildConfig
    let buildPlatform = if String.IsNullOrWhiteSpace parameters.BuildPlatform then "" else " --build-platform " + toParam parameters.BuildPlatform
    let templateFile = if String.IsNullOrWhiteSpace parameters.TemplateFile then "" else " --template " + toParam parameters.TemplateFile
    let lockDependencies = if parameters.LockDependencies then " --lock-dependencies" else ""
    let excludedTemplates = parameters.ExcludedTemplates |> Seq.map (fun t -> " --exclude " + t) |> String.concat " "
    let specificVersions = parameters.SpecificVersions |> Seq.map (fun (id,v) -> sprintf " --specific-version %s %s" id v) |> String.concat " "
    let releaseNotes = if String.IsNullOrWhiteSpace parameters.ReleaseNotes then "" else " --release-notes " + toParam (xmlEncode parameters.ReleaseNotes)
>>>>>>> 438d4b57
    let minimumFromLockFile = if parameters.MinimumFromLockFile then " --minimum-from-lock-file" else ""
    let pinProjectReferences = if parameters.PinProjectReferences then " --pin-project-references" else ""
    let symbols = if parameters.Symbols then " --symbols" else ""
    let includeReferencedProjects = if parameters.IncludeReferencedProjects then " --include-referenced-projects" else ""
<<<<<<< HEAD
    let projectUrl = if String.IsNullOrWhiteSpace parameters.ProjectUrl then "" else " --project-url " + ProcessHelper.toParam parameters.ProjectUrl
=======
    let projectUrl = if String.IsNullOrWhiteSpace parameters.ProjectUrl then "" else " --project-url " + toParam parameters.ProjectUrl
>>>>>>> 438d4b57

    let packResult =
        let cmdArgs = 
            sprintf "%s%s%s%s%s%s%s%s%s%s%s%s%s" 
                version specificVersions releaseNotes buildConfig buildPlatform templateFile lockDependencies excludedTemplates 
                symbols includeReferencedProjects minimumFromLockFile pinProjectReferences projectUrl
        ExecProcess
            (fun info ->
                info.FileName <- parameters.ToolPath
                info.WorkingDirectory <- parameters.WorkingDir
                info.Arguments <- sprintf "pack output \"%s\" %s" parameters.OutputPath cmdArgs) parameters.TimeOut

    if packResult <> 0 then failwithf "Error during packing %s." parameters.WorkingDir

/// Pushes the given NuGet packages to the server by using Paket push.
/// ## Parameters
///
///  - `setParams` - Function used to manipulate the default parameters.
///  - `files` - The files to be pushed to the server.
[<System.Obsolete "use Fake.DotNet.Paket instead">]
let PushFiles setParams files =
    let parameters : PaketPushParams = PaketPushDefaults() |> setParams

    let packages = Seq.toList files
    let url = if String.IsNullOrWhiteSpace parameters.PublishUrl then "" else " url " + toParam parameters.PublishUrl
    let endpoint = if String.IsNullOrWhiteSpace parameters.EndPoint then "" else " endpoint " + toParam parameters.EndPoint
    let key = if String.IsNullOrWhiteSpace parameters.ApiKey then "" else " apikey " + toParam parameters.ApiKey

    use __ = traceStartTaskUsing "PaketPush" (separated ", " packages)

    if parameters.DegreeOfParallelism > 0 then
        /// Returns a sequence that yields chunks of length n.
        /// Each chunk is returned as a list.
        let split length (xs: seq<'T>) =
            let rec loop xs =
                [
                    yield Seq.truncate length xs |> Seq.toList
                    match Seq.length xs <= length with
                    | false -> yield! loop (Seq.skip length xs)
                    | true -> ()
                ]
            loop xs

        for chunk in split parameters.DegreeOfParallelism packages do
            let tasks =
                chunk
                |> Seq.toArray
                |> Array.map (fun package -> async {
                        let pushResult =
                            ExecProcess (fun info ->
                                info.FileName <- parameters.ToolPath
<<<<<<< HEAD
                                info.WorkingDirectory <- parameters.WorkingDir
                                info.Arguments <- sprintf "push %s%s%s file %s" url endpoint key (toParam package)) parameters.TimeOut
=======
                                info.Arguments <- sprintf "push %s%s%s %s" url endpoint key (toParam package)) parameters.TimeOut
>>>>>>> 438d4b57
                        if pushResult <> 0 then failwithf "Error during pushing %s." package })

            Async.Parallel tasks
            |> Async.RunSynchronously
            |> ignore

    else
        for package in packages do
            let pushResult =
                ExecProcess (fun info ->
                    info.FileName <- parameters.ToolPath
                    info.WorkingDirectory <- parameters.WorkingDir
                    info.Arguments <- sprintf "push %s%s%s %s" url endpoint key (toParam package)) parameters.TimeOut
            if pushResult <> 0 then failwithf "Error during pushing %s." package

/// Pushes all NuGet packages in the working dir to the server by using Paket push.
/// ## Parameters
///
///  - `setParams` - Function used to manipulate the default parameters.
[<System.Obsolete "use Fake.DotNet.Paket instead">]
let Push setParams =
    let parameters : PaketPushParams = PaketPushDefaults() |> setParams

    !! (parameters.WorkingDir @@ "/**/*.nupkg")
    |> PushFiles (fun _ -> parameters)

/// Returns the dependencies from specified paket.references file
[<System.Obsolete "use Fake.DotNet.Paket instead">]
let GetDependenciesForReferencesFile (referencesFile:string) =
    let getReferenceFilePackages =
        let isSingleFile (line: string) = line.StartsWith "File:"
        let isGroupLine (line: string) = line.StartsWith "group "
        let notEmpty (line: string) = not <| String.IsNullOrWhiteSpace line
        let parsePackageName (line: string) =
            let parts = line.Split(' ')
            parts.[0]
        File.ReadAllLines
        >> Array.filter notEmpty
        >> Array.map (fun s -> s.Trim())
        >> Array.filter (isSingleFile >> not)
        >> Array.filter (isGroupLine >> not)
        >> Array.map parsePackageName

    let getLockFilePackages =
        let getPaketLockFile referencesFile =
            let rec find dir =
                let fi = FileInfo(dir </> "paket.lock")
                if fi.Exists then fi.FullName else find fi.Directory.Parent.FullName
            find <| FileInfo(referencesFile).Directory.FullName
        
        let breakInParts (line : string) = match Regex.Match(line,"^[ ]{4}([^ ].+) \((.+)\)") with
                                           | m when m.Success && m.Groups.Count = 3 -> Some (m.Groups.[1].Value, m.Groups.[2].Value)
                                           | _ -> None

        getPaketLockFile
        >> File.ReadAllLines
        >> Array.choose breakInParts

    let refLines = getReferenceFilePackages referencesFile

    getLockFilePackages referencesFile
    |> Array.filter (fun (n, _) -> refLines |> Array.exists (fun pn -> pn.Equals(n, StringComparison.InvariantCultureIgnoreCase)))

/// Restores all packages referenced in either a paket.dependencies or a paket.references file using Paket
/// ## Parameters
///
///  - `setParams` - Function used to manipulate the default parameters.
[<System.Obsolete "use Fake.DotNet.Paket instead">]
let Restore setParams = 
    let parameters : PaketRestoreParams = PaketRestoreDefaults() |> setParams
    let forceRestore = if parameters.ForceDownloadOfPackages then " --force " else ""
    let onlyReferenced = if parameters.OnlyReferencedFiles then " --only-referenced " else ""
    let groupArg = if parameters.Group <> "" then (sprintf " group %s " parameters.Group) else ""
    let referencedFiles = 
        if parameters.ReferenceFiles |> List.isEmpty |> not
        then (sprintf " --references-files %s " (System.String.Join(" ", parameters.ReferenceFiles)))
        else ""
    
    use __ = traceStartTaskUsing "PaketRestore" parameters.WorkingDir 

    let restoreResult = 
        ExecProcess (fun info ->
            info.FileName <- parameters.ToolPath
            info.WorkingDirectory <- parameters.WorkingDir
            info.Arguments <- sprintf "restore %s%s%s%s" forceRestore onlyReferenced groupArg referencedFiles) parameters.TimeOut

    if restoreResult <> 0 then failwithf "Error during restore %s." parameters.WorkingDir<|MERGE_RESOLUTION|>--- conflicted
+++ resolved
@@ -109,7 +109,6 @@
     let xmlEncode (notEncodedText : string) =
         if String.IsNullOrWhiteSpace notEncodedText then ""
         else XText(notEncodedText).ToString().Replace("ß", "&szlig;")
-<<<<<<< HEAD
     let version = if String.IsNullOrWhiteSpace parameters.Version then "" else " --version " + ProcessHelper.toParam parameters.Version
     let buildConfig = if String.IsNullOrWhiteSpace parameters.BuildConfig then "" else " --build-config " + ProcessHelper.toParam parameters.BuildConfig
     let buildPlatform = if String.IsNullOrWhiteSpace parameters.BuildPlatform then "" else " --build-platform " + ProcessHelper.toParam parameters.BuildPlatform
@@ -118,25 +117,11 @@
     let excludedTemplates = parameters.ExcludedTemplates |> Seq.map (fun t -> " --exclude " + t) |> String.concat " "
     let specificVersions = parameters.SpecificVersions |> Seq.map (fun (id,v) -> sprintf " --specific-version %s %s" id v) |> String.concat " "
     let releaseNotes = if String.IsNullOrWhiteSpace parameters.ReleaseNotes then "" else " --release-notes " + ProcessHelper.toParam (xmlEncode parameters.ReleaseNotes)
-=======
-    let version = if String.IsNullOrWhiteSpace parameters.Version then "" else " --version " + toParam parameters.Version
-    let buildConfig = if String.IsNullOrWhiteSpace parameters.BuildConfig then "" else " --build-config " + toParam parameters.BuildConfig
-    let buildPlatform = if String.IsNullOrWhiteSpace parameters.BuildPlatform then "" else " --build-platform " + toParam parameters.BuildPlatform
-    let templateFile = if String.IsNullOrWhiteSpace parameters.TemplateFile then "" else " --template " + toParam parameters.TemplateFile
-    let lockDependencies = if parameters.LockDependencies then " --lock-dependencies" else ""
-    let excludedTemplates = parameters.ExcludedTemplates |> Seq.map (fun t -> " --exclude " + t) |> String.concat " "
-    let specificVersions = parameters.SpecificVersions |> Seq.map (fun (id,v) -> sprintf " --specific-version %s %s" id v) |> String.concat " "
-    let releaseNotes = if String.IsNullOrWhiteSpace parameters.ReleaseNotes then "" else " --release-notes " + toParam (xmlEncode parameters.ReleaseNotes)
->>>>>>> 438d4b57
     let minimumFromLockFile = if parameters.MinimumFromLockFile then " --minimum-from-lock-file" else ""
     let pinProjectReferences = if parameters.PinProjectReferences then " --pin-project-references" else ""
     let symbols = if parameters.Symbols then " --symbols" else ""
     let includeReferencedProjects = if parameters.IncludeReferencedProjects then " --include-referenced-projects" else ""
-<<<<<<< HEAD
     let projectUrl = if String.IsNullOrWhiteSpace parameters.ProjectUrl then "" else " --project-url " + ProcessHelper.toParam parameters.ProjectUrl
-=======
-    let projectUrl = if String.IsNullOrWhiteSpace parameters.ProjectUrl then "" else " --project-url " + toParam parameters.ProjectUrl
->>>>>>> 438d4b57
 
     let packResult =
         let cmdArgs = 
@@ -188,12 +173,8 @@
                         let pushResult =
                             ExecProcess (fun info ->
                                 info.FileName <- parameters.ToolPath
-<<<<<<< HEAD
                                 info.WorkingDirectory <- parameters.WorkingDir
-                                info.Arguments <- sprintf "push %s%s%s file %s" url endpoint key (toParam package)) parameters.TimeOut
-=======
                                 info.Arguments <- sprintf "push %s%s%s %s" url endpoint key (toParam package)) parameters.TimeOut
->>>>>>> 438d4b57
                         if pushResult <> 0 then failwithf "Error during pushing %s." package })
 
             Async.Parallel tasks
