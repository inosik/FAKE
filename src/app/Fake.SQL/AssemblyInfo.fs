--- conflicted
+++ resolved
@@ -6,27 +6,15 @@
 [<assembly: AssemblyTitleAttribute("FAKE - F# Make SQL Lib")>]
 [<assembly: GuidAttribute("A161EAAF-EFDA-4EF2-BD5A-4AD97439F1BE")>]
 [<assembly: AssemblyProductAttribute("FAKE - F# Make")>]
-<<<<<<< HEAD
-[<assembly: AssemblyVersionAttribute("5.0.0")>]
-[<assembly: AssemblyInformationalVersionAttribute("5.0.0")>]
-[<assembly: AssemblyFileVersionAttribute("5.0.0")>]
-=======
 [<assembly: AssemblyVersionAttribute("0.0.1")>]
 [<assembly: AssemblyInformationalVersionAttribute("0.0.1")>]
 [<assembly: AssemblyFileVersionAttribute("0.0.1")>]
->>>>>>> 1ada6a9c
 do ()
 
 module internal AssemblyVersionInformation =
     let [<Literal>] AssemblyTitle = "FAKE - F# Make SQL Lib"
     let [<Literal>] Guid = "A161EAAF-EFDA-4EF2-BD5A-4AD97439F1BE"
     let [<Literal>] AssemblyProduct = "FAKE - F# Make"
-<<<<<<< HEAD
-    let [<Literal>] AssemblyVersion = "5.0.0"
-    let [<Literal>] AssemblyInformationalVersion = "5.0.0"
-    let [<Literal>] AssemblyFileVersion = "5.0.0"
-=======
     let [<Literal>] AssemblyVersion = "0.0.1"
     let [<Literal>] AssemblyInformationalVersion = "0.0.1"
-    let [<Literal>] AssemblyFileVersion = "0.0.1"
->>>>>>> 1ada6a9c
+    let [<Literal>] AssemblyFileVersion = "0.0.1"