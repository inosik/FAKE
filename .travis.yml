--- conflicted
+++ resolved
@@ -9,9 +9,6 @@
   apt:
     packages:
       - libunwind8
-
-mono:
-  - latest
 
 before_script:
   - wget https://ci.appveyor.com/api/buildjobs/iehwxgkgv7qcewrc/artifacts/nuget%2Fdotnetcore%2FFake.netcore%2Ffake-dotnetcore-ubuntu.14.04-x64.zip -O /tmp/fake-dotnetcore-ubuntu.14.04-x64.zip
@@ -26,8 +23,6 @@
   - if [[ "$TRAVIS_OS_NAME" == "osx" ]]; then brew install openssl      ; fi
   - if [[ "$TRAVIS_OS_NAME" == "osx" ]]; then brew link --force openssl ; fi
 
-<<<<<<< HEAD
-=======
 mono:
   - 4.8.1
   - latest
@@ -35,9 +30,7 @@
 matrix:
   allow_failures:
     - mono: latest
-  
-sudo: false  # use the new container-based Travis infrastructure
->>>>>>> 1ada6a9c
+
 
 script: 
   - $FAKE run build.fsx
