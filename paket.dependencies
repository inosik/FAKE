--- conflicted
+++ resolved
@@ -178,13 +178,9 @@
     nuget FSharp.Control.Reactive
     nuget System.Reactive.Compatibility
     nuget System.Security.Cryptography.Algorithms
-<<<<<<< HEAD
     nuget MSBuild.StructuredLogger
-    
-=======
     nuget BlackFox.VsWhere
 
->>>>>>> 005157bd
     // Testing
     nuget Expecto >= 5.0
     nuget Expecto.TestResults
